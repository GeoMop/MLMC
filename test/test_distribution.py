--- conflicted
+++ resolved
@@ -1397,15 +1397,9 @@
     for m in mom:
         for distr in enumerate(distribution_list):
             #compare_spline_vs_max_ent(distr, m)
-<<<<<<< HEAD
             #test_spline_approx(m, distr)
             test_pdf_approx_exact_moments(m, distr)
-=======
-            splines_indicator_vs_smooth(m, distr)
-            #test_spline_approx(m, distr)
-
-            #test_pdf_approx_exact_moments(m, distr)
->>>>>>> 4a8f2078
+
 
 
 def compare_spline_vs_max_ent(distr, moments):
