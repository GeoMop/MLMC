"""


Implementation TODO:
- support for possitive distributions
- compute approximation of more moments then used for approximation, turn problem into
  overdetermined non-linear least square problem
- Make TestMLMC a production class to test validity of MLMC estimatioon on any sampleset
  using subsampling.

Tests:
For given exact distribution with known density.
and given moment functions.

- compute "exact" moments (Gaussian quadrature, moment functions, exact density)
- construct approximation of the density for given exact moments
- compute L2 norm of density and KL divergence for the resulting density approximation

- compute moments approximation using MC and sampling from the dirstirbution
- compute approximation of the density
- compute L2 and KL
- compute sensitivity to the precision of input moments, estimate precision of the result,
  compute requested precision of the moments


"""
import os
import shutil
import sys
import time
import pytest

import numpy as np
import scipy.stats as stats
import matplotlib.pyplot as plt
import matplotlib.ticker
from scipy.interpolate import interp1d

sys.path.insert(0, os.path.dirname(os.path.abspath(__file__)) + '/../src/')
sys.path.insert(0, os.path.dirname(os.path.abspath(__file__)) + '/../')
sys.path.insert(0, os.path.dirname(os.path.abspath(__file__)))

import mlmc.estimate
import mlmc.distribution
import mlmc.simple_distribution
#import mlmc.simple_distribution_total_var
from mlmc import moments
import test.benchmark_distributions as bd
import mlmc.tool.plot as plot
from test.fixtures.mlmc_test_run import MLMCTest
import mlmc.spline_approx as spline_approx
from mlmc.moments import Legendre
import pandas as pd


class CutDistribution:
    """
    Renormalization of PDF, CDF for exact distribution
    restricted to given finite domain.
    """

    def __init__(self, distr, quantile):
        """

        :param distr: scipy.stat distribution object.
        :param quantile: float, define lower bound for approx. distr. domain.
        """
        self.distr = distr
        self.quantile = quantile
        self.domain, self.force_decay = self.domain_for_quantile(distr, quantile)
        p0, p1 = distr.cdf(self.domain)
        self.shift = p0
        self.scale = 1 / (p1 - p0)

    @staticmethod
    def domain_for_quantile(distr, quantile):
        """
        Determine domain from quantile. Detect force boundaries.
        :param distr: exact distr
        :param quantile: lower bound quantile, 0 = domain from random sampling
        :return: (lower bound, upper bound), (force_left, force_right)
        """
        if quantile == 0:
            # Determine domain by MC sampling.
            if hasattr(distr, "domain"):
                domain = distr.domain
            else:
                X = distr.rvs(size=100000)
                err = stats.norm.rvs(size=100000)
                #X = X * (1 + 0.1 * err)
                domain = (np.min(X), np.max(X))
            # p_90 = np.percentile(X, 99)
            # p_01 = np.percentile(X, 1)
            # domain = (p_01, p_90)

            #domain = (-20, 20)
        else:
            domain = distr.ppf([quantile, 1 - quantile])

        print("domain ", domain)


        # Detect PDF decay on domain boundaries, test that derivative is positive/negative for left/right side.
        eps = 1e-10
        force_decay = [False, False]
        for side in [0, 1]:
            diff = (distr.pdf(domain[side]) - distr.pdf(domain[side] - eps)) / eps
            if side:
                diff = -diff
            if diff > 0:
                force_decay[side] = True
        return domain, force_decay

    def pdf(self, x):
        return self.distr.pdf(x) * self.scale

    def cdf(self, x):
        return (self.distr.cdf(x) - self.shift) * self.scale

    def rvs(self, size=10):
        return self.distr.rvs(size)
        # x = np.random.uniform(0, 1, size)
        # print("self shift ", self.shift)
        # print("self scale ", self.scale)
        #return (self.distr.rvs(size) - self.shift) * self.scale


class ConvResult:
    """
    Results of a convergence calculation.
    """
    def __init__(self):
        self.size = 0
        # Moment sizes used
        self.noise = 0.0
        # Noise level used in Covariance and moments.
        self.kl = np.nan
        self.kl_2 = np.nan
        # KL divergence KL(exact, approx) for individual sizes
        self.l2 = np.nan
        # L2 distance of densities
        self.tv = np.nan
        # Total variation
        self.time = 0
        # times of calculations of density approx.
        self.nit = 0
        # number of iterations in minimization problems
        self.residual_norm = 0
        # norm of residual of non-lin solver
        self.success = False

    def __str__(self):
        return "#{} it:{} err:{} kl:{:6.2g} l2:{:6.2g} tv:{:6.2g}".format(self.size, self.nit, self.residual_norm,
                                                               self.kl, self.l2, self.tv)


distr_names = {'_norm': "norm", '_lognorm': "lognorm", '_two_gaussians': "two_gaussians", "_five_fingers": "five_fingers",
               "_cauchy": "cauchy", "_discontinuous": "discontinuous"}


class DistributionDomainCase:
    """
    Class to perform tests for fully specified exact distribution (distr. + domain) and moment functions.
    Exact moments and other objects are created once. Then various tests are performed.
    """

    def __init__(self, moments, distribution, quantile):
        # Setup distribution.
        i_distr, distribution = distribution
        distr, log_flag = distribution
        self.log_flag = log_flag
        self.quantile = quantile
        self._name = None

        if 'dist' in distr.__dict__:
            self.distr_name = "{:02}_{}".format(i_distr, distr.dist.name)
            self.cut_distr = CutDistribution(distr, quantile)
        else:
            self.distr_name = "{:02}_{}".format(i_distr, distr.name)
            self.cut_distr = CutDistribution(distr, 0)

        self.moments_data = moments
        moment_class, min_n_moments, max_n_moments, self.use_covariance = moments
        self.fn_name = str(moment_class.__name__)

        # domain_str = "({:5.2}, {:5.2})".format(*self.domain)
        self.eigenvalues_plot = None

    @property
    def title(self):


        cov = "_cov" if self.use_covariance else ""
        return "distr: {} quantile: {} moment_fn: {}{}".format(self.distr_name, self.quantile, self.fn_name, cov)

    def pdfname(self, subtitle):
        return "{}_{}.pdf".format(self.title, subtitle)

    @property
    def name(self):
        if self._name is None:
            for distr_name, name in distr_names.items():
                if distr_name in self.distr_name:
                    self._name = name

        return self._name

    @property
    def domain(self):
        return self.cut_distr.domain

    def pdf(self, x):
        return self.cut_distr.pdf(x)

    # def create_correlation(self, cov):
    #     cov_diag = np.diag(cov)
    #     variable_std = np.sqrt(cov_diag)
    #     corr = np.eye(cov.shape[0])
    #
    #     for i in range(len(cov_diag)):
    #         for j in range(i+1):
    #             corr[j, i] = corr[i, j] = cov[i, j] / (variable_std[i]*variable_std[j])
    #
    #     return corr

    def setup_moments(self, moments_data, noise_level, reg_param=0, orth_method=1, regularization=None):
        """
        Setup moments without transformation.
        :param moments_data: config tuple
        :param noise_level: magnitude of added Gauss noise.
        :return:
        """
        tol_exact_moments = 1e-6
        moment_class, min_n_moments, max_n_moments, self.use_covariance = moments_data
        log = self.log_flag
        if min_n_moments == max_n_moments:
            self.moment_sizes = np.array([max_n_moments])#[36, 38, 40, 42, 44, 46, 48, 50, 52, 54])+1#[max_n_moments])#10, 18, 32, 64])
        else:
            self.moment_sizes = np.round(np.exp(np.linspace(np.log(min_n_moments), np.log(max_n_moments), 8))).astype(int)
        #self.moment_sizes = [3,4,5,6,7]

        self.moments_fn = moment_class(max_n_moments, self.domain, log=log, safe_eval=False)

        if self.use_covariance:
            size = self.moments_fn.size
            base_moments = self.moments_fn

            # @TODO: remove regularization
            exact_cov, reg_matrix = mlmc.simple_distribution.compute_semiexact_cov_2(base_moments, self.pdf,
                                                                                     regularization=regularization, reg_param=reg_param)

            self.moments_without_noise = exact_cov[:, 0]
            exact_without_reg = exact_cov

            print("reg matrix")
            print(pd.DataFrame(reg_matrix))

            # eval, evec = np.linalg.eigh(reg_matrix)
            # print("reg mat eval ", eval)
            # print("reg mat evec ", evec)

            # Add regularization
            exact_cov += reg_matrix

            np.random.seed(5678)
            noises = []
            n_rep = 1
            for _ in range(n_rep):
                noise = np.random.randn(size**2).reshape((size, size))
                noise += noise.T
                noise *= 0.5 * noise_level
                noise[0, 0] = 0

                noises.append(noise)
            noise = np.mean(noises, axis=0)

            print("noise ")
            print(pd.DataFrame(noise))
            cov = exact_cov + noise
            moments = cov[:, 0]

            self.moments_fn, info, cov_centered = mlmc.simple_distribution.construct_orthogonal_moments(base_moments,
                                                                                                        cov,
                                                                                                        noise_level,
                                                                                                        reg_param=reg_param,
                                                                                                        orth_method=orth_method,
                                                                                                        exact_cov=exact_without_reg)
            self._cov_with_noise = cov
            self._cov_centered = cov_centered
            original_evals, evals, threshold, L = info
            self.L = L

            #eye_approx = L @ cov @ L.T
            # print("eye approx ")
            # print(pd.DataFrame(eye_approx))

            # print("np.linalg.norm(eye_approx - np.eye(*eye_approx.shape)) ", np.linalg.norm(eye_approx - np.eye(*eye_approx.shape)))
            # test that the decomposition is done well
            #assert np.linalg.norm(eye_approx - np.eye(*eye_approx.shape)) < 1e-9 # 1e-10 failed with Cauchy for more moments

            print("threshold: ", threshold, " from N: ", size)
            if self.eigenvalues_plot:
                threshold = original_evals[threshold]
                noise_label = "{:5.2e}".format(noise_level)
                self.eigenvalues_plot.add_values(original_evals, threshold=threshold, label=noise_label)

                # noise_label = "original evals, {:5.2e}".format(noise_level)
                # self.eigenvalues_plot.add_values(original_evals, threshold=threshold, label=noise_label)

            self.tol_density_approx = 0.01

            self.exact_moments = mlmc.simple_distribution.compute_semiexact_moments(self.moments_fn,
                                                                                      self.pdf, tol=tol_exact_moments)

        else:
            self.exact_moments = mlmc.simple_distribution.compute_semiexact_moments(self.moments_fn,
                                                                                    self.pdf, tol=tol_exact_moments)
            self.exact_moments += noise_level * np.random.randn(self.moments_fn.size)
            self.tol_density_approx = 1e-8

        return info, moments

    def check_convergence(self, results):
        # summary values
        sizes = np.log([r.size for r in results])
        kl = np.log([r.kl for r in results])
        sizes = sizes[~np.isnan(kl)]
        kl = kl[~np.isnan(kl)]
        n_failed = sum([not r.success for r in results])
        total_its = sum([r.nit for r in results])
        total_time = sum([r.time for r in results])
        if len(kl) > 2:
            s1, s0 = np.polyfit(sizes, kl, 1)
        max_err = np.max(kl)
        min_err = np.min(kl)

        # print
        print("CASE {} | failed: {} kl_decay: {} nit: {} time: {:3.1}".format(
            self.title, n_failed, s1, total_its, total_time))

        # check
        #assert n_failed == 0
        #assert s1 < -1
        # # Check convergence
        # if domain_quantile > 0.01:
        #     continue
        # if not (n_failed[-1] == 0 and (max_err < tol_density_approx * 8 or s1 < -1)):
        #     warn_log.append((i_q, n_failed[-1], s1, s0, max_err))
        #     fail = "FF"
        # else:
        #     fail = ' q'
        # print(
        #     fail + ": ({:5.3g}, {:5.3g});  failed: {} cumit: {} tavg: {:5.3g};  s1: {:5.3g} s0: {:5.3g} kl: ({:5.3g}, {:5.3g})".format(
        #         domain[0], domain[1], n_failed[-1], tot_nit, cumtime / tot_nit, s1, s0, min_err, max_err))

    def make_approx(self, distr_class, noise, moments_data, tol, reg_param=0, regularization=None):
        result = ConvResult()

        distr_obj = distr_class(self.moments_fn, moments_data,
                                domain=self.domain, force_decay=self.cut_distr.force_decay, reg_param=reg_param,
                                regularization=regularization)

        # multipliers = None
        # if prior_distr_obj is not None:
        #     multipliers = prior_distr_obj.multipliers
        #     distr_obj.reg_domain = [distr_obj.moments_fn.domain[0], 0]

        t0 = time.time()
        min_result = distr_obj.estimate_density_minimize(tol=tol, multipliers=None)

        moments = mlmc.simple_distribution.compute_semiexact_moments(self.moments_fn, distr_obj.density)

        # print("moments ")
        # print(pd.DataFrame(moments))
        # print("exact moments ")
        # print(pd.DataFrame(self.exact_moments))
        #
        # print("moments approx error: ", np.linalg.norm(moments - self.exact_moments[len(moments)-1]), "m0: ", moments[0])

        # result = profile(lambda : distr_obj.estimate_density_minimize(tol_exact_moments))
        t1 = time.time()
        result.size = moments_data.shape[0]
        result.noise = noise
        result.time = t1 - t0
        result.residual_norm = min_result.fun_norm
        result.success = min_result.success
        result.success = min_result.success
        result.nit = min_result.nit

        a, b = self.domain
        result.kl = mlmc.simple_distribution.KL_divergence(self.pdf, distr_obj.density, a, b)
        result.kl_2 = mlmc.simple_distribution.KL_divergence_2(self.pdf, distr_obj.density, a, b)
        result.l2 = mlmc.simple_distribution.L2_distance(self.pdf, distr_obj.density, a, b)
        result.tv = 0#mlmc.simple_distribution.total_variation_int(distr_obj.density_derivation, a, b)
        print(result)
        X = np.linspace(self.cut_distr.domain[0], self.cut_distr.domain[1], 10)
        density_vals = distr_obj.density(X)
        exact_vals = self.pdf(X)
        #print("vals: ", density_vals)
        #print("exact: ", exact_vals)
        return result, distr_obj

    # def mc_conv(self):
    #
    #     moments_size = 20
    #     n_samples = 100000
    #     reg_param = 0
    #     distr_tol = 1e-6
    #     moment_class, min_n_moments, max_n_moments, use_covariance = self.moments_data
    #     log = self.log_flag
    #
    #     distr_plot = plot.Distribution(exact_distr=self.cut_distr,
    #                                    title="Preconditioning reg, {},  n_moments: {}".format(self.title,moments_size),
    #                                    log_x=self.log_flag, error_plot=None, reg_plot=True, cdf_plot=False,
    #                                    log_density=True)
    #     eigenvalues_plot = plot.Eigenvalues(title="Eigenvalues, " + self.title)
    #
    #     ##########################################################################################
    #
    #     print("self domain ", self.domain)
    #     X = self.cut_distr.rvs(size=10000)
    #     true_domain = (np.min(X), np.max(X))
    #
    #     moments_fn = moment_class(moments_size, true_domain, log=log, safe_eval=False)
    #
    #     print("moments function ", moments_fn)
    #
    #     samples = self.cut_distr.rvs(size=n_samples)
    #
    #     print("samples ", samples)
    #
    #
    #     # Calculate moments and covariance with 'noise'
    #     moments = moments_fn(samples)
    #
    #     print("moments ", moments)
    #     var_moments = np.var(moments, axis=0, ddof=1)
    #     mean_moments = np.mean(moments, axis=0)
    #     print("moments mean: {}".format(mean_moments))
    #     print("moments vars: {}".format(var_moments))
    #
    #     exact_moments = mlmc.simple_distribution.compute_semiexact_moments(moments_fn, self.pdf)
    #
    #     print("exact moments: {}".format(exact_moments))
    #
    #     exit()
    #
    #     cov = np.matmul(moments.T, moments) / n_samples
    #
    #     print("cov")
    #     print(pd.DataFrame(cov))
    #     print("cov[:, 0] ", cov[:, 0])
    #
    #     ###########################################################################################
    #
    #     # Orthogonalize moments
    #     new_moments_fn, info = mlmc.simple_distribution.construct_orthogonal_moments(moments_fn, cov,
    #                                                                                  np.sqrt(var_moments),
    #                                                                                   reg_param=reg_param)
    #     original_evals, evals, threshold, L = info
    #
    #     eigenvalues_plot.add_values(evals, threshold=threshold)
    #
    #     #############################################################################################
    #
    #     # Transform moments
    #     trans_moments = new_moments_fn(samples)
    #     print("transformed moments ", trans_moments)
    #
    #
    #     trans_exact_moments = mlmc.simple_distribution.compute_semiexact_moments(new_moments_fn, self.pdf)
    #
    #     var_moments_trans = np.var(trans_moments, axis=0, ddof=1)
    #     mean_moments_trans = np.mean(trans_moments, axis=0)
    #     print("Transformed moments mean: {}, var: {}".format(mean_moments_trans, var_moments_trans))
    #
    #     print("trans exact moments: {}".format(trans_exact_moments))
    #
    #     cov_trans = np.matmul(trans_moments.T, trans_moments) / n_samples
    #     print("Trans cov")
    #
    #     print(cov_trans)
    #
    #     print(pd.DataFrame(cov_trans))
    #
    #     print("Trans cov[:, 0] ", cov_trans[:, 0])
    #
    #     moments_data = np.empty((new_moments_fn.size, 2))
    #     moments_data[:, 0] = trans_exact_moments#mean_moments_trans
    #     moments_data[:, 1] = 1#var_moments_trans
    #     moments_data[0, 1] = 1.0
    #
    #     ##################################################################################################
    #
    #     result = ConvResult()
    #
    #     distr_obj = mlmc.simple_distribution.SimpleDistribution(new_moments_fn, moments_data,
    #                             domain=self.domain, force_decay=self.cut_distr.force_decay, reg_param=reg_param)
    #
    #     min_result = distr_obj.estimate_density_minimize(tol=distr_tol)
    #
    #     distr_plot.add_distribution(distr_obj, label="trans mom var: {}, threshold: {}".format(var_moments_trans, threshold),
    #                                 size=moments_size, reg_param=reg_param)
    #
    #
    #
    #     # # result = profile(lambda : distr_obj.estimate_density_minimize(tol_exact_moments))
    #     # t1 = time.time()
    #     # result.size = transformed_moments.shape[0]
    #     # result.noise = np.sqrt(var_moments)
    #     # result.residual_norm = min_result.fun_norm
    #     # result.success = min_result.success
    #     #
    #     # if result.success:
    #     #     result.nit = min_result.nit
    #     # a, b = self.domain
    #     # result.kl = mlmc.simple_distribution.KL_divergence(self.pdf, distr_obj.density, a, b)
    #     # result.kl_2 = mlmc.simple_distribution.KL_divergence_2(self.pdf, distr_obj.density, a, b)
    #     # result.l2 = mlmc.simple_distribution.L2_distance(self.pdf, distr_obj.density, a, b)
    #     # result.tv = 0  # mlmc.simple_distribution.total_variation_int(distr_obj.density_derivation, a, b)
    #     # print(result)
    #     # X = np.linspace(self.cut_distr.domain[0], self.cut_distr.domain[1], 10)
    #     # density_vals = distr_obj.density(X)
    #     # exact_vals = self.pdf(X)
    #     # # print("vals: ", density_vals)
    #     # # print("exact: ", exact_vals)
    #
    #     eigenvalues_plot.show(None)
    #     distr_plot.show(None)

    def mlmc_conv(self, mc=None, distr_plot=None, moments_fn=None):
        #self.setup_moments(self.moments_data, noise_level=0)
        results = []
        kl_divergences = []
        n_levels = 1
        target_vars = [1e-6, 1e-5, 1e-4]
        target_vars = [1e-4]
        distr_accuracy = 1e-8
        mom_class, min_mom, max_mom, _ = self.moments_data

        levels = [1]#, 3, 5]

        log_flag = self.log_flag
        a, b = self.domain

        for level in levels:

            for target_var in target_vars:
                if distr_plot is None:
                    distr_plot = plot.Distribution(exact_distr=self.cut_distr,
                                                   title="Density, {},  n_moments: {}, target_var: {}".format(self.title,
                                                                                                              max_mom,
                                                                                                              target_var),
                                                   log_x=self.log_flag, error_plot=None, reg_plot=False, cdf_plot=False,
                                                   log_density=True)

                print("self moments data ", self.moments_data)
                print("cut_distr.distr ", self.cut_distr.distr)

                mc_test = MLMCTest(level, max_mom, self.cut_distr.distr, log_flag, "_sample_fn", moments_class=mom_class)
                # number of samples on each level
                mc_test.mc.set_initial_n_samples()
                mc_test.mc.refill_samples()
                mc_test.mc.wait_for_simulations()
                mc_test.mc.select_values({"quantity": (b"quantity_1", "="), "time": (0, "=")})
                estimator = mlmc.estimate.Estimate(mc_test.mc, mc_test.moments_fn)

                estimator.target_var_adding_samples(target_var, mc_test.moments_fn)
                mc = mc_test.mc

                mc_test.mc.update_moments(mc_test.moments_fn)
                means, vars = estimator.estimate_moments(mc_test.moments_fn)

                print("means ", means)
                print("vars ", vars)

                exact_moments = mlmc.simple_distribution.compute_exact_moments(mc_test.moments_fn, self.pdf)

                print("exact moments: {}".format(exact_moments))

                #reg_params = [1e-3, 1e-3*2, 1e-3*5, 1e-3*7]#[0, 1e-5, 1e-6, 1e-7]#[0, 1e-1, 1e-3]
                reg_params = [1e-7]

                for reg_param in reg_params:

                    #expected_value = np.mean(means[:, 1])
                    info = estimator.construct_density(tol=distr_accuracy, reg_param=reg_param,
                                                       orth_moments_tol=target_var, exact_pdf=self.pdf)

                    original_evals, evals, threshold, L = info

                    mc0_samples = np.concatenate(mc.levels[0].sample_values[:, 0])

                    distr_plot.add_distribution(estimator.distribution, label="n_l: {}, reg_param: {}, th: {}".
                                                format(level, reg_param, threshold),
                                                size=max_mom, reg_param=reg_param)

                    if level == 1:
                        distr_plot.add_raw_samples(mc0_samples)

                    #plot_mom_indices = np.arange(1, max_mom, 1)
                    #distr_plot.add_distribution(, size=, reg_param=reg_param)

                    kl =mlmc.simple_distribution.KL_divergence(self.cut_distr.pdf, estimator.distribution.density, a, b)
                    kl_divergences.append(kl)
                    #l2 = mlmc.simple_distribution.L2_distance(self.cut_distr.pdf, estimator.distribution, a, b)

            print("kl divergences ", kl_divergences)

        distr_plot.show(None)
        #self._plot_kl_div(target_vars, kl_divergences)

        # fig = plt.figure()
        # ax = fig.add_subplot(1, 1, 1)
        # # ax.plot(noise_levels, tv, label="total variation")
        # ax.plot(target_vars, kl_divergences, 'o', c='r')
        # ax.set_xlabel("noise level")
        # ax.set_ylabel("KL divergence")
        # # ax.plot(noise_levels, l2, label="l2 norm")
        # # ax.plot(reg_parameters, int_density, label="abs(density-1)")
        # # ax.set_yscale('log')
        # ax.set_xscale('log')
        # ax.legend()
        # plt.show()

        # #self.check_convergence(results)
        # print("show pdf mlmc")
        # distr_plot.show(None)#=self.pdfname("_pdf_mlmc"))
        # distr_plot.reset()
        # #plt.show()
        return results

    def exact_conv(self):
        """
        Test density approximation for varying number of exact moments.
        :return:
        """
        results = []
        distr_plot = plot.Distribution(exact_distr=self.cut_distr, title=self.title+"_exact", cdf_plot=False,
                                            log_x=self.log_flag, error_plot='kl', multipliers_plot=True)

        mom_class, min_mom, max_mom, log_flag = self.moments_data
        moments_num = [max_mom]

        for i_m, n_moments in enumerate(moments_num):
            self.moments_data = (mom_class, n_moments, n_moments, log_flag)
            # Setup moments.
            self.setup_moments(self.moments_data, noise_level=0)

            if n_moments > self.moments_fn.size:
                continue
            # moments_fn = moment_fn(n_moments, domain, log=log_flag, safe_eval=False )
            # print(i_m, n_moments, domain, force_decay)
            moments_data = np.empty((n_moments, 2))
            moments_data[:, 0] = self.exact_moments[:n_moments]
            moments_data[:, 1] = 1.0

            if self.use_covariance:
                # modif_cov, reg = mlmc.simple_distribution.compute_exact_cov(self.moments_fn, self.pdf)
                # diff_norm = np.linalg.norm(modif_cov - np.eye(*modif_cov.shape))
                # print("#{} cov mat norm: {}".format(n_moments, diff_norm))

                result, distr_obj = self.make_approx(mlmc.simple_distribution.SimpleDistribution, 0.0, moments_data,
                                                     tol=1e-10)
            else:
                # TODO:
                # Use SimpleDistribution only as soon as it use regularization that improve convergency even without
                # cov matrix. preconditioning.
                result, distr_obj = self.make_approx(mlmc.distribution.Distribution, 0.0, moments_data)
            distr_plot.add_distribution(distr_obj, label="#{}".format(n_moments) +
                                                         "\n total variation {:6.2g}".format(result.tv))
            results.append(result)

        # mult_tranform_back = distr_obj.multipliers  # @ np.linalg.inv(self.L)
        # final_jac = distr_obj._calculate_jacobian_matrix(mult_tranform_back)

        final_jac = distr_obj.final_jac
        #
        # distr_obj_exact_conv_int = mlmc.simple_distribution.compute_exact_cov(distr_obj.moments_fn, distr_obj.density)
        M = np.eye(len(self._cov_with_noise[0]))
        M[:, 0] = -self._cov_with_noise[:, 0]

        print("M @ L-1 @ H @ L.T-1 @ M.T")
        print(pd.DataFrame(
            M @ (np.linalg.inv(self.L) @ final_jac @ np.linalg.inv(self.L.T)) @ M.T))

        print("orig cov centered")
        print(pd.DataFrame(self._cov_centered))

        #self.check_convergence(results)
        #plt.show()
        distr_plot.show(None)#file=self.pdfname("_pdf_exact"))
        distr_plot.reset()

        #self._plot_kl_div(moments_num, [r.kl for r in results])
        #self._plot_kl_div(moments_num, [r.kl_2 for r in results])

        return results

    def _plot_kl_div(self, x, kl):

        fig = plt.figure()
        ax = fig.add_subplot(1, 1, 1)
        # ax.plot(noise_levels, tv, label="total variation")
        ax.plot(x, kl, 'o', c='r')
        #ax.set_xlabel("noise level")
        ax.set_xlabel("noise level")
        ax.set_ylabel("KL divergence")
        # ax.plot(noise_levels, l2, label="l2 norm")
        # ax.plot(reg_parameters, int_density, label="abs(density-1)")
        ax.set_yscale('log')
        ax.set_xscale('log')
        ax.legend()

        plt.show()

    def compare_spline_max_ent(self):
        n_levels = 1
        target_var = 1e-4
        distr_accuracy = 1e-7
        poly_degree = 3
        n_int_points = 20
        reg_param = 0 # posibly estimate by find_regularization_param()
        orth_method = 4
        mom_class, min_mom, max_mom, _ = self.moments_data

        log_flag = self.log_flag
        a, b = self.domain

        distr_plot = plot.Distribution(exact_distr=self.cut_distr,
                                       title="Density, {},  n_moments: {}, target_var: {}".format(self.title,
                                                                                                  max_mom,
                                                                                                  target_var),
                                       log_x=self.log_flag, error_plot=None, reg_plot=False, cdf_plot=True,
                                       log_density=True, multipliers_plot=False)

        ####################################
        # Run MLMC                         #
        ####################################
        mc_test = MLMCTest(n_levels, max_mom, self.cut_distr.distr, log_flag, "_sample_fn", moments_class=mom_class,
                           domain=self.cut_distr.domain)
        # number of samples on each level
        if mom_class.__name__ == "Spline":
            mc_test.moments_fn.poly_degree = poly_degree
            print("mc_test.moments_fn ", mc_test.moments_fn)

        mc_test.mc.set_initial_n_samples()
        mc_test.mc.refill_samples()
        mc_test.mc.wait_for_simulations()
        mc_test.mc.select_values({"quantity": (b"quantity_1", "="), "time": (0, "=")})
        estimator = mlmc.estimate.Estimate(mc_test.mc, mc_test.moments_fn)

        estimator.target_var_adding_samples(target_var, mc_test.moments_fn)
        mc = mc_test.mc

        mc_test.mc.update_moments(mc_test.moments_fn)
        means, vars = estimator.estimate_moments(mc_test.moments_fn)
        print("means ", means)
        print("vars ", vars)
        exact_moments = mlmc.simple_distribution.compute_exact_moments(mc_test.moments_fn, self.pdf)
        print("exact moments: {}".format(exact_moments))


        ####################################
        # MaxEnt method                    #
        ####################################
        info = estimator.construct_density(tol=distr_accuracy, reg_param=reg_param, orth_moments_tol=target_var,
                                           exact_pdf=self.pdf, orth_method=orth_method)

        original_evals, evals, threshold, L = info

        max_ent_kl = mlmc.simple_distribution.KL_divergence(self.cut_distr.pdf, estimator.distribution.density, a, b)

        distr_plot.add_distribution(estimator.distribution,
                                    label="reg param: {}, threshold: {}, KL: {}".format(reg_param, threshold, max_ent_kl),
                                    size=max_mom, reg_param=reg_param)

        # if n_levels == 1:
        #     mc0_samples = np.concatenate(mc.levels[0].sample_values[:, 0])
        #     distr_plot.add_raw_samples(mc0_samples)

        ####################################
        # Spline approximation             #
        ####################################

        mc_test.set_moments_fn(moments.Legendre)  # mean values for spline approximation
        mc_test.mc.update_moments(mc_test.moments_fn)

        print("spline domain ", self.domain)

        spline_distr = spline_approx.BSplineApproximation(mc_test.mc, self.domain, poly_degree=poly_degree,
                                                          accuracy=distr_accuracy)

        spline_distr.moments_fn = mc_test.moments_fn
        spline_distr.n_interpolation_points = n_int_points

        spline_kl = mlmc.simple_distribution.KL_divergence(self.cut_distr.pdf, spline_distr.density, a, b)

        distr_plot.add_distribution(spline_distr,
                                    label="BSpline, degree: {}, n_int_points: {}, KL: {}".format(poly_degree,
                                                                                                 n_int_points,
                                                                                                 spline_kl))

        distr_plot.show(None)
        plt.show()

        ####################################
        # KL divergences                   #
        ####################################

        print("MaxEnt KL ", max_ent_kl)

        print("spline KL", spline_kl)

    def find_regularization_param(self, plot_res=True, noise_level=0.01, work_dir=None, orth_method=4):

        #noise_level = 1e-2

        orth_method = 4

        if work_dir == None:
            dir_name = "find_reg_param"
            if not os.path.exists(dir_name):
                os.mkdir(dir_name)
            else:
                shutil.rmtree(dir_name)
                os.mkdir(dir_name)

            work_dir = os.path.join(dir_name, self.name)
            if os.path.exists(work_dir):
                raise FileExistsError
            else:
                os.mkdir(work_dir)


        reg_params = np.linspace(1e-12, 1e-5, num=50)  # Legendre
        #reg_params = np.linspace(10, 1e-2, num=25)  # BSpline

        reg_params = np.geomspace(1e-8, 1e-5, num=80)  # two gaussians 2nd der
        #reg_params = np.geomspace(1e-12, 1e-6, num=60) # two gaussians 3rd der
        # reg_params = np.geomspace(1e-12, 1e-9, num=60) # cauchy 3rd der
        # reg_params = np.geomspace(1e-12, 1e-9, num=60)  # cauchy 3rd der
        reg_params = np.geomspace(1e-9, 1e-4, num=60) # five fingers 2nd derivative
        #reg_params = np.geomspace(1e-12, 4e-9, num=50) # lognorm 2nd derivative
        #reg_params = np.geomspace(1e-10*2, 1e-9, num=10)
        #reg_params = np.geomspace(2e-10, 1e-9, num=30)
        #reg_params = np.geomspace(1e-9, 1e-5, num=6)
        #reg_params = [0]

        rep = 100

        n_reg_params = 30

        reg_params = np.geomspace(1e-11, 1e-3, num=n_reg_params)


        #reg_params = [5.590810182512222e-11, 5.590810182512222e-10, 5.590810182512222e-9]

        #reg_params = [1e-12, 5e-12, 1e-11, 5e-11, 1e-10, 5e-10, 1e-9, 5e-9,
        #              1e-8, 5e-8, 1e-7, 5e-7]

        #reg_params = np.geomspace(1e-7, 1e-5, num=100)

        #reg_params = [3.16227766e-07]

        #reg_params = [4.893900918477499e-10, 5.736152510448681e-10]

        #reg_params = [1e-3, 1e-5]

        #reg_params = [1e-8, 1e-3]

        min_results = []
        print("reg params ", reg_params)

        moment_class, min_n_moments, max_n_moments, self.use_covariance = self.moments_data
        log = self.log_flag
        if min_n_moments == max_n_moments:
            self.moment_sizes = np.array(
                [max_n_moments])  # [36, 38, 40, 42, 44, 46, 48, 50, 52, 54])+1#[max_n_moments])#10, 18, 32, 64])
        else:
            self.moment_sizes = np.round(
                np.exp(np.linspace(np.log(min_n_moments), np.log(max_n_moments), 8))).astype(int)

        self.moments_fn = moment_class(max_n_moments, self.domain, log=log, safe_eval=False)

        _, _, n_moments, _ = self.moments_data

        size = 50

        fine_noises = []
        for _ in range(rep):
            noise = np.random.randn(self.moments_fn.size ** 2).reshape((self.moments_fn.size, self.moments_fn.size))
            print("fine noise ")
            print(pd.DataFrame(noise))
            noise += noise.T
            noise *= 0.5 * noise_level
            noise[0, 0] = 0

            fine_noises.append(noise)

        fine_noise = np.mean(fine_noises, axis=0)

        print("fine noise ", fine_noise)
        print("fine noises var ", np.var(fine_noises, axis=0))

        print("fine noise shape ", fine_noise.shape)

        distr_objects = {}
        kl_divs = {}

        all_noises = []
        for _ in range(rep):
            noises = []
            for i in range(size):
                noise = np.random.randn(self.moments_fn.size ** 2).reshape((self.moments_fn.size, self.moments_fn.size))
                print("coarse noise ", noise)
                noise += noise.T
                noise *= 0.5 * noise_level * 1.2
                noise[0, 0] = 0
                noises.append(noise)
            #print("coarse noises shape ", np.array(noises).shape)
            all_noises.append(noises)
            #print("coarse all noises shape ", np.array(all_noises).shape)

        #print("np.array(all_noises).shape ", np.array(all_noises).shape)
        noises = np.mean(all_noises, axis=0)
        noises_var = np.var(all_noises, axis=0)

        # print("noises ", noises)
        # print("noises var ", noises_var)
        #
        # print("noises.shape ", noises.shape)
        #exit()


        num_moments = self.moments_fn.size
        used_reg_params = []
        for index, reg_param in enumerate(reg_params):
            print("REG PARAMETER ", reg_param)
            regularization = mlmc.simple_distribution.Regularization2ndDerivation()
            #regularization = mlmc.simple_distribution.RegularizationInexact2()

            self.moments_fn = moment_class(max_n_moments, self.domain, log=log, safe_eval=False)
            #size = self.moments_fn.size
            base_moments = self.moments_fn
            exact_cov, reg_matrix = mlmc.simple_distribution.compute_semiexact_cov_2(base_moments, self.pdf,
                                                                                     reg_param=reg_param,
                                                                                     regularization=regularization)
            self.original_exact_cov = exact_cov
            self.moments_without_noise = exact_cov[:, 0]

            print("reg matrix")
            print(pd.DataFrame(reg_matrix))

            self.exact_moments = exact_cov[0, :] #mlmc.simple_distribution.compute_semiexact_moments(self.moments_fn,
                                                                                   # self.pdf)

            # Add regularization
            exact_cov += reg_matrix

            # np.random.seed(1234)
            # noise = np.random.randn(size ** 2).reshape((size, size))
            # noise += noise.T
            # noise *= 0.5 * noise_level
            # noise[0, 0] = 0

            print("noise ")
            print(pd.DataFrame(noise))
            cov = exact_cov + fine_noise
            moments = cov[:, 0]

            self.moments_fn, info, cov_centered = mlmc.simple_distribution.construct_orthogonal_moments(
                                                                                                    base_moments,
                                                                                                    cov,
                                                                                                    noise_level,
                                                                                                    reg_param=reg_param,
                                                                                          orth_method=orth_method)
            self._cov_with_noise = cov
            self._cov_centered = cov_centered
            original_evals, evals, threshold, L = info
            self.L = L
            self.tol_density_approx = 1e-7



            moments_with_noise = moments

            #info, moments_with_noise = self.setup_moments(self.moments_data, noise_level=noise_level)

            n_moments = len(moments_with_noise)

            original_evals, evals, threshold, L = info
            fine_moments = np.matmul(moments_with_noise, L.T)

            # print("n moments ", n_moments)
            # print("self.moments_fn.size ", self.moments_fn.size)
            # print("fine moments.shape ", fine_moments.shape)

            n_moments = self.moments_fn.size

            # if n_moments > self.moments_fn.size:
            #     continue
            # moments_fn = moment_fn(n_moments, domain, log=log_flag, safe_eval=False )
            # print(i_m, n_moments, domain, force_decay)

            moments_data = np.empty((n_moments, 2))
            moments_data[:, 0] = fine_moments[:n_moments]
            moments_data[:, 1] = 1.0

            # original_evals, evals, threshold, L = info
            # fine_moments = np.matmul(moments, L.T)
            #
            # moments_data = np.empty((len(fine_moments), 2))
            # moments_data[:, 0] = fine_moments  # self.exact_moments
            # moments_data[:, 1] = 1  # noise ** 2
            # moments_data[0, 1] = 1.0

            #regularization = mlmc.simple_distribution.Regularization3rdDerivation()

            result, distr_obj = self.make_approx(mlmc.simple_distribution.SimpleDistribution, noise, moments_data,
                                            tol=1e-7, reg_param=reg_param, regularization=regularization)

            if not result.success:
                continue

            used_reg_params.append(reg_param)

            estimated_density_covariance, reg_matrix = mlmc.simple_distribution.compute_semiexact_cov_2(self.moments_fn,
                                                                                                distr_obj.density)


            distr_objects[reg_param] = (distr_obj, result, threshold, L)

            kl_divs[reg_param] = result.kl

            # M = np.eye(len(cov[0]))
            # M[:, 0] = -cov[:, 0]
            #
            # print("cov centered")
            # print(pd.DataFrame(cov_centered))
            #
            # print("M-1 @ L-1 @ H @ L.T-1 @ M.T-1")
            # print(pd.DataFrame(
            #     M @ (np.linalg.inv(L) @ distr_obj.final_jac @ np.linalg.inv(L.T)) @ M.T))

            final_jac = distr_obj.final_jac
            #
            # distr_obj_exact_conv_int = mlmc.simple_distribution.compute_exact_cov(distr_obj.moments_fn, distr_obj.density)
            M = np.eye(len(self._cov_with_noise[0]))
            M[:, 0] = -self._cov_with_noise[:, 0]

            # print("M @ L-1 @ H @ L.T-1 @ M.T")
            # print(pd.DataFrame(
            #     M @ (np.linalg.inv(self.L) @ final_jac @ np.linalg.inv(self.L.T)) @ M.T))
            #
            # print("orig cov centered")
            # print(pd.DataFrame(self._cov_centered))


            # print("cov")
            # print(pd.DataFrame(cov))
            #
            # print("L-1 @ H @ L.T-1")
            # print(pd.DataFrame(
            #     (np.linalg.inv(L) @ distr_obj.final_jac @ np.linalg.inv(L.T))))

            # print(pd.DataFrame(
            #     M @ (np.linalg.inv(L) @ estimated_density_covariance @ np.linalg.inv(L.T)) @ M.T))

            # print("np.linalg.inv(L).shape ", np.linalg.inv(L).shape)
            # print("distr_obj.final_jac.shape ", distr_obj.final_jac.shape)
            # print("np.linalg.inv(L.T).shape ", np.linalg.inv(L.T).shape)

            # if len(distr_obj.multipliers) < num_moments:
            #     num_moments = len(distr_obj.multipliers)
            #     print("NUM MOMENTS ", num_moments)

            print("size ", size)

        reg_params = used_reg_params

        # eval, evec = np.linalg.eigh(self._cov_centered)
        # print("eval ", eval)
        # print("evec ", evec)
        #
        # tot = sum(eval)
        # var_exp = [(i / tot) * 100 for i in sorted(eval, reverse=True)]
        # print("var_exp ", var_exp)
        # cum_var_exp = np.cumsum(var_exp)
        # print("cum_var_exp ", cum_var_exp)
        #
        # rations = []
        # for i in range(len(cum_var_exp)):
        #     if i == 0:
        #         rations.append(cum_var_exp[i])
        #     else:
        #         rations.append(cum_var_exp[i] - cum_var_exp[i - 1])
        #
        # rations = np.array(rations)


        all_num_moments = []
        all_result_norm = []

        for index, distr in distr_objects.items():
            L = distr[3]
            distr_obj = distr[0]
            moments_from_density = (np.linalg.pinv(L) @ distr_obj.final_jac @ np.linalg.pinv(L.T))[:, 0]

            distr_exact_cov, distr_reg_matrix = mlmc.simple_distribution.compute_semiexact_cov_2(base_moments, distr_obj.density,
                                                                                     reg_param=0,
                                                                                     regularization=regularization)


            print("distr exact cov ", exact_cov)


            #print("num moments ", num_moments)
            # print("moments_from_density[:num_moments-1] ", moments_from_density[:num_moments-1])
            # print("self cov centered ", self._cov_centered)

            print("distr final jac")
            print(pd.DataFrame(distr_obj.final_jac))

            #print("distr object moment means ", distr_obj.moment_means)

            print("distr cov moments ", distr_exact_cov[:, 0])
            print("moments from density ", moments_from_density)

            #moments_from_density = distr_exact_cov[:, 0]


            result = []
            result_norm = []
            for i in range(size):
                cov = self.original_exact_cov + noises[i][:len(self.original_exact_cov), :len(self.original_exact_cov)]
                #print("Cov ", cov)
                coarse_moments = cov[:, 0]
                coarse_moments[0] = 1
                #coarse_moments = np.matmul(coarse_moments, L.T)

                # _, distr_obj = self.make_approx(mlmc.simple_distribution.SimpleDistribution, noise, moments_data,
                #                                      tol=1e-7, reg_param=reg_param)
                #
                # estimate_density_exact_moments = mlmc.simple_distribution.compute_semiexact_moments(self.moments_fn,
                #                                                                                     distr_obj.density)

                #print("coarse moments[num_moments-1] ", coarse_moments[:num_moments-1])

                num_moments = len(moments_from_density)

                #num_moments = 10

                print("moments_from_density[:num_moments-1] ", moments_from_density[:num_moments])
                print("coarse_moments[:num_moments-1] ", coarse_moments[:num_moments])


                res = (moments_from_density[:num_moments] - coarse_moments[:num_moments])**2

                #res = (moments_from_density - coarse_moments) ** 2

                # res = ((moments_from_density[:num_moments] - coarse_moments[:num_moments])/num_moments) ** 2
                #
                #
                # res = np.linalg.norm(moments_from_density[:num_moments] - coarse_moments[:num_moments])

                # res = res * rations[:num_moments-1]

                result_norm.append(np.array(res) / num_moments)

                print("res to result ", res)
                result.append(res)

            # distr_plot.add_distribution(distr_obj,
            #                             label="noise: {}, threshold: {}, reg param: {}".format(noise_level, threshold,
            #                                                                                    reg_param),
            #                             size=len(coarse_moments), reg_param=reg_param)

            #print("norm result ", result)

            all_num_moments.append(num_moments)
            min_results.append(np.sum(result))#np.sum(result))
            all_result_norm.append(np.sum(result_norm))


        fig = plt.figure()
        ax = fig.add_subplot(1, 1, 1)
        # ax.plot(noise_levels, tv, label="total variation")

        # print("reg params ", reg_params)
        # print("min results ", min_results)

        zipped = zip(reg_params, min_results)

        for reg_param, min_result in zip(reg_params, min_results):
            print("reg_param: {}, min_result: {}".format(reg_param, min_result))

        sorted_zip = sorted(zipped, key=lambda x: x[1])

        best_params = []
        #best_params.append(0)
        min_best = None
        for s_tuple in sorted_zip:
            if min_best is None:
                min_best = s_tuple
            print(s_tuple)
            if len(best_params) < 5:
                best_params.append(s_tuple[0])

        # ax.plot(reg_params, min_results, 'o', c='r')
        # # ax.set_xlabel("noise level")
        # ax.set_xlabel("regularization param (alpha)")
        # ax.set_ylabel("min")
        # # ax.plot(noise_levels, l2, label="l2 norm")
        # # ax.plot(reg_parameters, int_density, label="abs(density-1)")
        # #ax.set_yscale('log')
        # #ax.set_xscale('log')
        # ax.legend()
        #
        # plt.show()
        print("best params ", best_params)

        kl_div_to_plot = [kl_divs[r_par] for r_par in reg_params]

        if work_dir is not None:
            self._save_reg_param_data(work_dir, noise_level, reg_params, min_results, distr_objects)

        if plot_res:

            res_norm_2 = []
            for res, used_moments in zip(min_results, all_num_moments):
                res_norm_2.append(res * (used_moments / max_n_moments))

            fig, ax = plt.subplots()
            ax.plot(reg_params, min_results, 'o', label="MSE")
            #ax.plot(reg_params, all_result_norm, 's', label="MSE norm")
            #ax.plot(reg_params, res_norm_2, '>', label="MSE norm 2")
            ax.plot(reg_params, kl_div_to_plot, 'v', label="kl div")
            ax.plot(min_best[0], min_best[1], 'x', color='red')
            ax.set_ylabel("MSE")
            ax.set_xlabel(r"$\log(\alpha)$")
            ax.set_xscale('log')
            ax.set_yscale('log')
            ax.legend(loc='best')
            logfmt = matplotlib.ticker.LogFormatterExponent(base=10.0, labelOnlyBase=True)
            ax.xaxis.set_major_formatter(logfmt)

            plt.show()

            distr_plot = plot.Distribution(exact_distr=self.cut_distr,
                                           title="Preconditioning reg, {},  n_moments: {}, noise: {}".format(self.title,
                                                                                                             n_moments,
                                                                                                             noise_level),
                                           log_x=self.log_flag, error_plot=None, reg_plot=False, cdf_plot=False,
                                           log_density=True)

            if "0" in distr_objects:
                best_params.append(0)
            for reg_par in best_params:
                #print("distr_objects[reg_par] ", distr_objects[reg_par])
                distr_plot.add_distribution(distr_objects[reg_par][0],
                                            label="n: {:0.4g}, th: {}, alpha: {:0.4g},"
                                                  " KL_div: {:0.4g}".format(noise_level, distr_objects[reg_par][2], reg_par,
                                                                            distr_objects[reg_par][1].kl),
                                            size=n_moments, mom_indices=False, reg_param=reg_par)

            #self.determine_regularization_param(best_params, regularization, noise=noise_level)
            distr_plot.show(None)

            for reg_par, kl_div in kl_divs.items():
                print("KL: {} reg_param: {}".format(kl_div, reg_par))

            return best_params

        else:

            exact_cov, reg_matrix = mlmc.simple_distribution.compute_semiexact_cov_2(base_moments, self.pdf,
                                                                                     reg_param=best_params[0],
                                                                                     regularization=regularization)

            cov += reg_matrix +fine_noise

            return best_params, distr_objects[best_params[0]], exact_cov, cov

    def _save_reg_param_data(self, work_dir, noise_level, reg_params, min_results, distr_objects):
        np.save('{}/{}_{}.npy'.format(work_dir, noise_level, "reg-params"), reg_params)
        np.save('{}/{}_{}.npy'.format(work_dir, noise_level, "min-results"), min_results)

        info = []
        for index, distr in distr_objects.items():
            info.append((distr[1].kl, distr[1].nit, not distr[1].success, distr[2]))

        np.save('{}/{}_{}.npy'.format(work_dir, noise_level, "info"), info)

    def find_regularization_param_tv(self):
        np.random.seed(1234)
        noise_level = 1e-2

        reg_params = np.linspace(1e-12, 1e-5, num=50)  # Legendre
        # reg_params = np.linspace(10, 1e-2, num=25)  # BSpline

        reg_params = np.geomspace(1e-12, 1e-6, num=60)  # two gaussians 3rd der
        reg_params = np.geomspace(1e-12, 1e-9, num=60)  # cauchy 3rd der
        #reg_params = np.geomspace(5*1e-6, 6*1e-5, num=60) # two gaussian total variation
        #reg_params = np.geomspace(3e-5, 7e-5, num=60) # norm tv not good
        reg_params = np.geomspace(1e-4, 5e-2, num=60)
        # reg_params = [0]

        # reg_params = [3.16227766e-07]

        min_results = []
        print("reg params ", reg_params)

        orth_method = 1

        moment_class, min_n_moments, max_n_moments, self.use_covariance = self.moments_data
        log = self.log_flag
        if min_n_moments == max_n_moments:
            self.moment_sizes = np.array(
                [max_n_moments])  # [36, 38, 40, 42, 44, 46, 48, 50, 52, 54])+1#[max_n_moments])#10, 18, 32, 64])
        else:
            self.moment_sizes = np.round(
                np.exp(np.linspace(np.log(min_n_moments), np.log(max_n_moments), 8))).astype(int)

        self.moments_fn = moment_class(max_n_moments, self.domain, log=log, safe_eval=False)

        _, _, n_moments, _ = self.moments_data

        size = 60
        noises = []

        noise = np.random.randn(self.moments_fn.size ** 2).reshape((self.moments_fn.size, self.moments_fn.size))
        noise += noise.T
        noise *= 0.5 * noise_level
        noise[0, 0] = 0
        fine_noise = noise

        for i in range(size):
            noise = np.random.randn(self.moments_fn.size ** 2).reshape((self.moments_fn.size, self.moments_fn.size))
            noise += noise.T
            noise *= 0.5 * noise_level * 1.1
            noise[0, 0] = 0
            noises.append(noise)

        distr_objects = {}
        kl_divs = {}

        for reg_param in reg_params:
            print("REG PARAMETER ", reg_param)
            regularization = None#mlmc.simple_distribution.Regularization2ndDerivation()

            self.moments_fn = moment_class(max_n_moments, self.domain, log=log, safe_eval=False)
            # size = self.moments_fn.size
            base_moments = self.moments_fn
            exact_cov, reg_matrix = mlmc.simple_distribution_total_var.compute_semiexact_cov_2(base_moments, self.pdf,
                                                                                     reg_param=reg_param)
            self.original_exact_cov = exact_cov
            self.moments_without_noise = exact_cov[:, 0]

            # print("reg matrix")
            # print(pd.DataFrame(reg_matrix))

            # Add regularization
            exact_cov += reg_matrix

            print("noise ")
            print(pd.DataFrame(noise))
            cov = exact_cov + fine_noise
            moments = cov[:, 0]

            self.moments_fn, info, cov_centered = mlmc.simple_distribution_total_var.construct_orthogonal_moments(
                base_moments,
                cov,
                noise_level,
                reg_param=reg_param,
                orth_method=orth_method)
            self._cov_with_noise = cov
            self._cov_centered = cov_centered
            original_evals, evals, threshold, L = info
            self.L = L
            self.tol_density_approx = 0.01

            self.exact_moments = mlmc.simple_distribution_total_var.compute_semiexact_moments(self.moments_fn,
                                                                                    self.pdf)

            moments_with_noise = moments


            original_evals, evals, threshold, L = info
            fine_moments = np.matmul(moments_with_noise, L.T)

            n_moments = self.moments_fn.size


            moments_data = np.empty((n_moments, 2))
            moments_data[:, 0] = fine_moments[:n_moments]
            moments_data[:, 1] = 1.0

            # regularization = mlmc.simple_distribution.Regularization3rdDerivation()

            result, distr_obj = self.make_approx(mlmc.simple_distribution_total_var.SimpleDistribution, noise, moments_data,
                                            tol=1e-7, reg_param=reg_param, regularization=regularization)

            estimated_density_covariance, reg_matrix = mlmc.simple_distribution_total_var.compute_semiexact_cov_2(self.moments_fn,
                                                                                                        distr_obj.density)
            distr_objects[reg_param] = (distr_obj, result, threshold)

            kl_divs[reg_param] = result.kl

            final_jac = distr_obj.final_jac
            #
            # distr_obj_exact_conv_int = mlmc.simple_distribution.compute_exact_cov(distr_obj.moments_fn, distr_obj.density)
            M = np.eye(len(self._cov_with_noise[0]))
            M[:, 0] = -self._cov_with_noise[:, 0]

            # print("M @ L-1 @ H @ L.T-1 @ M.T")
            # print(pd.DataFrame(
            #     M @ (np.linalg.inv(self.L) @ final_jac @ np.linalg.inv(self.L.T)) @ M.T))
            #
            # print("orig cov centered")
            # print(pd.DataFrame(self._cov_centered))

            # print("cov")
            # print(pd.DataFrame(cov))
            #
            # print("L-1 @ H @ L.T-1")
            # print(pd.DataFrame(
            #     (np.linalg.inv(L) @ distr_obj.final_jac @ np.linalg.inv(L.T))))

            # print(pd.DataFrame(
            #     M @ (np.linalg.inv(L) @ estimated_density_covariance @ np.linalg.inv(L.T)) @ M.T))

            # print("np.linalg.inv(L).shape ", np.linalg.inv(L).shape)
            # print("distr_obj.final_jac.shape ", distr_obj.final_jac.shape)
            # print("np.linalg.inv(L.T).shape ", np.linalg.inv(L.T).shape)

            moments_from_density = (np.linalg.inv(L) @ distr_obj.final_jac @ np.linalg.inv(L.T))[:, 0]

            result = []
            for i in range(size):
                cov = self.original_exact_cov + noises[i][:len(self.original_exact_cov), :len(self.original_exact_cov)]
                print("Cov ", cov)
                coarse_moments = cov[:, 0]
                coarse_moments[0] = 1

                print("coarse moments ", coarse_moments)
                res = (moments_from_density - coarse_moments) ** 2

                print("res to result ", res)
                result.append(res)

            print("norm result ", result)

            min_results.append(np.sum(result))  # np.sum(result))

        fig = plt.figure()
        ax = fig.add_subplot(1, 1, 1)
        # ax.plot(noise_levels, tv, label="total variation")

        print("reg params ", reg_params)
        print("min results ", min_results)

        zipped = zip(reg_params, min_results)

        for reg_param, min_result in zip(reg_params, min_results):
            print("reg_param: {}, min_result: {}".format(reg_param, min_result))

        sorted_zip = sorted(zipped, key=lambda x: x[1])

        best_params = []
        if '0' in distr_objects:
            best_params.append(0)

        for s_tuple in sorted_zip:
            print(s_tuple)
            if len(best_params) < 5:
                best_params.append(s_tuple[0])

        print("best params ", best_params)

        #
        # xnew = np.linspace(np.min(reg_params), np.max(reg_params), num=41, endpoint=True)
        plt.plot(reg_params, min_results, 'o')

        plt.xscale('log')
        plt.legend(loc='best')
        plt.show()

        distr_plot = plot.Distribution(exact_distr=self.cut_distr,
                                       title="Preconditioning reg, {},  n_moments: {}, noise: {}".format(self.title,
                                                                                                         n_moments,
                                                                                                         noise_level),
                                       log_x=self.log_flag, error_plot=None, reg_plot=False, cdf_plot=False,
                                       log_density=True)

        if "0" in distr_objects:
            best_params.append(0)
        for reg_par in best_params:
            print("distr_objects[reg_par] ", distr_objects[reg_par])
            distr_plot.add_distribution(distr_objects[reg_par][0],
                                        label="n: {:0.4g}, th: {}, alpha: {:0.4g},"
                                              " KL_div: {:0.4g}".format(noise_level, distr_objects[reg_par][2], reg_par,
                                                                        distr_objects[reg_par][1].kl),
                                        size=n_moments, mom_indices=False, reg_param=reg_par)

        # self.determine_regularization_param(best_params, regularization, noise=noise_level)
        distr_plot.show(None)

        for reg_par, kl_div in kl_divs.items():
            print("KL: {} reg_param: {}".format(kl_div, reg_par))

        #self.determine_regularization_param_tv(best_params, regularization, noise=noise_level)

        return best_params

    # def find_regularization_param_tv(self):
    #     np.random.seed(1234)
    #     noise_level = 1e-2
    #
    #     reg_params = np.linspace(1e-4, 1e-7, num=20)  # Legendre
    #
    #     min_results = []
    #     print("reg params ", reg_params)
    #
    #     moment_class, min_n_moments, max_n_moments, self.use_covariance = self.moments_data
    #     log = self.log_flag
    #     if min_n_moments == max_n_moments:
    #         self.moment_sizes = np.array(
    #             [max_n_moments])  # [36, 38, 40, 42, 44, 46, 48, 50, 52, 54])+1#[max_n_moments])#10, 18, 32, 64])
    #     else:
    #         self.moment_sizes = np.round(
    #             np.exp(np.linspace(np.log(min_n_moments), np.log(max_n_moments), 8))).astype(int)
    #     self.moments_fn = moment_class(max_n_moments, self.domain, log=log, safe_eval=False)
    #
    #     _, _, n_moments, _ = self.moments_data
    #
    #     size = 30
    #     noises = []
    #
    #     noise = np.random.randn(self.moments_fn.size ** 2).reshape((self.moments_fn.size, self.moments_fn.size))
    #     noise += noise.T
    #     noise *= 0.5 * noise_level
    #     noise[0, 0] = 0
    #     fine_noise = noise
    #
    #     for i in range(size):
    #         noise = np.random.randn(self.moments_fn.size ** 2).reshape((self.moments_fn.size, self.moments_fn.size))
    #         noise += noise.T
    #         noise *= 0.5 * noise_level * 1.2
    #         noise[0, 0] = 0
    #         noises.append(noise)
    #
    #     for reg_param in reg_params:
    #         exact_cov, reg_matrix = mlmc.simple_distribution_total_var.compute_semiexact_cov_2(self.moments_fn, self.pdf,
    #                                                                                            reg_param=reg_param)
    #
    #         self.exact_moments = exact_cov[:, 0]
    #         # Add noise and regularization
    #         cov = exact_cov + fine_noise[:len(exact_cov), :len(exact_cov)]
    #         cov += reg_matrix
    #
    #         moments_with_noise = cov[:, 0]
    #         self.moments_fn, info, cov_centered = mlmc.simple_distribution_total_var.construct_orthogonal_moments(self.moments_fn,
    #                                                                                                     cov,
    #                                                                                                     noise_level,
    #                                                                                                    reg_param=reg_param,
    #                                                                                                    orth_method=1)
    #         original_evals, evals, threshold, L = info
    #         fine_moments = np.matmul(moments_with_noise, L.T)
    #
    #         moments_data = np.empty((len(fine_moments), 2))
    #         moments_data[:, 0] = fine_moments  # self.exact_moments
    #         moments_data[:, 1] = 1  # noise ** 2
    #         moments_data[0, 1] = 1.0
    #
    #
    #         _, distr_obj = self.make_approx(mlmc.simple_distribution_total_var.SimpleDistribution, noise, moments_data,
    #                                         tol=1e-8, reg_param=reg_param)
    #
    #         estimated_density_covariance, reg_matrix = mlmc.simple_distribution_total_var.compute_semiexact_cov_2(self.moments_fn,
    #                                                                                             distr_obj.density)
    #
    #         M = np.eye(len(cov[0]))
    #         M[:, 0] = -cov[:, 0]
    #
    #         print("cov centered")
    #         print(pd.DataFrame(cov_centered))
    #
    #         print("M-1 @ L-1 @ H @ L.T-1 @ M.T-1")
    #         print(pd.DataFrame(
    #             M @ (np.linalg.inv(L) @ distr_obj.final_jac @ np.linalg.inv(L.T)) @ M.T))
    #
    #         print("cov")
    #         print(pd.DataFrame(cov))
    #
    #         print("L-1 @ H @ L.T-1")
    #         print(pd.DataFrame(
    #             (np.linalg.inv(L) @ distr_obj.final_jac @ np.linalg.inv(L.T))))
    #
    #         # print(pd.DataFrame(
    #         #     M @ (np.linalg.inv(L) @ estimated_density_covariance @ np.linalg.inv(L.T)) @ M.T))
    #
    #
    #         moments_from_density = np.linalg.inv(L) @ distr_obj.final_jac @ np.linalg.inv(L.T)[:, 0]
    #
    #         print("moments from density ", moments_from_density)
    #         print("moments_with_noise ", moments_with_noise)
    #
    #         estimated_density_exact_moments = estimated_density_covariance[:, 0]
    #
    #         result = []
    #         for i in range(size):
    #             cov = exact_cov + noises[i][:len(exact_cov), :len(exact_cov)]
    #             coarse_moments = cov[:, 0]
    #             coarse_moments[0] = 1
    #             coarse_moments = np.matmul(coarse_moments, L.T)
    #
    #             # _, distr_obj = self.make_approx(mlmc.simple_distribution.SimpleDistribution, noise, moments_data,
    #             #                                      tol=1e-7, reg_param=reg_param)
    #             #
    #             # estimate_density_exact_moments = mlmc.simple_distribution.compute_semiexact_moments(self.moments_fn,
    #             #                                                                                     distr_obj.density)
    #
    #             res = (moments_from_density - coarse_moments)**2
    #
    #             print("res to result ", res)
    #             result.append(res)
    #
    #         # distr_plot.add_distribution(distr_obj,
    #         #                             label="noise: {}, threshold: {}, reg param: {}".format(noise_level, threshold,
    #         #                                                                                    reg_param),
    #         #                             size=len(coarse_moments), reg_param=reg_param)
    #
    #         min_results.append(np.sum(result))
    #
    #     fig = plt.figure()
    #     ax = fig.add_subplot(1, 1, 1)
    #     # ax.plot(noise_levels, tv, label="total variation")
    #
    #     print("reg params ", reg_params)
    #     print("min results ", min_results)
    #
    #     zipped = zip(reg_params, min_results)
    #
    #     for reg_param, min_result in zip(reg_params, min_results):
    #         print("reg_param: {}, min_result: {}".format(reg_param, min_result))
    #
    #     sorted_zip = sorted(zipped, key=lambda x: x[1])
    #
    #     best_params = []
    #     #best_params.append(0)
    #     for s_tuple in sorted_zip:
    #         print(s_tuple)
    #         if len(best_params) < 5:
    #             best_params.append(s_tuple[0])
    #
    #     ax.plot(reg_params, min_results, 'o', c='r')
    #     # ax.set_xlabel("noise level")
    #     ax.set_xlabel("regularization param (alpha)")
    #     ax.set_ylabel("min")
    #     # ax.plot(noise_levels, l2, label="l2 norm")
    #     # ax.plot(reg_parameters, int_density, label="abs(density-1)")
    #     #ax.set_yscale('log')
    #     #ax.set_xscale('log')
    #     ax.legend()
    #
    #     plt.show()
    #     print("best params ", best_params)
    #
    #     self.determine_regularization_param_tv(best_params)
    #
    #     return best_params
    def _compute_exact_kl(self, n_moments, moments_fn, orth_method, tol_density=1e-5, tol_exact_cov=1e-10):
        """
        Compute KL divergence truncation error of given number of moments
        :param n_moments: int
        :param moments_fn: moments object instance
        :param tol_density: minimization tolerance
        :param tol_exact_cov: covariance matrix, integration tolerance
        :return: KL divegence, SimpleDistribution instance
        """
        exact_cov = mlmc.simple_distribution.compute_semiexact_cov(moments_fn, self.pdf)
        self.moments_fn, info, _ = mlmc.simple_distribution.construct_orthogonal_moments(moments_fn, exact_cov, 0,
                                                                                         orth_method=orth_method)
        orig_evals, evals, threshold, L = info

        exact_moments = mlmc.simple_distribution.compute_semiexact_moments(self.moments_fn, self.pdf, tol=tol_exact_cov)

        moments_data = np.empty((n_moments, 2))
        moments_data[:, 0] = exact_moments[:n_moments]
        moments_data[:, 1] = 1.0

        result, distr_obj = self.make_approx(mlmc.simple_distribution.SimpleDistribution, 0.0, moments_data, tol=tol_density)
        return result.kl, distr_obj

    def plot_KL_div_exact(self):
        """
        Plot KL divergence for different number of exact moments
        :return:
        """
        noise_level = 0
        tol_exact_moments = 1e-6
        tol_density = 1e-5
        results = []
        orth_method = 4
        distr_plot = plot.Distribution(exact_distr=self.cut_distr, title=self.title+"_exact", cdf_plot=False,
                                       log_x=self.log_flag, error_plot=False)

        dir_name = "KL_div_exact_numpy_{}_five_fingers".format(orth_method)
        if not os.path.exists(dir_name):
            os.mkdir(dir_name)

        work_dir = os.path.join(dir_name, self.name)

        #########################################
        # Set moments objects
        moment_class, min_n_moments, max_n_moments, self.use_covariance = self.moments_data
        log = self.log_flag
        if min_n_moments == max_n_moments:
            self.moment_sizes = np.array(
                [max_n_moments])
        else:
            self.moment_sizes = np.round(np.exp(np.linspace(np.log(min_n_moments), np.log(max_n_moments), 3))).astype(int)
        self.moments_fn = moment_class(max_n_moments, self.domain, log=log, safe_eval=False)

        if os.path.exists(work_dir):
            raise FileExistsError
        else:
            os.mkdir(work_dir)
            np.save(os.path.join(work_dir, "moment_sizes"), self.moment_sizes)


        ##########################################
        # Orthogonalize moments

        base_moments = self.moments_fn
        exact_cov = mlmc.simple_distribution.compute_semiexact_cov(base_moments, self.pdf)
        self.moments_fn, info, _ = mlmc.simple_distribution.construct_orthogonal_moments(base_moments, exact_cov,
                                                                                         noise_level, orth_method=orth_method)
        orig_eval, evals, threshold, L = info
        #eye_approx = L @ exact_cov @ L.T
        # test that the decomposition is done well
        # assert np.linalg.norm(
        #     eye_approx - np.eye(*eye_approx.shape)) < 1e-9  # 1e-10 failed with Cauchy for more moments

        print("threshold: ", threshold, " from N: ", self.moments_fn.size)
        if self.eigenvalues_plot:
            threshold = evals[threshold]
            noise_label = "{:5.2e}".format(noise_level)
            self.eigenvalues_plot.add_values(evals, threshold=threshold, label=noise_label)
        self.exact_moments = mlmc.simple_distribution.compute_semiexact_moments(self.moments_fn, self.pdf, tol=tol_exact_moments)

        kl_plot = plot.KL_divergence(log_y=True, iter_plot=True, kl_mom_err=False, title="Kullback-Leibler divergence, {}, threshold: {}".format(self.title, threshold),
                                     xlabel="number of moments", ylabel="KL divergence")

        ###############################################
        # For each moment size compute density
        for i_m, n_moments in enumerate(self.moment_sizes):
            if n_moments > self.moments_fn.size:
                continue

            # moments_fn = moment_fn(n_moments, domain, log=log_flag, safe_eval=False )
            moments_data = np.empty((n_moments, 2))
            moments_data[:, 0] = self.exact_moments[:n_moments]
            moments_data[:, 1] = 1.0

            # modif_cov = mlmc.simple_distribution.compute_semiexact_cov(self.moments_fn, self.pdf)
            # diff_norm = np.linalg.norm(modif_cov - np.eye(*modif_cov.shape))
            # print("#{} cov mat norm: {}".format(n_moments, diff_norm))

            result, distr_obj = self.make_approx(mlmc.simple_distribution.SimpleDistribution, 0.0, moments_data, tol=tol_density)
            distr_plot.add_distribution(distr_obj, label="#{}, KL div: {}".format(n_moments, result.kl))
            results.append(result)

            self._save_distr_data(distr_obj, distr_plot, work_dir, n_moments, result)

            kl_plot.add_value((n_moments, result.kl))
            kl_plot.add_iteration(x=n_moments, n_iter=result.nit, failed=not result.success)

            self._save_kl_data_exact(work_dir, n_moments, result.kl, result.nit, not result.success, threshold)

        #self.check_convergence(results)
        kl_plot.show(None)
        distr_plot.show(None)#file=self.pdfname("_pdf_exact"))
        distr_plot.reset()
        return results

    def _save_kl_data_exact(self, work_dir, n_moments, kl_div, nit, success, threshold):
        np.save('{}/{}_{}.npy'.format(work_dir, n_moments, "add-value"), (n_moments, kl_div))
        np.save('{}/{}_{}.npy'.format(work_dir, n_moments, "add-iteration"), (n_moments, nit, success))
        np.save('{}/{}_{}.npy'.format(work_dir, n_moments, "threshold"), threshold)

    def _save_distr_data(self, distr_object, distr_plot, work_dir, noise_level, result):
        domain = distr_object.domain
        distr_plot.adjust_domain(domain)
        X = distr_plot._grid(1000, domain=domain)

        np.save('{}/{}_{}.npy'.format(work_dir, noise_level, "result"), (result.kl,result.kl_2, result.l2,
                                                                         result.residual_norm, result.time))
        np.save('{}/{}_{}.npy'.format(work_dir, noise_level, "domain"), distr_object.domain)
        np.save('{}/{}_{}.npy'.format(work_dir, noise_level, "X"), X)
        np.save('{}/{}_{}.npy'.format(work_dir, noise_level, "Y_pdf"), distr_object.density(X))
        np.save('{}/{}_{}.npy'.format(work_dir, noise_level, "Y_cdf"), distr_object.cdf(X))
        np.save('{}/{}_{}.npy'.format(work_dir, noise_level, "Y_pdf_exact"), self.cut_distr.pdf(X))
        np.save('{}/{}_{}.npy'.format(work_dir, noise_level, "Y_cdf_exact"), self.cut_distr.cdf(X))
        np.save('{}/{}_{}.npy'.format(work_dir, noise_level, "Y_pdf_log"), distr_object.density_log(X))
        np.save('{}/{}_{}.npy'.format(work_dir, noise_level, "Y_der_1"), distr_object.mult_mom_der(X, degree=1))
        np.save('{}/{}_{}.npy'.format(work_dir, noise_level, "Y_der_2"), distr_object.mult_mom_der(X, degree=2))

    def plot_KL_div_inexact(self):
        """
        Plot KL divergence for different noise level of exact moments
        """
        min_noise = 1e-6
        max_noise = 1e-1
        geom_seq = np.exp(np.linspace(np.log(min_noise), np.log(max_noise), 20))
        noise_levels = np.flip(np.concatenate(([0.0], geom_seq)), axis=0)

        #noise_levels = noise_levels[:1]

        #noise_levels = [1e-1, 5e-2, 1e-2, 5e-3, 1e-3, 5e-4, 1e-4, 5e-5, 1e-5, 5e-6, 1e-6, 1e-8]

        min_noise = 1e-1
        max_noise = 1e-10
        geom_seq = np.exp(np.linspace(np.log(min_noise), np.log(max_noise), 50))
        noise_levels = np.flip(np.concatenate(([0.0], geom_seq)), axis=0)

        #noise_levels = [1e-1, 1e-2, 1e-3, 1e-4,  1e-5, 1e-6, 1e-8]

        #noise_levels = [1e-2]

        #noise_levels = [1e-4,  1e-5, 1e-6, 1e-8, 1e-10, 1e-12]

        noise_levels = [1e-2]#, 1e-3, 1e-4]


        tol_exact_cov = 1e-10
        tol_density = 1e-5
        results = []
        n_moments = 35  # 25 is not enough for TwoGaussians
        orth_method = 4

        distr_plot = plot.Distribution(exact_distr=self.cut_distr, title=self.title+"_inexact", cdf_plot=False,
                                       log_x=self.log_flag, error_plot=False)

        dir_name = "KL_div_inexact_for_reg_{}".format(orth_method)
        if not os.path.exists(dir_name):
            os.mkdir(dir_name)

        work_dir = os.path.join(dir_name, self.name)
        if os.path.exists(work_dir):
            raise FileExistsError
        else:
            os.mkdir(work_dir)
            np.save(os.path.join(work_dir, "noise_levels"), noise_levels)
            np.save(os.path.join(work_dir, "n_moments"), n_moments)

        kl_plot = plot.KL_divergence(iter_plot=True, log_y=True, log_x=True,
                                     title=self.title + "_n_mom_{}".format(n_moments), xlabel="noise std",
                                     ylabel="KL divergence", truncation_err_label="trunc. err, m: {}".format(n_moments))

        ##########################################
        # Set moments objects
        moment_class, _, _, self.use_covariance = self.moments_data
        log = self.log_flag

        self.moments_fn = moment_class(n_moments, self.domain, log=log, safe_eval=False)

        ##########################################
        # Orthogonalize moments

        base_moments = self.moments_fn
        exact_cov = mlmc.simple_distribution.compute_semiexact_cov(base_moments, self.pdf)

        kl_plot.truncation_err, distr_obj_exact = self._compute_exact_kl(n_moments, base_moments, orth_method,
                                                                         tol_density, tol_exact_cov)

        np.save(os.path.join(work_dir, "truncation_err"), kl_plot.truncation_err)

        # exact_moments_orig = mlmc.simple_distribution.compute_semiexact_moments(self.moments_fn, self.pdf, tol=1e-10)
        exact_moments_orig = exact_cov[:, 0]
        # print("original exact moments ", exact_moments_orig)
        # print("exact cov[:, 0] ", exact_cov[:, 0])

        ###############################################
        # For each moment size compute density
        for i_m, noise_level in enumerate(noise_levels):
            print("NOISE LEVEL ", noise_level)
            # Add noise to exact covariance matrix
            noise = np.random.randn(base_moments.size ** 2).reshape((base_moments.size, base_moments.size))
            noise += noise.T
            noise *= 0.5 * noise_level
            noise[0, 0] = 0
            print("exact_cov ", exact_cov)
            cov = exact_cov + noise

            # Change base
            self.moments_fn, info, _ = mlmc.simple_distribution.construct_orthogonal_moments(base_moments, cov, noise_level,
                                                                                          orth_method=orth_method)

            # Tests
            original_evals, evals, threshold, L = info
            eye_approx = L @ exact_cov @ L.T
            # test that the decomposition is done well
            # assert np.linalg.norm(
            #     eye_approx - np.eye(*eye_approx.shape)) < 1e-9  # 1e-10 failed with Cauchy for more moments
            # print("threshold: ", threshold, " from N: ", self.moments_fn.size)
            # modif_cov = mlmc.simple_distribution.compute_semiexact_cov(self.moments_fn, self.pdf, tol=tol_exact_cov)
            # diff_norm = np.linalg.norm(modif_cov - np.eye(*modif_cov.shape))
            # print("#{} cov mat norm: {}".format(n_moments, diff_norm))

            # Set moments data
            n_moments = self.moments_fn.size
            print("cov moments ", cov[:, 0])
            transformed_moments = np.matmul(cov[:, 0], L.T)
            #print("transformed moments ", transformed_moments)

            moments_data = np.empty((n_moments, 2))
            moments_data[:, 0] = transformed_moments
            moments_data[:, 1] = 1
            moments_data[0, 1] = 1.0

            exact_moments = exact_moments_orig[:len(transformed_moments)]

            result, distr_obj = self.make_approx(mlmc.simple_distribution.SimpleDistribution, 0.0, moments_data, tol=tol_density)
            distr_plot.add_distribution(distr_obj, label="noise: {:f}, th: {}, KL div: {:f}".format(noise_level, threshold, result.kl))
            results.append(result)

            self._save_distr_data(distr_obj, distr_plot, work_dir, noise_level, result)

            print("RESULT ", result.success)

            kl_div = mlmc.simple_distribution.KL_divergence(distr_obj_exact.density, distr_obj.density, self.domain[0], self.domain[1])


            kl_plot.add_value((noise_level, kl_div))
            kl_plot.add_iteration(x=noise_level, n_iter=result.nit, failed=not result.success)

            # print("exact moments ", exact_moments[:len(moments_data[:, 0])])
            # print("moments data ", moments_data[:, 0])
            # print("difference ", np.array(exact_moments) - np.array(moments_data[:, 0]))
            print("difference orig", np.array(exact_moments_orig) - np.array(cov[:, 0][:len(exact_moments_orig)]))

            diff_orig = np.array(exact_moments_orig) - np.array(cov[:, 0][:len(exact_moments_orig)])

            kl_plot.add_moments_l2_norm((noise_level, np.linalg.norm(diff_orig)**2))

            self._save_kl_data(work_dir, noise_level, kl_div, result.nit, not result.success, np.linalg.norm(diff_orig)**2, threshold)

        kl_plot.show(None)
        distr_plot.show(None)
        distr_plot.reset()
        return results

    def _save_kl_data(self, work_dir, noise_level, kl_div, nit, success, mom_err, threshold):
        np.save('{}/{}_{}.npy'.format(work_dir, noise_level, "add-value"), (noise_level, kl_div))
        np.save('{}/{}_{}.npy'.format(work_dir, noise_level, "add-iteration"), (noise_level, nit, success))
        np.save('{}/{}_{}.npy'.format(work_dir, noise_level, "add-moments"), (noise_level, mom_err))
        np.save('{}/{}_{}.npy'.format(work_dir, noise_level, "threshold"), threshold)

    def plot_KL_div_inexact_reg(self):
        """
        Plot KL divergence for different noise level of exact moments
        """
        min_noise = 1e-6
        max_noise = 1e-1
        geom_seq = np.exp(np.linspace(np.log(min_noise), np.log(max_noise), 10))
        noise_levels = np.flip(np.concatenate(([0.0], geom_seq)), axis=0)

        noise_levels = [1e-1, 5e-2, 1e-2, 5e-3, 1e-3, 5e-4, 1e-4, 5e-5, 1e-5, 5e-6, 1e-6]

        noise_levels = [1e-2]#, 1e-3, 1e-4]

        #noise_levels = noise_levels[:2]

        tol_exact_cov = 1e-10
        tol_density = 1e-5
        results = []
        orth_method = 2
        n_moments = 35  # 25 is not enough for TwoGaussians

        distr_plot = plot.Distribution(exact_distr=self.cut_distr, title=self.title+"_inexact", cdf_plot=False,
                                       log_x=self.log_flag, error_plot=False)

        dir_name = "reg_KL_div_inexact_35_{}".format(orth_method)
        if not os.path.exists(dir_name):
            os.mkdir(dir_name)

        work_dir = os.path.join(dir_name, self.name)
        if os.path.exists(work_dir):
            raise FileExistsError
        else:
            os.mkdir(work_dir)
            np.save(os.path.join(work_dir, "noise_levels"), noise_levels)
            np.save(os.path.join(work_dir, "n_moments"), n_moments)

        kl_plot = plot.KL_divergence(iter_plot=True, log_y=True, log_x=True,
                                     title=self.title + "_n_mom_{}".format(n_moments), xlabel="noise std",
                                     ylabel="KL divergence", truncation_err_label="trunc. err, m: {}".format(n_moments))

        ##########################################
        # # Set moments objects
        moment_class, _, _, self.use_covariance = self.moments_data
        log = self.log_flag
        #
        self.moments_fn = moment_class(n_moments, self.domain, log=log, safe_eval=False)
        #
        # ##########################################
        # # Orthogonalize moments
        #
        base_moments = self.moments_fn
        # exact_cov = mlmc.simple_distribution.compute_semiexact_cov(base_moments, self.pdf)

        kl_plot.truncation_err, distr_obj_exact = self._compute_exact_kl(n_moments, base_moments, orth_method,
                                                                         tol_density, tol_exact_cov)

        np.save(os.path.join(work_dir, "truncation_err"), kl_plot.truncation_err)
        # exact_moments_orig = mlmc.simple_distribution.compute_semiexact_moments(self.moments_fn, self.pdf, tol=1e-10)
        #exact_moments_orig = exact_cov[:, 0]
        # print("original exact moments ", exact_moments_orig)
        # print("exact cov[:, 0] ", exact_cov[:, 0])

        ###############################################
        # For each moment size compute density
        for i_m, noise_level in enumerate(noise_levels):
            #print("NOISE LEVEL ", noise_level)
            _, distr_obj, exact_cov, cov = self.find_regularization_param(plot_res=False, noise_level=noise_level,
                                                                          work_dir=work_dir, orth_method=orth_method)
            exact_moments_orig = exact_cov[:, 0]

            distr_plot.add_distribution(distr_obj[0], label="noise: {:f}, th: {}, KL div: {:f}".format(noise_level,
                                                                                                    distr_obj[2],
                                                                                                    distr_obj[1].kl))

            self._save_distr_data(distr_obj[0], distr_plot, work_dir, noise_level, distr_obj[1])

            kl_div = mlmc.simple_distribution.KL_divergence(distr_obj_exact.density, distr_obj[0].density, self.domain[0],
                                                            self.domain[1])

            kl_plot.add_value((noise_level, kl_div))
            kl_plot.add_iteration(x=noise_level, n_iter=distr_obj[1].nit, failed=not distr_obj[1].success)

            # print("exact moments ", exact_moments[:len(moments_data[:, 0])])
            # print("moments data ", moments_data[:, 0])
            # print("difference ", np.array(exact_moments) - np.array(moments_data[:, 0]))
            print("difference orig", np.array(exact_moments_orig) - np.array(cov[:, 0][:len(exact_moments_orig)]))

            diff_orig = np.array(exact_moments_orig) - np.array(cov[:, 0][:len(exact_moments_orig)])

            kl_plot.add_moments_l2_norm((noise_level, np.linalg.norm(diff_orig)**2))

            self._save_kl_data(work_dir, noise_level, kl_div, distr_obj[1].nit, not distr_obj[1].success,
                               np.linalg.norm(diff_orig) ** 2, distr_obj[2])

        kl_plot.show(None)
        distr_plot.show(None)
        distr_plot.reset()
        return results

    def determine_regularization_param(self, reg_params=None, regularization=None, noise=None):
        """
        Test density approximation for maximal number of moments
        and varying amount of noise added to covariance matrix.
        :return:
        """
        min_noise = 1e-6
        max_noise = 1e-2
        results = []
        orth_method = 2

        #np.random.seed(8888)

        #noise = 1e-1

        _, _, n_moments, _ = self.moments_data
        distr_plot = plot.Distribution(exact_distr=self.cut_distr, title="Preconditioning reg, {},  n_moments: {}, noise: {}".format(self.title, n_moments, max_noise),
                                            log_x=self.log_flag, error_plot=None, reg_plot=False, cdf_plot=False, log_density=True)
        self.eigenvalues_plot = plot.Eigenvalues(title="Eigenvalues, " + self.title)

        geom_seq = np.exp(np.linspace(np.log(min_noise), np.log(max_noise), 20))
        noise_levels = np.flip(np.concatenate(([0.0], geom_seq)), axis=0)
        #noise_levels = geom_seq
        #print("noise levels ", noise_levels)

        noise_levels = noise_levels[:1]
        #noise_levels = [5.99484250e-02, 3.59381366e-01, 2.15443469e+00]
        #noise_levels = [3.59381366e-01]#, 1e-1]

        if noise is not None:
            noise_levels = [noise]

        #noise_levels = [5e-2, 1e-2, 5e-3]#, 5e-2, 1e-2, 5e-3, 1e-3, 5e-4, 1e-4, 5e-5, 1e-5, 5e-6, 1e-6]

        noise_levels = [1e-2]
        #noise_levels = [1e-3, 1e-2, 1e-1, 1e1, 1e2, 1e3]
        print("noise levels ", noise_levels)
        #exit()

        #noise_levels = [max_noise]
        #plot_mom_indices = np.array([0, 1, 2])
        plot_mom_indices = None

        kl_total = []
        kl_2_total = []
        l2 = []

        moments = []
        all_exact_moments = []

        for noise in noise_levels:
            kl_2 = []
            kl = []

            if regularization is None:
                regularization = mlmc.simple_distribution.Regularization2ndDerivation()

            #regularization = mlmc.simple_distribution.RegularizationInexact()
            #reg_parameters = [0]#[1e-6]

            #regularization = mlmc.simple_distribution.Regularization2ndDerivation()

            #reg_parameters = [10, 1e-5] # 10 is suitable for Splines
            #reg_parameters = [5e-6] # is suitable for Legendre

            #reg_parameters = [5e-6, 3.65810502e-06]
            #reg_parameters = [1e-12]

            #reg_parameters = [2.682695795279722e-05, 1.9306977288832498e-06, 1e-05, 2.6826957952797274e-06, 0.0002682695795279722]
            #reg_parameters = [5e-6, 1.519911082952933e-06, 1.788649529057435e-06, 1.2915496650148827e-06, 1.0974987654930544e-06, 2.104904144512022e-06]

            #reg_parameters = [0, 1e-12, 5e-9, 5e-8]

            #reg_parameters = [1.5361749466718295e-07]#, 5e-7]

            #reg_parameters = [1e-9, 1e-8, 1e-7, 1e-6, 1e-5]
            #reg_parameters = [1e-12, 1e-11, 1e-10, 1e-9]

            ##########################
            # CUT EIGENVALUES params #
            ##########################
            # two gaussians
            #reg_parameters = [0, 1e-7, 1e-6, 5e-6, 1e-5]
            # norm
            # reg_parameters = [0, 1e-8, 1e-7, 1e-6, 1e-5]
            # five fingers
            #reg_parameters = [0, 1e-8, 1e-7, 1e-6, 1e-5]
            reg_parameters = [0, 1e-7, 1e-6]
            #reg_parameters = [0, 1e-7, 1e-6, 1e-5]
            reg_parameters = [0, 5e-7, 1e-6]
            #reg_parameters = [0, 5e-8, 1e-6]#[1e-9, 1e-7]
            reg_parameters = [1e-8, 1e-7, 1e-6]
            reg_parameters = [1.3848863713938746e-05, 1.6681005372000593e-05, 2.0092330025650498e-05, 2.4201282647943835e-05, 2.9150530628251818e-05, 3.511191734215135e-05, 4.2292428743895077e-05, 5.0941380148163855e-05, 6.135907273413175e-05, 7.39072203352579e-05]
            reg_parameters = [1.3848863713938746e-06, 1.6681005372000593e-06, 2.0092330025650498e-06,
                              2.4201282647943835e-06, 2.9150530628251818e-06, 3.511191734215135e-06,
                              4.2292428743895077e-06, 5.0941380148163855e-06, 6.135907273413175e-06,
                              7.39072203352579e-06]

            reg_parameters = [1.3848863713938746e-07, 1.6681005372000593e-07,
                              2.0092330025650498e-07,
                              2.4201282647943835e-07, 2.9150530628251818e-07,
                              3.511191734215135e-07,
                              4.2292428743895077e-07, 5.0941380148163855e-07,
                              6.135907273413175e-07,
                              7.39072203352579e-07]

            reg_parameters = [0, 5.590810182512222e-11, 5.590810182512222e-10]


            # two gaussians
            #reg_parameters = [8.66882444e-06]# orth 2
            reg_parameters = [2.1964e-5] # orth 2
            #reg_parameters = [2.7879e-7]# orth 4

            # lognorm
            #reg_parameters = [1.11096758e-04] # orth 2
            reg_parameters = [0]#[5.4789e-06]
            #reg_parameters = [5.292e-9]


            dir = self.title + "noise: ".format(noise)
            if not os.path.exists(dir):
                os.makedirs(dir)

            tv = []
            # kl = []
            # l2 = []
            int_density = []

            if reg_params is not None:
                reg_parameters = reg_params

            for reg_param in reg_parameters:
                print("reg parameter ", reg_param)
                info, moments_with_noise = self.setup_moments(self.moments_data, noise_level=noise,
                                                              reg_param=reg_param, orth_method=orth_method,
                                                              regularization=regularization)
                n_moments = len(self.exact_moments)

                original_evals, evals, threshold, L = info
                new_moments = np.matmul(moments_with_noise, L.T)

                moments_data = np.empty((n_moments, 2))
                moments_data[:, 0] = new_moments
                moments_data[:, 1] = noise ** 2
                moments_data[0, 1] = 1.0

                print("moments data ", moments_data)

                # modif_cov, reg_matrix = mlmc.simple_distribution.compute_semiexact_cov_2(self.moments_fn, self.pdf, reg_param=reg_param,
                #                                                              reg_param_beta=reg_param_beta)
                #
                # modif_cov += reg_matrix
                # # print("modif cov")
                # # print(pd.DataFrame(modif_cov))
                # # print("modif cov inv")
                # # print(np.linalg.inv(pd.DataFrame(modif_cov)))
                #
                # diff_norm = np.linalg.norm(modif_cov - np.eye(*modif_cov.shape)) / n_moments
                # ref_moments = np.zeros(n_moments)
                # ref_moments[0] = 1.0

                # print("ref moments ", ref_moments)
                # mom_err = np.linalg.norm(self.exact_moments - ref_moments) / np.sqrt(n_moments)
                # print("noise: {:6.2g} error of natural cov: {:6.2g} natural moments: {:6.2g}".format(
                #     noise, diff_norm, mom_err))

                # distr_plot = plot.Distribution(exact_distr=self.cut_distr, title="Density, " + self.title,
                #                                      log_x=self.log_flag, error_plot='kl')
                result, distr_obj = self.make_approx(mlmc.simple_distribution.SimpleDistribution, noise, moments_data,
                                                     tol=1e-7, reg_param=reg_param, regularization=regularization)

                m = mlmc.simple_distribution.compute_exact_moments(self.moments_fn, distr_obj.density)
                e_m = mlmc.simple_distribution.compute_exact_moments(self.moments_fn, self.pdf)
                moments.append(m)
                all_exact_moments.append(e_m)

                # if reg_param > 0:
                #     distr_obj._analyze_reg_term_jacobian([reg_param])

                # result, distr_obj = self.make_approx(mlmc.simple_distribution.SimpleDistribution, noise, moments_data,
                #                                      tol=1e-10, reg_param=reg_param, prior_distr_obj=distr_obj)

                print("DISTR OBJ reg param {}, MULTIPLIERS {}".format(reg_param, distr_obj.multipliers))

                distr_plot.add_distribution(distr_obj,
                                            label="n: {:0.4g}, th: {}, alpha: {:0.4g},"
                                                  " KL_div: {:0.4g}".format(noise, threshold, reg_param, result.kl),
                                           size=n_moments, mom_indices=plot_mom_indices, reg_param=reg_param)

                results.append(result)

                final_jac = distr_obj.final_jac

                print("final jac ")
                print(pd.DataFrame(final_jac))

                # print("ORIGINAL COV CENTERED")
                # print(pd.DataFrame(self._cov_centered))
                #
                # M = np.eye(len(self._cov_with_noise[0]))
                # M[:, 0] = -self._cov_with_noise[:, 0]
                #
                # print("M-1 @ L-1 @ H @ L.T-1 @ M.T-1")
                # print(pd.DataFrame(
                #     np.linalg.inv(M) @ (
                #                 np.linalg.inv(L) @ final_jac @ np.linalg.inv(L.T)) @ np.linalg.inv(M.T)))
                #

                tv.append(result.tv)
                l2.append(result.l2)
                kl.append(result.kl)
                kl_2.append(result.kl_2)

                distr_obj._update_quadrature(distr_obj.multipliers)
                q_density = distr_obj._density_in_quads(distr_obj.multipliers)
                q_gradient = distr_obj._quad_moments.T * q_density
                integral = np.dot(q_gradient, distr_obj._quad_weights) / distr_obj._moment_errs

                int_density.append(abs(sum(integral)-1))

            kl_total.append(np.mean(kl))
            kl_2_total.append(np.mean(kl_2))

                #distr_plot.show(file=os.path.join(dir, self.pdfname("reg_param_{}_pdf_iexact".format(reg_param))))
            #distr_plot.reset()

            # print("kl ", kl)
            # print("tv ", tv)
            # print("l2 ", l2)
            # print("density ", int_density)

        print("FINAL moments ", moments)
        print("exact moments ", all_exact_moments)

        # for exact, estimated in zip(moments, all_exact_moments):
        #     print("(exact-estimated)**2", (exact-estimated)**2)
        #     print("sum(exact-estimated)**2", np.sum((exact - estimated) ** 2))

        distr_plot.show(file="determine_param {}".format(self.title))#file=os.path.join(dir, self.pdfname("_pdf_iexact")))
        distr_plot.reset()

        print("kl divergence", kl)

        #self._plot_kl_div(noise_levels, kl_total)

        #self.plot_gradients(distr_obj.gradients)
        #self._plot_kl_div(noise_levels, kl_2_total)
        plt.show()

        #self.check_convergence(results)
        #self.eigenvalues_plot.show(file=None)#self.pdfname("_eigenvalues"))

        return results

    def determine_regularization_param_tv(self, reg_params=None):
        """
        Test density approximation for maximal number of moments
        and varying amount of noise added to covariance matrix.
        :return:
        """
        np.random.seed(1234)
        min_noise = 1e-6
        max_noise = 1e-2
        results = []

        _, _, n_moments, _ = self.moments_data
        distr_plot = plot.Distribution(exact_distr=self.cut_distr, title="Preconditioning reg, {},  n_moments: {}, noise: {}".format(self.title, n_moments, max_noise),
                                            log_x=self.log_flag, error_plot=None, reg_plot=False, cdf_plot=False, log_density=True)
        self.eigenvalues_plot = plot.Eigenvalues(title="Eigenvalues, " + self.title)

        geom_seq = np.exp(np.linspace(np.log(min_noise), np.log(max_noise), 20))
        noise_levels = np.flip(np.concatenate(([0.0], geom_seq)), axis=0)
        #noise_levels = geom_seq
        #print("noise levels ", noise_levels)

        noise_levels = noise_levels[:1]
        #noise_levels = [5.99484250e-02, 3.59381366e-01, 2.15443469e+00]
        #noise_levels = [3.59381366e-01]#, 1e-1]

        #noise_levels = [1e-3, 1e-2, 1e-1, 1e1, 1e2, 1e3]
        print("noise levels ", noise_levels)
        #exit()

        #noise_levels = [max_noise]
        #plot_mom_indices = np.array([0, 1, 2])
        plot_mom_indices = None

        kl_total = []
        kl_2_total = []
        l2 = []
        regularization = None

        moments = []
        all_exact_moments = []

        moment_class, min_n_moments, max_n_moments, self.use_covariance = self.moments_data
        log = self.log_flag
        if min_n_moments == max_n_moments:
            self.moment_sizes = np.array(
                [max_n_moments])  # [36, 38, 40, 42, 44, 46, 48, 50, 52, 54])+1#[max_n_moments])#10, 18, 32, 64])
        else:
            self.moment_sizes = np.round(np.exp(np.linspace(np.log(min_n_moments), np.log(max_n_moments), 8))).astype(
                int)
        # self.moment_sizes = [3,4,5,6,7]

        self.moments_fn = moment_class(max_n_moments, self.domain, log=log, safe_eval=False)

        for noise in noise_levels:
            kl_2 = []
            kl = []

            #regularization = mlmc.simple_distribution.Regularization1()
            #regularization = mlmc.simple_distribution.RegularizationTV()

            #reg_parameters = [10, 1e-5] # 10 is suitable for Splines
            #reg_parameters = [5e-6] # is suitable for Legendre

            #reg_parameters = [1e-8]
            #reg_parameters = [6*1e-2, 7*1e-2, 1e-1]  # find reg param between 5*1e-2 and 1e-1

            reg_parameters = [0.0001]
            reg_parameters = [9.47421052631579e-05]
            reg_parameters = [7e-6] # 10 momentů
            reg_parameters = [1e-4] # 20 momentů
            reg_parameters = [1e-5] # 20 momentů
            reg_parameters = [1e-5] # TwoGaussians 35 moments, 0.01 noise
            reg_parameters = [0.0003, 0.00035, 0.0004, 0.00010163898118064394]

            dir = self.title + "noise: ".format(noise)
            if not os.path.exists(dir):
                os.makedirs(dir)

            tv = []
            # kl = []
            # l2 = []
            int_density = []

            if reg_params is not None:
                reg_parameters = reg_params

            for reg_param in reg_parameters:
                print("reg parameter ", reg_param)
                # info, moments_with_noise = self.setup_moments(self.moments_data, noise_level=noise,
                #                                               reg_param=reg_param)

                exact_cov, reg_matrix = mlmc.simple_distribution_total_var.compute_semiexact_cov_2(self.moments_fn,
                                                                                                   self.pdf,
                                                                                                   reg_param=reg_param)
                size = self.moments_fn.size

                self.exact_moments = exact_cov[:, 0]

                cov_noise = np.random.randn(size ** 2).reshape((size, size))
                cov_noise += cov_noise.T
                cov_noise *= 0.5 * noise
                cov_noise[0, 0] = 0

                print("cov noise ")
                print(pd.DataFrame(cov_noise))
                cov = exact_cov + cov_noise

                # Add noise and regularization
                #cov = exact_cov + fine_noise[:len(exact_cov), :len(exact_cov)]
                cov += reg_matrix

                moments_with_noise = cov[:, 0]
                self.moments_fn, info, cov_centered = mlmc.simple_distribution_total_var.construct_orthogonal_moments(
                    self.moments_fn,
                    cov,
                    noise,
                    reg_param=reg_param,
                    orth_method=1)
                original_evals, evals, threshold, L = info
                fine_moments = np.matmul(moments_with_noise, L.T)

                cov_with_noise = cov

                moments_data = np.empty((len(fine_moments), 2))
                moments_data[:, 0] = fine_moments  # self.exact_moments
                moments_data[:, 1] = 1  # noise ** 2
                moments_data[0, 1] = 1.0

                self.exact_moments = exact_cov[:, 0][:len(fine_moments)]

                # n_moments = len(self.exact_moments)
                #
                # original_evals, evals, threshold, L = info
                # new_moments = np.matmul(moments_with_noise, L.T)
                #
                # moments_data = np.empty((n_moments, 2))
                # moments_data[:, 0] = new_moments
                # moments_data[:, 1] = noise ** 2
                # moments_data[0, 1] = 1.0

                print("moments data ", moments_data)

                # modif_cov, reg_matrix = mlmc.simple_distribution.compute_semiexact_cov_2(self.moments_fn, self.pdf, reg_param=reg_param,
                #                                                              reg_param_beta=reg_param_beta)
                #
                # #modif_cov += reg_matrix
                # # print("modif cov")
                # # print(pd.DataFrame(modif_cov))
                # # print("modif cov inv")
                # # print(np.linalg.inv(pd.DataFrame(modif_cov)))
                #
                # diff_norm = np.linalg.norm(modif_cov - np.eye(*modif_cov.shape)) / n_moments
                # ref_moments = np.zeros(n_moments)
                # ref_moments[0] = 1.0
                #
                # print("ref moments ", ref_moments)
                # mom_err = np.linalg.norm(self.exact_moments - ref_moments) / np.sqrt(n_moments)
                # print("noise: {:6.2g} error of natural cov: {:6.2g} natural moments: {:6.2g}".format(
                #     noise, diff_norm, mom_err))

                # distr_plot = plot.Distribution(exact_distr=self.cut_distr, title="Density, " + self.title,
                #                                      log_x=self.log_flag, error_plot='kl')
                result, distr_obj = self.make_approx(mlmc.simple_distribution_total_var.SimpleDistribution, noise,
                                                     moments_data,
                                                     tol=1e-7, reg_param=reg_param, regularization=regularization)

                m = mlmc.simple_distribution_total_var.compute_exact_moments(self.moments_fn, distr_obj.density)
                e_m = mlmc.simple_distribution_total_var.compute_exact_moments(self.moments_fn, self.pdf)
                moments.append(m)
                all_exact_moments.append(e_m)

                # if reg_param > 0:
                #     distr_obj._analyze_reg_term_jacobian([reg_param])

                # result, distr_obj = self.make_approx(mlmc.simple_distribution.SimpleDistribution, noise, moments_data,
                #                                      tol=1e-10, reg_param=reg_param, prior_distr_obj=distr_obj)

                print("DISTR OBJ reg param {}, MULTIPLIERS {}".format(reg_param, distr_obj.multipliers))

                distr_plot.add_distribution(distr_obj,
                                            label="noise: {}, threshold: {}, reg param: {}, KL_div: {}".format(noise, threshold,
                                                                                                   reg_param, result.kl),
                                           size=n_moments, mom_indices=plot_mom_indices, reg_param=reg_param)

                results.append(result)

                final_jac = distr_obj.final_jac

                print("final jac")
                print(pd.DataFrame(final_jac))

                print("ORIGINAL COV CENTERED")
                print(pd.DataFrame(cov_centered))

                #print("np.linalg.inv(L) ", np.linalg.inv(L))



                M = np.eye(len(cov_with_noise[0]))
                M[:, 0] = -cov_with_noise[:, 0]

                # print("M")
                # print(pd.DataFrame(M))
                #
                # print("np.linalg.inv(M) ", np.linalg.inv(M))

                # print("M-1 @ L-1 @ H @ L.T-1 @ M.T-1")
                # print(pd.DataFrame(
                #     np.linalg.inv(M) @ (
                #                 np.linalg.inv(L) @ final_jac @ np.linalg.inv(L.T)) @ np.linalg.inv(M.T)))
                #

                tv.append(result.tv)
                l2.append(result.l2)
                kl.append(result.kl)
                kl_2.append(result.kl_2)

                distr_obj._update_quadrature(distr_obj.multipliers)
                q_density = distr_obj._density_in_quads(distr_obj.multipliers)
                q_gradient = distr_obj._quad_moments.T * q_density
                integral = np.dot(q_gradient, distr_obj._quad_weights) / distr_obj._moment_errs

                int_density.append(abs(sum(integral)-1))

            kl_total.append(np.mean(kl))
            kl_2_total.append(np.mean(kl_2))

                #distr_plot.show(file=os.path.join(dir, self.pdfname("reg_param_{}_pdf_iexact".format(reg_param))))
            #distr_plot.reset()

            # print("kl ", kl)
            # print("tv ", tv)
            # print("l2 ", l2)
            # print("density ", int_density)

        print("FINAL moments ", moments)
        print("exact moments ", all_exact_moments)

        # for exact, estimated in zip(moments, all_exact_moments):
        #     print("(exact-estimated)**2", (exact-estimated)**2)
        #     print("sum(exact-estimated)**2", np.sum((exact - estimated) ** 2))

        distr_plot.show(file="determine_param {}".format(self.title))#file=os.path.join(dir, self.pdfname("_pdf_iexact")))
        distr_plot.reset()

        print("kl divergence", kl)

        self._plot_kl_div(noise_levels, kl_total)

        self.plot_gradients(distr_obj.gradients)
        #self._plot_kl_div(noise_levels, kl_2_total)
        plt.show()

        #self.check_convergence(results)
        #self.eigenvalues_plot.show(file=None)#self.pdfname("_eigenvalues"))

        return results

    def plot_gradients(self, gradients):
        print("gradients ", gradients)
        print("gradients LEN ", len(gradients))
        gradients = [np.linalg.norm(gradient) for gradient in gradients]

        fig = plt.figure()
        ax = fig.add_subplot(1, 1, 1)
        ax.plot(gradients)
        plt.show()

    def compare_orthogonalization(self):
        """
        Test density approximation for maximal number of moments
        and varying amount of noise added to covariance matrix.
        :return:
        """
        min_noise = 1e-6
        max_noise = 0.01
        results = []

        orth_methods = [4]  # 1 - add constant to all eigenvalues,
                                 # 2 - cut eigenvalues below threshold,
                                 # 3 - add const to eigenvalues below threshold

        titles = {1: "add noise-min(eval, 0) to eigenvalues",
                  2: "cut eigenvalues",
                  3: "add const to eigenvalues below threshold",
                  4: "pca"}

        geom_seq = np.exp(np.linspace(np.log(min_noise), np.log(max_noise), 5))
        noise_levels = np.flip(np.concatenate(([0.0], geom_seq)), axis=0)

        noise_levels = noise_levels[:1]
        print("noise levels ", noise_levels)

        reg_param = 0  # NOT works with regularization too

        mom_class, min_mom, max_mom, log_flag = self.moments_data
        self.use_covariance = True

        for orth_method in orth_methods:
            distr_plot = plot.Distribution(exact_distr=self.cut_distr, title=titles[orth_method], cdf_plot=False,
                                           log_x=self.log_flag, error_plot='kl')

            self.eigenvalues_plot = plot.Eigenvalues(title="Eigenvalues, " + self.title)

            for noise in noise_levels:

                self.moments_data = (mom_class, max_mom, max_mom, log_flag)
                info, moments_with_noise = self.setup_moments(self.moments_data, noise_level=noise,
                                                              reg_param=reg_param, orth_method=orth_method)

                original_evals, evals, threshold, L = info
                new_moments = np.matmul(moments_with_noise, L.T)

                n_moments = len(moments_with_noise)

                moments_data = np.empty((len(new_moments), 2))
                moments_data[:, 0] = new_moments
                moments_data[:, 1] = noise ** 2
                moments_data[0, 1] = 1.0

                print("moments data ", moments_data)

                modif_cov = mlmc.simple_distribution.compute_semiexact_cov(self.moments_fn, self.pdf)

                print("modif_cov ", modif_cov)

                # diff_norm = np.linalg.norm(modif_cov - np.eye(*modif_cov.shape)) / n_moments
                # ref_moments = np.zeros(n_moments)
                # ref_moments[0] = 1.0
                # mom_err = np.linalg.norm(self.exact_moments[:n_moments] - ref_moments) / np.sqrt(n_moments)
                # print("noise: {:6.2g} error of natural cov: {:6.2g} natural moments: {:6.2g}".format(
                #     noise, diff_norm, mom_err))

                # assert mom_err/(noise + 1e-10) < 50  - 59 for five fingers dist

                regularization = mlmc.simple_distribution.Regularization2ndDerivation()

                result, distr_obj = self.make_approx(mlmc.simple_distribution.SimpleDistribution, noise,
                                                     moments_data, reg_param=reg_param, tol=1e-5,
                                                     regularization=regularization)

                distr_plot.add_distribution(distr_obj,
                                            label="m: {}, th: {}, noise: {}, KL: {}".format(n_moments, threshold,
                                                                                            noise, result.kl))
                results.append(result)


            # self.check_convergence(results)
            #self.eigenvalues_plot.show(None)  # file=self.pdfname("_eigenvalues"))
            distr_plot.show(None)  # "PDF aprox")#file=self.pdfname("_pdf_iexact"))
            distr_plot.reset()
            plt.show()
        return results

    def inexact_conv(self):
        """
        Test density approximation for maximal number of moments
        and varying amount of noise added to covariance matrix.
        :return:
        """
        min_noise = 1e-6
        max_noise = 0.1
        results = []

        distr_plot = plot.Distribution(exact_distr=self.cut_distr, title="", cdf_plot=False,
                                            log_x=self.log_flag, error_plot='kl')

        self.eigenvalues_plot = plot.Eigenvalues(title="Eigenvalues, " + self.title)

        geom_seq = np.exp(np.linspace(np.log(min_noise), np.log(max_noise), 5))
        noise_levels = np.flip(np.concatenate(([0.0], geom_seq)), axis=0)

        noise_levels = noise_levels[:1]

        print("noise levels ", noise_levels)
        # exit()
        # print("self moments data ", self.moments_data)
        # exit()

        orth_method = 4
        mom_class, min_mom, max_mom, log_flag = self.moments_data

        #moments_num = [5, 10, 15, 20]#, 10, 20, 30]
        moments_num = [35]
        regularization = None
        reg_param = 0

        res_mom = []

        res_mom_norm = []

        norm_coefs = []

        for noise in noise_levels:
            for m in moments_num:#np.arange(min_mom, max_mom, 5):

                for self.use_covariance in [True]:
                    print("self use covariance ", self.use_covariance)

                    # regularization = mlmc.simple_distribution.RegularizationInexact()
                    # reg_param = 1e-3

                    self.moments_data = (mom_class, m, m, log_flag)
                    info, moments_with_noise = self.setup_moments(self.moments_data, noise_level=noise,
                                                                  orth_method=orth_method, regularization=regularization,
                                                                  reg_param=1e-3)

                    n_moments = len(moments_with_noise)

                    original_evals, evals, threshold, L = info
                    new_moments = np.matmul(moments_with_noise, L.T)
                    n_moments = len(new_moments)

                    moments_data = np.empty((n_moments, 2))
                    moments_data[:, 0] = new_moments
                    moments_data[:, 1] = noise ** 2
                    moments_data[0, 1] = 1.0

                    print("moments data ", moments_data)

                    if self.use_covariance:
                        print("if use covariance ", self.use_covariance)

                        modif_cov, reg_matrix = mlmc.simple_distribution.compute_semiexact_cov_2(self.moments_fn, self.pdf,
                                                                                     regularization=regularization,
                                                                                     reg_param=reg_param)

                        print("modif_cov ", modif_cov)

                        diff_norm = np.linalg.norm(modif_cov - np.eye(*modif_cov.shape)) / n_moments
                        ref_moments = np.zeros(n_moments)
                        ref_moments[0] = 1.0
                        mom_err = np.linalg.norm(self.exact_moments[:n_moments] - ref_moments) / np.sqrt(n_moments)
                        print("noise: {:6.2g} error of natural cov: {:6.2g} natural moments: {:6.2g}".format(
                            noise, diff_norm, mom_err))

                        #assert mom_err/(noise + 1e-10) < 50  - 59 for five fingers dist

                        result, distr_obj = self.make_approx(mlmc.simple_distribution.SimpleDistribution, noise,
                                                             moments_data,
                                                             tol=1e-8, regularization=regularization, reg_param=reg_param)

                        distr_plot.add_distribution(distr_obj,
                                                    label="{} moments, {} threshold, noise: {}, kl: {}".
                                                    format(n_moments, threshold, noise, result.kl))
                        results.append(result)

                    else:
                        print("without covariance")

                        print("moments data ", moments_data)

                        # TODO:
                        # Use SimpleDistribution only as soon as it use regularization that improve convergency even without
                        # cov matrix. preconditioning.
                        result, distr_obj = self.make_approx(mlmc.simple_distribution.SimpleDistribution, noise, moments_data, tol=1e-5)
                        distr_plot.add_distribution(distr_obj, label="{} moments, kl: {}".format(n_moments, result.kl))
                        results.append(result)

                    print("ORIGINAL COV CENTERED")
                    print(pd.DataFrame(self._cov_centered))

                    M = np.eye(len(self._cov_with_noise[0]))
                    M[:, 0] = -self._cov_with_noise[:, 0]

                    final_jac = distr_obj.final_jac

                    print("result jacobian")
                    print(pd.DataFrame(distr_obj.final_jac))

                    # print("M-1 @ L-1 @ H @ L.T-1 @ M.T-1")
                    # print(pd.DataFrame(
                    #     np.linalg.inv(M) @ (
                    #                 np.linalg.inv(L) @ final_jac @ np.linalg.inv(L.T)) @ np.linalg.inv(M.T)))

                    num_moments = m

                    moments_from_density = (np.linalg.pinv(L) @ distr_obj.final_jac @ np.linalg.pinv(L.T))[:, 0]

                    res = (moments_from_density[:num_moments - 1] - self.moments_without_noise[:num_moments - 1]) ** 2

                    norm_coef = np.max(moments_num) - m
                    if norm_coef == 0:
                        norm_coef = 1

                    norm_coefs.append(norm_coef)

                    print("norm coef ", norm_coef)
                    res_mom_norm.append(np.array(res_mom) / norm_coef)

                    res_mom.append(res)

        print("res mom ", res_mom)
        print("res mom norm ", res_mom_norm)
        for res, res_n, n_coef in zip(res_mom, res_mom_norm, norm_coefs):
            print("res sum ", np.sum(res))
            print("res norm sum ", np.sum(res_n))

            print("res sum / norm coef  ", np.sum(res)/n_coef)

        for res in res_mom:
            print("NORMED res ", np.sum(res) * ((np.max(moments_num)) / len(res)))

        #self.check_convergence(results)
        self.eigenvalues_plot.show(None)#file=self.pdfname("_eigenvalues"))
        distr_plot.show(None)#"PDF aprox")#file=self.pdfname("_pdf_iexact"))
        distr_plot.reset()
        plt.show()
        return results


distribution_list = [
        # distibution, log_flag
        (stats.norm(loc=1, scale=2), False),
        (stats.norm(loc=1, scale=10), False),
        # (stats.lognorm(scale=np.exp(1), s=1), False),    # Quite hard but peak is not so small comparet to the tail.
        # #(stats.lognorm(scale=np.exp(-3), s=2), False),  # Extremely difficult to fit due to very narrow peak and long tail.
        # (stats.lognorm(scale=np.exp(-3), s=2), True),    # Still difficult for Lagrange with many moments.
        # (stats.chi2(df=10), False), # Monomial: s1=nan, Fourier: s1= -1.6, Legendre: s1=nan
        # (stats.chi2(df=5), True), # Monomial: s1=-10, Fourier: s1=-1.6, Legendre: OK
        # (stats.weibull_min(c=0.5), False),  # Exponential # Monomial stuck, Fourier stuck
        # (stats.weibull_min(c=1), False),  # Exponential
        # (stats.weibull_min(c=2), False),  # Rayleigh distribution
        # (stats.weibull_min(c=5, scale=4), False),   # close to normal
        # (stats.weibull_min(c=1.5), True),  # Infinite derivative at zero
    ]


#@pytest.mark.skip
@pytest.mark.parametrize("moments", [
    # moments_class, min and max number of moments, use_covariance flag
    #(moments.Monomial, 3, 10),
    #(moments.Fourier, 5, 61),
    #(moments.Legendre, 7, 61, False),
    (moments.Legendre, 7, 61, True),
    ])
@pytest.mark.parametrize("distribution", enumerate(distribution_list))
def test_pdf_approx_exact_moments(moments, distribution):
    """
    Test reconstruction of the density function from exact moments.
    - various distributions
    - various moments functions
    - test convergency with increasing number of moments
    :return:
    """
    quantiles = np.array([0.001])
    #quantiles = np.array([0.01])
    conv = {}
    # Dict of result matricies (n_quantiles, n_moments) for every performed kind of test.
    for i_q, quantile in enumerate(quantiles):
        #np.random.seed(1234)
        np.random.seed(9999)

        case = DistributionDomainCase(moments, distribution, quantile)
        #tests = [case.exact_conv, case.inexact_conv]
        #tests = [case.mlmc_conv]
        #tests = [case.mc_conv]
        #tests = [case.exact_conv]
<<<<<<< HEAD
        tests = [case.inexact_conv]
        # tests = [case.plot_KL_div_exact]
        # tests = [case.plot_KL_div_inexact_reg]
        # tests = [case.plot_KL_div_inexact]
        # tests = [case.determine_regularization_param]
        # #tests = [case.determine_regularization_param_tv]
=======
        #tests = [case.inexact_conv]
        #tests = [case.plot_KL_div_exact]
        #tests = [case.plot_KL_div_inexact_reg]
        tests = [case.plot_KL_div_inexact]
        #tests = [case.determine_regularization_param]
        #tests = [case.determine_regularization_param_tv]
>>>>>>> c67d9b15
        #tests = [case.find_regularization_param]
        #tests = [case.find_regularization_param_tv]
        #tests = [case.compare_orthogonalization]
        #tests = [case.compare_spline_max_ent]
        for test_fn in tests:
            name = test_fn.__name__
            test_results = test_fn()
            values = conv.setdefault(name, (case.title, []))
            values[1].append(test_results)

    for key, values in conv.items():
        title, results = values
        title = "{}_conv_{}".format(title, key)
        if results[0] is not None:
            plot.plot_convergence(quantiles, results, title=title)

    # kl_collected = np.empty( (len(quantiles), len(moment_sizes)) )
    # l2_collected = np.empty_like(kl_collected)
    # n_failed = []
    # warn_log = []
    #
    #     kl_collected[i_q, :], l2_collected[i_q, :] = exact_conv(cut_distr, moments_fn, tol_exact_moments, title)
    #
    #
    # plot_convergence(moment_sizes, quantiles, kl_collected, l2_collected, title)
    #
    # #assert not warn_log
    # if warn_log:
    #     for warn in warn_log:
    #         print(warn)


# @pytest.mark.skip
# def test_distributions():
#     """
#     Plot densities and histogram for chosen distributions
#     :return: None
#     """
#     mlmc_list = []
#     # List of distributions
#     distributions = [
#         (stats.norm(loc=1, scale=2), False, '_sample_fn')
#         #(stats.lognorm(scale=np.exp(5), s=1), True, '_sample_fn'),  # worse conv of higher moments
#         # (stats.lognorm(scale=np.exp(-5), s=1), True, '_sample_fn_basic'),
#         #(stats.chi2(df=10), True, '_sample_fn')#,
#         # (stats.weibull_min(c=20), True, '_sample_fn'),   # Exponential
#         # (stats.weibull_min(c=1.5), True, '_sample_fn_basic'),  # Infinite derivative at zero
#         # (stats.weibull_min(c=3), True, '_sample_fn_basic')  # Close to normal
#          ]
#     levels = [1]#, 2, 3, 5, 7, 9]
#     n_moments = 10
#     # Loop through distributions and levels
#     for distr in distributions:
#         for level in levels:
#             mlmc_list.append(compute_mlmc_distribution(level, distr, n_moments))
#
#     fig = plt.figure(figsize=(30, 10))
#     ax1 = fig.add_subplot(1, 2, 1)
#     ax2 = fig.add_subplot(1, 2, 2)
#
#     n_moments = 5
#     # One level MC samples
#     mc0_samples = mlmc_list[0].mc.levels[0].sample_values[:, 0]
#     mlmc_list[0].ref_domain = (np.min(mc0_samples), np.max(mc0_samples))
#
#     # Plot densities according to TestMLMC instances data
#     for test_mc in mlmc_list:
#         test_mc.mc.clean_subsamples()
#         test_mc.mc.update_moments(test_mc.moments_fn)
#         domain, est_domain, mc_test = mlmc.estimate.compute_results(mlmc_list[0], n_moments, test_mc)
#         mlmc.estimate.plot_pdf_approx(ax1, ax2, mc0_samples, mc_test, domain, est_domain)
#     ax1.legend()
#     ax2.legend()
#     fig.savefig('compare_distributions.pdf')
#     plt.show()


def test_total_variation():
    function = lambda x: np.sin(x)
    lower_bound, higher_bound = 0, 2 * np.pi
    total_variation = mlmc.simple_distribution.total_variation_vec(function, lower_bound, higher_bound)
    tv = mlmc.simple_distribution.total_variation_int(function, lower_bound, higher_bound)

    assert np.isclose(total_variation, 4, rtol=1e-2, atol=0)
    assert np.isclose(tv, 4, rtol=1e-1, atol=0)

    function = lambda x: x**2
    lower_bound, higher_bound = -5, 5
    total_variation = mlmc.simple_distribution.total_variation_vec(function, lower_bound, higher_bound)
    tv = mlmc.simple_distribution.total_variation_int(function, lower_bound, higher_bound)

    assert np.isclose(total_variation, lower_bound**2 + higher_bound**2, rtol=1e-2, atol=0)
    assert np.isclose(tv, lower_bound ** 2 + higher_bound ** 2, rtol=1e-2, atol=0)

    function = lambda x: x
    lower_bound, higher_bound = -5, 5
    total_variation = mlmc.simple_distribution.total_variation_vec(function, lower_bound, higher_bound)
    tv = mlmc.simple_distribution.total_variation_int(function, lower_bound, higher_bound)
    assert np.isclose(total_variation, abs(lower_bound) + abs(higher_bound), rtol=1e-2, atol=0)
    assert np.isclose(tv, abs(lower_bound) + abs(higher_bound), rtol=1e-2, atol=0)


def plot_derivatives():
    function = lambda x: x
    lower_bound, higher_bound = -5, 5
    x = np.linspace(lower_bound, higher_bound, 1000)
    y = mlmc.simple_distribution.l1_norm(function, x)
    hubert_y = mlmc.simple_distribution.hubert_norm(function, x)

    plt.plot(x, y, '--')
    plt.plot(x, hubert_y, linestyle=':')
    plt.show()


def run_distr():
    distribution_list = [
        # distibution, log_flag
        # (stats.dgamma(1,1), False) # not good
        # (stats.beta(0.5, 0.5), False) # Looks great
        (bd.TwoGaussians(name='two_gaussians'), False),
<<<<<<< HEAD
        (bd.FiveFingers(name='five_fingers'), False), # Covariance matrix decomposition failed
        (bd.Cauchy(name='cauchy'), False),# pass, check exact
        (bd.Discontinuous(name='discontinuous'), False),
        # # # # # # # # # # # # # # #(bd.Gamma(name='gamma'), False) # pass
        # # # # # # # # # # # # # # #(stats.norm(loc=1, scale=2), False),
        (stats.norm(loc=0, scale=10), False),
        (stats.lognorm(scale=np.exp(1), s=1), False),    # Quite hard but peak is not so small comparet to the tail.
        # (stats.lognorm(scale=np.exp(-3), s=2), False),  # Extremely difficult to fit due to very narrow peak and long tail.
=======
        # (bd.FiveFingers(name='five_fingers'), False), # Covariance matrix decomposition failed
        # (bd.Cauchy(name='cauchy'), False),# pass, check exact
        # (bd.Discontinuous(name='discontinuous'), False),
        # # # # # # # # # # #(bd.Gamma(name='gamma'), False) # pass
        # # # # # # # # # # #(stats.norm(loc=1, scale=2), False),
        # (stats.norm(loc=0, scale=10), False),
        # (stats.lognorm(scale=np.exp(1), s=1), False),    # Quite hard but peak is not so small comparet to the tail.
        #(stats.lognorm(scale=np.exp(-3), s=2), False),  # Extremely difficult to fit due to very narrow peak and long tail.
>>>>>>> c67d9b15
        # (stats.lognorm(scale=np.exp(-3), s=2), True),    # Still difficult for Lagrange with many moments.
        #(stats.chi2(df=10), False),# Monomial: s1=nan, Fourier: s1= -1.6, Legendre: s1=nan
        #(stats.chi2(df=5), True), # Monomial: s1=-10, Fourier: s1=-1.6, Legendre: OK
        #(stats.weibull_min(c=0.5), False),  # Exponential # Monomial stuck, Fourier stuck
        # (stats.weibull_min(c=1), False),  # Exponential
        #(stats.weibull_min(c=2), False),  # Rayleigh distribution
        #(stats.weibull_min(c=5, scale=4), False),   # close to normal
        # (stats.weibull_min(c=1.5), True),  # Infinite derivative at zero
    ]

    # @pytest.mark.skip
    mom = [
        # moments_class, min and max number of moments, use_covariance flag
        # (moments.Monomial, 3, 10),
        # (moments.Fourier, 5, 61),
        # (moments.Legendre, 7,61, False),
        (moments.Legendre, 35, 35, True),
        #(moments.Spline, 10, 10, True),
    ]

    for m in mom:
        for distr in enumerate(distribution_list):
            #test_spline_approx(m, distr)
            #splines_indicator_vs_smooth(m, distr)
            test_pdf_approx_exact_moments(m, distr)


def run_mlmc(n_levels, n_moments, cut_distr, log_flag, quantile, moments_fn, target_var, mlmc_file=None):
    mc_test = MLMCTest(n_levels, n_moments, cut_distr, log_flag, sim_method='_sample_fn', quantile=quantile,
                       mlmc_file=mlmc_file)

    mc_test.moments_fn = moments_fn

    #estimator = mlmc.estimate.Estimate(mc_test.mc)
    mc_test.mc.set_initial_n_samples()#[500000])#[10000, 2000, 500, 50])
    mc_test.mc.refill_samples()
    mc_test.mc.wait_for_simulations()
    mc_test.mc.select_values({"quantity": (b"quantity_1", "="), "time": (1, "<")})
    if mlmc_file is None:
        mc_test.estimator.target_var_adding_samples(target_var, moments_fn, sleep=0)

    mc_test.mc.wait_for_simulations()
    mc_test.mc.update_moments(mc_test.moments_fn)
    #
    # moments_mean, moments_var = estimator.estimate_moments(mc_test.moments_fn)
    # moments_mean = np.squeeze(moments_mean)
    # moments_var = np.squeeze(moments_var)
    #
    # print("moments mean ", moments_mean)
    # print("moments var ", moments_var)

    return mc_test.mc


def _test_interpolation_points(cut_distr, distr_obj, moments_fn,  X, n_samples, accuracy):
    interpolation_points = [5, 10, 15]#, 10, 20, 30]#, 15, 20, 25, 30, 35]
    for n_int_points in interpolation_points:
        distribution = distr_obj.mlmc_cdf(X, moments_fn, "smooth", int_points=n_int_points)
        mask = distr_obj.mask
        plt.plot(X[mask], distribution, linestyle="-", label="{}".format(n_int_points))

    plt.plot(X, cut_distr.distr.cdf(X), linestyle="--", label="exact")
    plt.title("Compare interpolation points, MLMC smoothing \n MLMC samples: {} \n accuracy: ".format(n_samples, accuracy))
    plt.legend()
    plt.show()
    exit()


def splines_indicator_vs_smooth(m, distr):
    np.random.seed(1234)
    quantiles = np.array([0.001])
    # i_distr, distr = distr
    # distribution, log_flag = distr
    n_levels = 1
    n_moments = 2

    target_var = 1e-6

    for quantile in quantiles:

        distr_domain_case = DistributionDomainCase(m, distr, quantile)

        i_distr, distribution = distr
        distr, log_flag = distribution

        distr = distr_domain_case.cut_distr.distr  # CutDistribution(distribution, quantile)
        cut_distr = distr_domain_case.cut_distr

        moments_fn = Legendre(n_moments, distr_domain_case.cut_distr.domain, log=log_flag, safe_eval=True)

        mlmc_file = None
        #mlmc_file = "/home/martin/Documents/MLMC_spline/data/target_var_1e-2/mlmc_{}.hdf5".format(n_levels)
        mlmc = run_mlmc(n_levels, n_moments, cut_distr.distr, log_flag, quantile, moments_fn, target_var=target_var,
                        mlmc_file=mlmc_file)



        n_samples = []
        for level in mlmc.levels:
            n_samples.append(level._n_collected_samples)

        int_points_domain = cut_distr.domain

        # int_points_domain = [0, 0]
        # int_points_domain[0] = cut_distr.domain[0] - 1000
        # int_points_domain[1] = cut_distr.domain[1] + 1000

        density = True

        spline_plot = plot.Spline_plot(bspline=True,
                                       title="levels: {}, int_points_domain: {}".format(n_levels, int_points_domain),
                                       density=density)

        interpolation_points = 5
        polynomial_degree = 3  # r=3
        accuracy = 1e-6

        # X = np.linspace(cut_distr.domain[0]-10, cut_distr.domain[1]+10, 1000)
        X = np.linspace(cut_distr.domain[0], cut_distr.domain[1], 10000)

        #distr_obj = make_spline_approx(int_points_domain, mlmc, polynomial_degree, accuracy)

        #interpolation_points = [300, 500, 750, 1000, 1250]

        interpolation_points = [10, 20, 30]

        spline_plot.interpolation_points = interpolation_points

        for n_int_points in interpolation_points:
            distr_obj = make_spline_approx(int_points_domain, mlmc, polynomial_degree, accuracy)
            distr_obj.moments_fn = moments_fn
            distr_obj.indicator_method_name = "indicator"
            distr_obj.n_interpolation_points = n_int_points
            if density:
                cdf, pdf = distr_obj.cdf_pdf(X)
                spline_plot.add_indicator_density((X[distr_obj.mask], pdf))
            else:
                cdf = distr_obj.cdf(X)
            spline_plot.add_indicator((X[distr_obj.distr_mask], cdf))

            distr_obj = make_spline_approx(int_points_domain, mlmc, polynomial_degree, accuracy)
            distr_obj.moments_fn = moments_fn
            distr_obj.indicator_method_name = "smooth"
            distr_obj.n_interpolation_points = n_int_points
            if density:
                cdf, pdf = distr_obj.cdf_pdf(X)
                spline_plot.add_smooth_density((X[distr_obj.mask], pdf))
            else:
                cdf = distr_obj.cdf(X)
            spline_plot.add_smooth((X[distr_obj.distr_mask], cdf))

            distr_obj = make_spline_approx(int_points_domain, mlmc, polynomial_degree, accuracy, bspline=True)
            distr_obj.moments_fn = moments_fn
            distr_obj.n_interpolation_points = n_int_points
            cdf = distr_obj.cdf(X)
            if density:
                pdf = distr_obj.density(X)
                spline_plot.add_bspline_density((X, pdf))
            spline_plot.add_bspline((X, cdf))

        spline_plot.add_exact_values(X, cut_distr.distr.cdf(X))
        if density:
            spline_plot.add_density_exact_values(X, cut_distr.distr.pdf(X))

        from statsmodels.distributions.empirical_distribution import ECDF
        level = mlmc.levels[0]
        moments = level.evaluate_moments(moments_fn)
        fine_values = np.squeeze(moments[0])[:, 1]
        fine_values = moments_fn.inv_linear(fine_values)
        ecdf = ECDF(fine_values)
        spline_plot.add_ecdf(X, ecdf(X))
        spline_plot.show()


def _test_polynomial_degrees(cut_distr, distr_obj, moments_fn,  X, n_samples, accuracy, log_flag, distr_plot=None, bspline=False, mlmc=None):
    polynomial_degrees = [5]#, 5, 7, 9, 15]#, 10, 20, 30]#, 15, 20, 25, 30, 35]
    n_int_points = 300#1250#1250#500

    if mlmc is not None:
        from statsmodels.distributions.empirical_distribution import ECDF
        level = mlmc.levels[0]
        moments = level.evaluate_moments(moments_fn)
        fine_values = np.squeeze(moments[0])[:, 1]
        fine_values = moments_fn.inv_linear(fine_values)

    #interpolation_points = [100, 120, 140, 160]
    interpolation_points = [10, 20, 30]
    if not bspline:
        interpolation_points = [10, 20, 30]
        #interpolation_points = [1250, 1350, 1450]
    #interpolation_points = [500]#[700, 900, 1000, 1200, 1500]

    distr_obj.moments_fn = moments_fn
    distr_obj.indicator_method_name = "indicator"
    distr_obj.n_interpolation_points = n_int_points

    # density = False
    # for index, poly_degree in enumerate(polynomial_degrees):
    #     int_point = interpolation_points[0]
    #     distr_obj.n_interpolation_points = int_point
    #     distr_obj.poly_degree = poly_degree
    #     col = 'C{}'.format(index)
    #
    #     if density:
    #         distribution = distr_obj.density(X)
    #     else:
    #         # distribution, _ = distr_obj.cdf_pdf(X)
    #         # distribution = distr_obj.cdf(X)
    #         distribution = distr_obj.cdf(X)
    #
    #     print("distr_obj.distr_mask ", distr_obj.distr_mask)
    #     distr_obj.mask = None
    #     print("distr_obj.mask  ", distr_obj.mask)
    #     if distr_obj.distr_mask is not None or distr_obj.mask is not None:
    #         if distr_obj.distr_mask is not None:
    #             mask = distr_obj.distr_mask
    #         else:
    #             mask = distr_obj.mask
    #         plt.plot(X[mask], distribution, "--", color=col, label="{}, KS test: {}".format(poly_degree,
    #                                                                                         stats.kstest(distribution,
    #                                                                                                      cut_distr.distr.cdf,
    #                                                                                                      )))
    #     else:
    #         plt.plot(X, distribution, "--", color=col, label="{}, ".format(poly_degree))
    #
    #         # plt.plot(X, distribution, "--", color=col, label="{}, KS test: {}".format(int_point,
    #         #                                                                           stats.kstest(distribution,
    #         #                                                                                        cut_distr.distr.cdf,
    #         #                                                                                        )))
    #
    # if density:
    #     plt.plot(X, cut_distr.distr.pdf(X), color='C{}'.format(index + 1), linestyle="--", label="exact")
    # else:
    #     plt.plot(X, cut_distr.distr.cdf(X), color='C{}'.format(index + 1), linestyle="--", label="exact")

    density = False
    for index, int_point in enumerate(interpolation_points):

        distr_obj.n_interpolation_points = int_point

        col = 'C{}'.format(index)

        if density:
            distribution = distr_obj.density(X)
        else:
            # distribution, _ = distr_obj.cdf_pdf(X)
            #distribution = distr_obj.cdf(X)
            distribution = distr_obj.cdf(X)

        print("distr_obj.distr_mask ", distr_obj.distr_mask)
        if distr_obj.distr_mask is not None:
            distr_obj.mask = None
        #distr_obj.mask = None
        #print("distr_obj.mask  ", distr_obj.mask)
        if distr_obj.distr_mask is not None or distr_obj.mask is not None:
            if distr_obj.distr_mask is not None:
                mask = distr_obj.distr_mask
            else:
                mask = distr_obj.mask
            plt.plot(X[mask], distribution, "--", color=col, label="{} ".format(int_point))
                                                                                            # stats.kstest(distribution, cut_distr.distr.cdf,
                                                                                            #              )))
        else:
            plt.plot(X, distribution, "--", color=col, label="{}, ".format(int_point))

            # plt.plot(X, distribution, "--", color=col, label="{}, KS test: {}".format(int_point,
            #                                                                           stats.kstest(distribution,
            #                                                                                        cut_distr.distr.cdf,
            #                                                                                        )))

    if density:
        plt.plot(X, cut_distr.distr.pdf(X), color='C{}'.format(index+1), label="exact")
    else:
        plt.plot(X, cut_distr.distr.cdf(X), color='C{}'.format(index+1), label="exact")
        # ecdf = ECDF(fine_values)
        # plt.plot(X, ecdf(X), label="ECDF")

    # density = False
    # for poly_degree in polynomial_degrees:
    #     distr_obj.poly_degree = poly_degree
    #
    #     if density:
    #         distribution = distr_obj.density(X)
    #     else:
    #         #distribution, _ = distr_obj.cdf_pdf(X)
    #         distribution = distr_obj.cdf(X)
    #
    #     if distr_obj.distr_mask is not None:
    #         mask = distr_obj.distr_mask
    #         plt.plot(X[mask], distribution, "r:", label="{}".format(poly_degree))
    #     else:
    #         plt.plot(X, distribution, "r:", label="{}".format(poly_degree))
    #
    # if density:
    #     plt.plot(X, cut_distr.distr.pdf(X), linestyle="--", label="exact")
    # else:
    #     plt.plot(X, cut_distr.cdf(X), linestyle="--", label="exact")

    #plt.xlim(-35, 35)

    print("distr obj interpolation points ", distr_obj.interpolation_points)
    #plt.plot(distr_obj.interpolation_points, np.ones(len(distr_obj.interpolation_points)), ":")

    print("cut_distr.cdf(X) ", cut_distr.cdf(X))
    print("approx distribution ", distribution)
    plt.title("Compare smoothing polynomial degrees \n MLMC with smoothing, BSpline={},  samples: {} \n accuracy: {} \n n_inter_points: {} \n domain: {} ".format(bspline, n_samples,
                                                                                                                        accuracy, int_point, distr_obj.inter_points_domain))
    plt.legend()
    plt.show()

    exit()


def test_spline_approx(m, distr):
    np.random.seed(1234)
    quantiles = np.array([0.001])
    #i_distr, distr = distr
    #distribution, log_flag = distr
    n_levels = 5
    n_moments = 2
    target_var = 1e-5
    bspline = False

    for quantile in quantiles:
        distr_domain_case = DistributionDomainCase(m, distr, quantile)

        i_distr, distribution = distr
        distr, log_flag = distribution

        distr = distr_domain_case.cut_distr.distr#CutDistribution(distribution, quantile)
        cut_distr = distr_domain_case.cut_distr

        moments_fn = Legendre(n_moments, distr_domain_case.cut_distr.domain, log=log_flag, safe_eval=True)
        mlmc = run_mlmc(n_levels, n_moments, cut_distr.distr, log_flag, quantile, moments_fn, target_var=target_var)

        n_samples = []
        for level in mlmc.levels:
            n_samples.append(level._n_collected_samples)
        int_points_domain = cut_distr.domain

        #if not bspline:
        # int_points_domain = [0, 0]
        # int_points_domain[0] = cut_distr.domain[0] - 100
        # int_points_domain[1] = cut_distr.domain[1] + 100
            #[-500, 500]
            #int_points_domain = [-30, 30]
        #domain = [-50, 50] # not good

        # Remove data standardisation
        #moments_fn.ref_domain = cut_distr.domain
        # moments_fn = Legendre(2, cut_distr.domain, safe_eval=True, log=log_flag)
        # print("moments_fn.domain ", moments_fn.domain)
        #
        # moments = moments_fn.eval_all(data)
        # data = moments[:, 1]

        interpolation_points = 5
        polynomial_degree = 3  # r=3
        accuracy = 1e-6

        #X = np.linspace(cut_distr.domain[0]-10, cut_distr.domain[1]+10, 1000)
        X = np.linspace(cut_distr.domain[0], cut_distr.domain[1], 1000)

        #X = np.linspace(int_points_domain[0]+10, int_points_domain[1]-10, 1000)

        # mlmc_1 = run_mlmc(1, n_moments, cut_distr, log_flag, quantile, moments_fn)
        # distr_obj = make_spline_approx(cut_distr, mlmc_1, polynomial_degree, accurency)
        # distribution = distr_obj.cdf(X, cut_distr.distr.rvs(100))
        # mask = distr_obj.mask
        # plt.plot(X[mask], distribution, linestyle="-", label="MC without smoothing")

        #mlmc_1 = run_mlmc(1, n_moments, cut_distr, log_flag, quantile, moments_fn)
        # distr_obj = make_spline_approx(cut_distr, mlmc_1, polynomial_degree, accuracy)
        # distribution = distr_obj.mlmc_cdf(X, moments_fn, "indicator", int_points=interpolation_points)
        # mask = distr_obj.mask
        # plt.plot(X[mask], distribution, linestyle="-", label="MC without smoothing")
        # print("Kolmogorov-Smirnov test, 1LMC", stats.kstest(cut_distr.distr.rvs, distr_obj.cdf))
        # #
        distr_obj = make_spline_approx(int_points_domain, mlmc, polynomial_degree, accuracy, bspline=bspline)

        #_test_interpolation_points(cut_distr, distr_obj, moments_fn, X, n_samples, accuracy)
        _test_polynomial_degrees(cut_distr, distr_obj, moments_fn, X, n_samples, accuracy, log_flag, bspline=bspline, mlmc=mlmc)

        # distribution = distr_obj.mlmc_cdf(X, moments_fn, "indicator", int_points=interpolation_points)
        # mask = distr_obj.mask
        # plt.plot(X[mask], distribution, linestyle="-", label="MLMC without smoothing")
        # print("Kolmogorov-Smirnov test, MLMC without smoothing", stats.kstest(cut_distr.distr.rvs, distr_obj.cdf))
        #
        # distr_obj = make_spline_approx(cut_distr, mlmc, polynomial_degree, accuracy)
        # distribution = distr_obj.mlmc_cdf(X, moments_fn, "smooth", int_points=interpolation_points)
        # mask = distr_obj.mask
        # plt.plot(X[mask], distribution, linestyle="-", label="MLMC with smoothing")
        # print("Kolmogorov-Smirnov test, MLMC with smoothing ", stats.kstest(cut_distr.distr.rvs, distr_obj.cdf))

        #print("len interpolation points ", len(distr_obj.interpolation_points))

        #plt.plot(distr_obj.interpolation_points, np.ones(len(distr_obj.interpolation_points)) * 0.5, linestyle=":")

        # plt.title("\n".join(wrap("Distribution, interpolation points: {}, accuracy: {}, polynomial degree: {}, n evaluation points: {}".
        #           format(interpolation_points, accuracy, polynomial_degree, len(X)))))


        #plt.plot(X, distribution, linestyle="--", label="MLMC without smoothing")
        #X = np.linspace(-1, 1, 500)

        #distr_sorted, mask = distr_obj.cdf(X)


        # distribution = distr_obj.cdf(X)
        # mask = distr_obj.mask
        # plt.plot(X[mask], distribution, linestyle="--", label="without smoothing")
        #plt.plot(X, distribution, linestyle="--", label="approx")

        # distr_obj = make_spline_approx(cut_distr, data)
        # distribution = distr_obj.cdf_smoothing(X)
        # mask = distr_obj.mask
        # plt.plot(X[mask], distribution, linestyle="--", label="with smoothing")
        # plt.plot(X, cut_distr.distr.cdf(X), linestyle="--", label="exact")
        # plt.legend()
        # plt.show()
        #
        # print()


def make_spline_approx(domain, mlmc, polynomial_degree=7, accuracy=0.01, bspline=False):
    if bspline is False:
        spline_approx_instance = spline_approx.SplineApproximation(mlmc, domain, poly_degree=polynomial_degree,
                                                                   accuracy=accuracy)
    else:
        spline_approx_instance = spline_approx.BSplineApproximation(mlmc, domain, poly_degree=polynomial_degree,
                                                                    accuracy=accuracy)
    return spline_approx_instance


    # a, b = cut_distr.domain
    # result.kl = mlmc.simple_distribution.KL_divergence(cut_distr.distr.pdf, distr_obj.density, a, b)
    # result.l2 = mlmc.simple_distribution.L2_distance(cut_distr.distr.pdf, distr_obj.density, a, b)
    # result.tv = mlmc.simple_distribution.total_variation_int(distr_obj.density_derivation, a, b)
    # print(result)
    # X = np.linspace(cut_distr.domain[0], cut_distr.domain[1], 10)
    # density_vals = distr_obj.density(X)
    # exact_vals = cut_distr.distr.pdf(X)
    # #print("vals: ", density_vals)
    # #print("exact: ", exact_vals)
    # return result, distr_obj


if __name__ == "__main__":
    # import scipy as sc
    # sc.linalg.norm([1], 2)

    #plot_derivatives()
    #test_total_variation()

    # import time as t
    # zacatek = t.time()
    run_distr()
    # print("celkový čas ", t.time() - zacatek)

    # import cProfile
    # import pstats
    # pr = cProfile.Profile()
    # pr.enable()

    # my_result = run_distr()
    #
    # pr.disable()
    # ps = pstats.Stats(pr).sort_stats('cumtime')
    # ps.print_stats()<|MERGE_RESOLUTION|>--- conflicted
+++ resolved
@@ -2870,21 +2870,12 @@
         #tests = [case.mlmc_conv]
         #tests = [case.mc_conv]
         #tests = [case.exact_conv]
-<<<<<<< HEAD
         tests = [case.inexact_conv]
         # tests = [case.plot_KL_div_exact]
         # tests = [case.plot_KL_div_inexact_reg]
         # tests = [case.plot_KL_div_inexact]
         # tests = [case.determine_regularization_param]
         # #tests = [case.determine_regularization_param_tv]
-=======
-        #tests = [case.inexact_conv]
-        #tests = [case.plot_KL_div_exact]
-        #tests = [case.plot_KL_div_inexact_reg]
-        tests = [case.plot_KL_div_inexact]
-        #tests = [case.determine_regularization_param]
-        #tests = [case.determine_regularization_param_tv]
->>>>>>> c67d9b15
         #tests = [case.find_regularization_param]
         #tests = [case.find_regularization_param_tv]
         #tests = [case.compare_orthogonalization]
@@ -3005,7 +2996,6 @@
         # (stats.dgamma(1,1), False) # not good
         # (stats.beta(0.5, 0.5), False) # Looks great
         (bd.TwoGaussians(name='two_gaussians'), False),
-<<<<<<< HEAD
         (bd.FiveFingers(name='five_fingers'), False), # Covariance matrix decomposition failed
         (bd.Cauchy(name='cauchy'), False),# pass, check exact
         (bd.Discontinuous(name='discontinuous'), False),
@@ -3014,16 +3004,6 @@
         (stats.norm(loc=0, scale=10), False),
         (stats.lognorm(scale=np.exp(1), s=1), False),    # Quite hard but peak is not so small comparet to the tail.
         # (stats.lognorm(scale=np.exp(-3), s=2), False),  # Extremely difficult to fit due to very narrow peak and long tail.
-=======
-        # (bd.FiveFingers(name='five_fingers'), False), # Covariance matrix decomposition failed
-        # (bd.Cauchy(name='cauchy'), False),# pass, check exact
-        # (bd.Discontinuous(name='discontinuous'), False),
-        # # # # # # # # # # #(bd.Gamma(name='gamma'), False) # pass
-        # # # # # # # # # # #(stats.norm(loc=1, scale=2), False),
-        # (stats.norm(loc=0, scale=10), False),
-        # (stats.lognorm(scale=np.exp(1), s=1), False),    # Quite hard but peak is not so small comparet to the tail.
-        #(stats.lognorm(scale=np.exp(-3), s=2), False),  # Extremely difficult to fit due to very narrow peak and long tail.
->>>>>>> c67d9b15
         # (stats.lognorm(scale=np.exp(-3), s=2), True),    # Still difficult for Lagrange with many moments.
         #(stats.chi2(df=10), False),# Monomial: s1=nan, Fourier: s1= -1.6, Legendre: s1=nan
         #(stats.chi2(df=5), True), # Monomial: s1=-10, Fourier: s1=-1.6, Legendre: OK
