"""


Implementation TODO:
- support for possitive distributions
- compute approximation of more moments then used for approximation, turn problem into
  overdetermined non-linear least square problem
- Make TestMLMC a production class to test validity of MLMC estimatioon on any sampleset
  using subsampling.

Tests:
For given exact distribution with known density.
and given moment functions.

- compute "exact" moments (Gaussian quadrature, moment functions, exact density)
- construct approximation of the density for given exact moments
- compute L2 norm of density and KL divergence for the resulting density approximation

- compute moments approximation using MC and sampling from the dirstirbution
- compute approximation of the density
- compute L2 and KL
- compute sensitivity to the precision of input moments, estimate precision of the result,
  compute requested precision of the moments


"""

import os
import sys
import time
import pytest


import numpy as np
import scipy.stats as stats
import scipy.integrate as integrate
import matplotlib.pyplot as plt
import matplotlib.cm as cm

sys.path.insert(0, os.path.dirname(os.path.abspath(__file__)) + '/../src/')
sys.path.insert(0, os.path.dirname(os.path.abspath(__file__)))

import mlmc.postprocess
import mlmc.distribution
from mlmc.distribution import Distribution
<<<<<<< HEAD
from mlmc import moments
from test.fixtures.mlmc_test_run import TestMLMC


class DistrPlot:
    def __init__(self, distr, title):
        self._exact_distr = distr
        self.plot_matrix = []
        self.fig, self.axes = plt.subplots(1, 3, figsize=(15,5))
        self.fig.suptitle(title)

    def plot_borders(self, ax, domain):
        l1 = ax.axvline(x=domain[0], ymin=0, ymax=0.1)
        l2 = ax.axvline(x=domain[1], ymin=0, ymax=0.1)
        return [l1, l2]

    def plot_approximation(self, approx_obj, label):
        plots = []

        domain = approx_obj.domain
        d_size = domain[1] - domain[0]
        slack = 0 #0.05
        extended_domain = (domain[0] - slack*d_size, domain[1] + slack*d_size)
        X = np.linspace(extended_domain[0], extended_domain[1], 1000)
        Y = approx_obj.density(X)
        Y0 = self._exact_distr.pdf(X)

        ax = self.axes[0]
        ax.set_title("PDF")
        np.set_printoptions(precision=2)
        lab = str(np.array(domain))
        line, = ax.plot(X, Y, label=label)
        plots.append(line)
        ax.plot(X, Y0, c='black', label="exact PDF")
        plots += self.plot_borders(ax, domain)


        ax = self.axes[1]
        ax.set_title("log(PDF)")
        line, = ax.plot(X, -np.log(Y))
        plots.append(line)
        ax.plot(X, -np.log(Y0), c='black', label="exact PDF")
        plots += self.plot_borders(ax, domain)

        ax = self.axes[2]
        ax.set_title("PDF diff")
        line, = ax.plot(X, Y - Y0)
        plots.append(line)
        plots += self.plot_borders(ax, domain)

        self.plot_matrix.append(plots)

    def show(self):
        for i, plots in enumerate(self.plot_matrix):
            col = plt.cm.jet(plt.Normalize(0, len(self.plot_matrix))(i))
            for line in plots:
                line.set_color(col)
        self.fig.legend()
        plt.show()
=======
import mlmc.moments
import test_mlmc
import time


import matplotlib.pyplot as plt
import matplotlib.cm as cm
import scipy.integrate as integrate

>>>>>>> 68587196

    def clean(self):
        plt.close()




def profile(fun, skip=False):
    import statprof
    if skip:
        return fun()
    statprof.start()
    try:
        result = fun()
    finally:
        statprof.stop()
    statprof.display()
    return result


def domain_for_quantile(distr, quantile):
    if quantile == 0:
        # Determine domain by MC sampling.
        X = distr.rvs(size=1000)
        err = stats.norm.rvs(size=1000)
        X = X * (1 + 0.1 * err)
        domain = (np.min(X), np.max(X))
    else:
        domain = distr.ppf([quantile, 1 - quantile])

    # Try to detect PDF decay on domain boundaries
    eps = 1e-10
    force_decay = [False, False]
    for side in [0, 1]:
        diff = (distr.pdf(domain[side]) - distr.pdf(domain[side] - eps)) / eps
        if side:
            diff = -diff
        if diff > 0:
            force_decay[side] = True
    return domain, force_decay

#@pytest.mark.skip
@pytest.mark.parametrize("moment_fn, max_n_moments", [
    (moments.Monomial, 10),
    #(moments.Fourier, 61),
    (moments.Legendre, 61)])
@pytest.mark.parametrize("distribution",[
        (stats.norm(loc=1, scale=2), False),
        (stats.norm(loc=1, scale=10), False),
        (stats.lognorm(scale=np.exp(1), s=1), False),    # Quite hard but peak is not so small comparet to the tail.
        #(stats.lognorm(scale=np.exp(-3), s=2), False),  # Extremely difficult to fit due to very narrow peak and long tail.
        (stats.lognorm(scale=np.exp(-3), s=2), True),    # Still difficult for Lagrange with many moments.
        (stats.chi2(df=10), False), # Monomial: s1=nan, Fourier: s1= -1.6, Legendre: s1=nan
        (stats.chi2(df=5), True), # Monomial: s1=-10, Fourier: s1=-1.6, Legendre: OK
        (stats.weibull_min(c=0.5), False),  # Exponential # Monomial stuck, Fourier stuck
        (stats.weibull_min(c=1), False),  # Exponential
        (stats.weibull_min(c=2), False),  # Rayleigh distribution
        (stats.weibull_min(c=5, scale=4), False),   # close to normal
        (stats.weibull_min(c=1.5), True),  # Infinite derivative at zero
    ])
def test_pdf_approx_exact_moments(moment_fn, max_n_moments, distribution):
    """
    Test reconstruction of the density function from exact moments.
    - various distributions
    - various moments functions
    - test convergency with increasing number of moments
    :return:
    """
    np.random.seed(1234)
    distr, log_flag = distribution
    fn_name = moment_fn.__name__
    distr_name = distr.dist.name
    density = lambda x: distr.pdf(x)
    print("Testing moments: {} for distribution: {}".format(fn_name, distr_name))

    tol_exact_moments = 1e-6
    tol_density_approx = tol_exact_moments * 8
    quantiles = np.array([0.0001, 0])
    quantiles = np.array([0.0001])


    moment_sizes = np.round(np.exp(np.linspace(np.log(3), np.log(max_n_moments), 5))).astype(int)
    moment_sizes = [61]
    kl_collected = np.empty( (len(quantiles), len(moment_sizes)) )
    l2_collected = np.empty_like(kl_collected)

    n_failed = []
    warn_log = []
    distr_plot = DistrPlot(distr, distr_name + " " + fn_name)
    for i_q, domain_quantile in enumerate(quantiles):
        domain, force_decay = domain_for_quantile(distr, domain_quantile)

        # Approximation for exact moments
        moments_fn = moment_fn(moment_sizes[-1], domain, log=log_flag, safe_eval=False )
        exact_moments = mlmc.distribution.compute_exact_moments(moments_fn, density, tol=tol_exact_moments)

        n_failed.append(0)
        cumtime = 0
        tot_nit = 0
        for i_m, n_moments in enumerate(moment_sizes):
            moments_fn = moment_fn(n_moments, domain, log=log_flag, safe_eval=False )
            #print(i_m, n_moments, domain, force_decay)
            moments_data = np.empty((n_moments, 2))
            moments_data[:, 0] = exact_moments[:n_moments]
            moments_data[:, 1] = 1.0
            is_positive = log_flag
            distr_obj = mlmc.distribution.Distribution(moments_fn, moments_data,
                                                       domain=domain, force_decay=force_decay)
            t0 = time.time()
            # result = distr_obj.estimate_density(tol_exact_moments)
            result = distr_obj.estimate_density_minimize(tol_density_approx)
            #result = profile(lambda : distr_obj.estimate_density_minimize(tol_exact_moments))
            t1 = time.time()
            cumtime += (t1 - t0)
            nit = getattr(result, 'nit', result.njev)
            tot_nit += nit
            fn_norm = result.fun_norm
            if result.success:

                kl_div = mlmc.distribution.KL_divergence(density, distr_obj.density, domain[0], domain[1])
                l2_dist = mlmc.distribution.L2_distance(distr_obj.density, density, domain[0], domain[1])
                kl_collected[i_q, i_m] = kl_div
                l2_collected[i_q, i_m] = l2_dist
                print("q: {}, m: {} :: nit: {} fn: {} ; kl: {} l2: {}".format(
                    domain_quantile, n_moments, nit, fn_norm, kl_div, l2_dist))
                if i_m + 1 == len(moment_sizes):
                    # plot for last case
                    distr_plot.plot_approximation(distr_obj, label=str(domain))
            else:
                n_failed[-1]+=1
                #print("q: {}, m: {} :: nit: {} fn:{} ; msg: {}".format(
                #    domain_quantile, n_moments, nit, fn_norm, result.message))

                kl_collected[i_q, i_m] = np.nan
                l2_collected[i_q, i_m] = np.nan

        # Check convergence
        s1, s0 = np.polyfit(np.log(moment_sizes), np.log(kl_collected[i_q,:]), 1)
        max_err = np.max(kl_collected[i_q,:])
        min_err = np.min(kl_collected[i_q,:])
        if domain_quantile > 0.01:
            continue
        if not (n_failed[-1] == 0 and (max_err < tol_density_approx * 8 or s1 < -1)):
            warn_log.append((i_q, n_failed[-1],  s1, s0, max_err))
            fail = "FF"
        else:
            fail = ' q'
        print(fail + ": ({:5.3g}, {:5.3g});  failed: {} cumit: {} tavg: {:5.3g};  s1: {:5.3g} s0: {:5.3g} kl: ({:5.3g}, {:5.3g})".format(
            domain[0], domain[1], n_failed[-1], tot_nit, cumtime/tot_nit, s1, s0, min_err, max_err))

    #distr_plot.show()
    distr_plot.clean()



    def plot_convergence():
        for iq, q in enumerate(quantiles):
            col = plt.cm.tab10(plt.Normalize(0,10)(iq))
            plt.plot(moment_sizes, kl_collected[iq,:], ls='solid', c=col, label="kl_q="+str(q), marker='o')
            plt.plot(moment_sizes, l2_collected[iq,:], ls='dashed', c=col, label="l2_q=" + str(q), marker='d')
        plt.yscale('log')
        plt.xscale('log')
        plt.legend()
        plt.show()

    #plot_convergence()

    if warn_log:
        for warn in warn_log:
            print(warn)



#@pytest.mark.skip
@pytest.mark.parametrize("distribution",[

        (stats.norm(loc=1, scale=10), False),
        (stats.lognorm(scale=np.exp(1), s=1), False),    # # No D_KL convergence under 1e-3.
        #(stats.lognorm(scale=np.exp(-3), s=2), False),  # Extremely difficult to fit due to very narrow peak and long tail.
        (stats.lognorm(scale=np.exp(-3), s=2), True),    # Still difficult for Lagrange with many moments.
        (stats.chi2(df=5), True), # Monomial: s1=-10, Fourier: s1=-1.6, Legendre: OK
        # (stats.weibull_min(c=0.5), False),  # No D_KL convergence under 1e-1.
        (stats.weibull_min(c=1), False),  # Exponential
        (stats.weibull_min(c=2), False),  # D_KL steady under 1e-6.
        (stats.weibull_min(c=1.5), True),  # Infinite derivative at zero
    ])
def test_pdf_approx_iexact_moments(distribution):
    np.random.seed(67)

    distr, log_flag = distribution
    distr_name = distr.dist.name
    print("Inexact PDF approx for distribution: {}".format(distr_name))

    domain_quantile = 0
    domain, force_decay = domain_for_quantile(distr, domain_quantile)
    moments_fn = moments.Legendre(21, domain, log=log_flag, safe_eval=False)



    # Approximation for exact moments
    tol_exact_moments = 1e-6
    density = lambda x: distr.pdf(x)
    exact_moments = mlmc.distribution.compute_exact_moments(moments_fn, density, tol=tol_exact_moments)
    # Estimate variances
    X = distr.rvs(size=1000)
    est_moment_vars = np.var(moments_fn(X), axis=0, ddof=1)
    #print(est_moment_vars)

    # fail: 1, 6
    # fine: 4
    distr_plot = DistrPlot(distr, distr_name+", for inexact moments")
    moment_errors = np.exp(np.linspace(np.log(0.01), np.log(0.000001), 20))
    kl_collected = np.empty( len(moment_errors) )
    l2_collected = np.empty_like(kl_collected)
    warn_log = []
    n_failed = 0
    cum_time = 0
    cum_it = 0
    for i_m, err in enumerate(moment_errors):
        perturb = 0* stats.norm.rvs(size = moments_fn.size) * err * np.sqrt(est_moment_vars)
        moments_data = np.empty((moments_fn.size, 2))
        moments_data[:, 0] = exact_moments + perturb
        moments_data[:, 1] = est_moment_vars
        distr_obj = mlmc.distribution.Distribution(moments_fn, moments_data,
                                                   domain=domain, force_decay=force_decay)
        t0 = time.time()
        # result = distr_obj.estimate_density(tol_exact_moments)
        result = distr_obj.estimate_density_minimize(err*4)
        #result = profile(lambda : distr_obj.estimate_density_minimize(tol_exact_moments))
        t1 = time.time()
        cum_time += t1 - t0
        nit = getattr(result, 'nit', result.njev)
        cum_it += nit
        fn_norm = result.fun_norm
        if result.success:
            kl_div = mlmc.distribution.KL_divergence(density, distr_obj.density, domain[0], domain[1])
            l2_dist = mlmc.distribution.L2_distance(distr_obj.density, density, domain[0], domain[1])
            kl_collected[i_m] = kl_div
            l2_collected[i_m] = l2_dist
            #print("q: {}, err: {:7.3g} :: nit: {} fn: {} ; kl: {} l2: {}".format(
            #    domain_quantile, err, nit, fn_norm, kl_div, l2_dist))
            distr_plot.plot_approximation(distr_obj, str(err))
        else:
            n_failed+=1
            print("q: {}, err {} :: nit: {} fn:{} ; msg: {}".format(
                domain_quantile, err, nit, fn_norm, result.message))

            kl_collected[i_m] = np.nan
            l2_collected[i_m] = np.nan

    # Check convergence
    #print(kl_collected)
    s1, s0 = np.polyfit(np.log(moment_errors), np.log(kl_collected), 1)
    max_err = np.max(kl_collected)
    min_err = np.min(kl_collected)
    if not (n_failed == 0 and (max_err < 1e-6 or s1 > 0)):
        warn_log.append((domain_quantile, n_failed,  s1, s0, max_err))
        fail = 'NQ'
    else:
        fail = ' q'
    fail = ' q'
    print(fail + ": ({:5.3g}, {:5.3g});  failed: {} tavg: {:5.3g};  s1: {:5.3g} s0: {:5.3g} kl: ({:5.3g}, {:5.3g})".format(
        domain[0], domain[1], n_failed, cum_time/cum_it, s1, s0, min_err, max_err))

    #distr_plot.show()
    distr_plot.clean()



    def plot_convergence():
        plt.plot(moment_errors, kl_collected, ls='solid', c='red')
        plt.plot(moment_errors, l2_collected, ls='dashed', c='blue')
        plt.yscale('log')
        plt.xscale('log')
        plt.legend()
        plt.show()

    #plot_convergence()

    # if warn_log:
    #     for warn in warn_log:
    #         print(warn)










# shape = 0.1
# values = np.random.lognormal(0, shape, 100000)
#
# moments_number = 10
# bounds = [0, 2]
# toleration = 0.05
# eps = 1e-6
#
# bounds = sc.stats.mstats.mquantiles(values, prob=[eps, 1 - eps])
# print(bounds)
#
#
# mean = np.mean(values)
# print(mean)0
#
# basis_function = FourierFunctions(mean)
# basis_function.set_bounds(bounds)
# basis_function.fixed_quad_n = moments_number * 2
# """
# basis_function = Monomials(mean)
# basis_function.set_bounds(bounds)
# basis_function.fixed_quad_n = moments_number + 1
# """
# #print(np.mean(np.sin(values)))
# moments = []
# for k in range(moments_number):
#     val = []
#
#     for value in values:
#         val.append(basis_function.get_moments(value, k))
#
#     moments.append(np.mean(val))
#
# print("momenty", moments)
#
#
# zacatek = t.time()
# # Run distribution
# distribution = DistributionFixedQuad(basis_function, moments_number, moments, toleration)
# #d.set_values(values)
# lagrangian_parameters = distribution.estimate_density()
#
# konec = t.time()
#
# print("celkovy cas", konec- zacatek)
# print(lagrangian_parameters)
#
#
# ## Difference between approximate and exact density
# sum = 0
# X = np.linspace(bounds[0], bounds[1], 100)
# for x in X:
#    sum += abs(distribution.density(x) - sc.stats.lognorm.pdf(x, shape))**2
# print(sum)
#
#
# ## Set approximate density values
# approximate_density = []
# X = np.linspace(bounds[0], bounds[1], 100)
# for x in X:
#     approximate_density.append(distribution.density(x))
#
#
# ## Show approximate and exact density
# plt.plot(X, approximate_density, 'r')
# plt.plot(X, [sc.stats.lognorm.pdf(x, shape) for x in X])
# plt.ylim((0, 10))
# plt.show()
#
# """
# ## Show approximate and exact density in logaritmic scale
# X = np.linspace(bounds[0], bounds[1], 100)
# plt.plot(X, -np.log(approximate_density), 'r')
# plt.plot(X, -np.log([sc.stats.lognorm.pdf(x, shape) for x in X]))
# plt.ylim((-10, 10))
# plt.show()
# """
#
#
#
# import numpy as np
# import scipy as sc
# import matplotlib.pyplot as plt
# import sys
# sys.path.insert(0, '/home/martin/Documents/MLMC/src')
# from distribution import Distribution
# from distribution_fixed_quad import DistributionFixedQuad
# from monomials import Monomials
# from fourier_functions import FourierFunctions
#
# shape = 0.1
# values = np.random.normal(0, shape, 100000)
#
# moments_number = 15
# bounds = [0, 2]
# toleration = 0.05
# eps = 1e-6
#
# bounds = sc.stats.mstats.mquantiles(values, prob=[eps, 1 - eps])
#
# mean = np.mean(values)
#
# basis_function = FourierFunctions(mean)
# basis_function.set_bounds(bounds)
# basis_function.fixed_quad_n = moments_number * 2
# """
# basis_function = Monomials(mean)
# basis_function.set_bounds(bounds)
# basis_function.fixed_quad_n = moments_number + 1
# """
#
# moments = []
# for k in range(moments_number):
#     val = []
#
#     for value in values:
#         val.append(basis_function.get_moments(value, k))
#
#     moments.append(np.mean(val))
#
#
# # Run distribution
# distribution = DistributionFixedQuad(basis_function, moments_number, moments, toleration)
# #d.set_values(values)
# lagrangian_parameters = distribution.estimate_density()
#
# print(moments)
# print(lagrangian_parameters)
#
#
# ## Difference between approximate and exact density
# sum = 0
# X = np.linspace(bounds[0], bounds[1], 100)
# for x in X:
#    sum += abs(distribution.density(x) - sc.stats.norm.pdf(x))
# print(sum)
#
#
# ## Set approximate density values
# approximate_density = []
# X = np.linspace(bounds[0], bounds[1], 100)
# for x in X:
#     approximate_density.append(distribution.density(x))
#
#
# ## Show approximate and exact density
# plt.plot(X, approximate_density, 'r')
# plt.plot(X, [sc.stats.norm.pdf(x, 0, shape) for x in X])
# plt.ylim((0, 10))
# plt.show()
#
# """
# ## Show approximate and exact density in logaritmic scale
# X = np.linspace(bounds[0], bounds[1], 100)
# plt.plot(X, -np.log(approximate_density), 'r')
# plt.plot(X, -np.log([sc.stats.norm.pdf(x) for x in X]))
# plt.ylim((-10, 10))
# plt.show()
# """

<<<<<<< HEAD
def compute_mlmc_distribution(nl, distr):
=======
@pytest.mark.skip
def test_mlmc_distribution(nl, distr, nm):
>>>>>>> 68587196
    """
    Test approximation moments from first estimate and from final number of samples
    :param nl: int. Number of levels
    :param distr: Distributions as [distr obj, log (bool), simulation function]
    :return: TestMLMC instance
    """
    n_moments = nm
    repet_number = 1
    start_moments_n = nm
    all_variances = []
    all_means = []
    d = distr[0]
    for i in range(repet_number):
        mc_test = TestMLMC(nl, n_moments, d, distr[1], distr[2])
        # number of samples on each level
        mc_test.mc.set_initial_n_samples()
        mc_test.mc.refill_samples()
        mc_test.mc.wait_for_simulations()
        mc_test.mc.set_target_variance(1e-5, mc_test.moments_fn)
        mc_test.mc.refill_samples()
        mc_test.mc.wait_for_simulations()

        # Moments as tuple (means, vars)
        moments = mc_test.mc.estimate_moments(mc_test.moments_fn)
        # Variances
        variances = np.sqrt(moments[1]) * 3

        all_variances.append(variances)
        all_means.append(moments[0])

    # Exact moments from distribution
    exact_moments = mlmc.distribution.compute_exact_moments(mc_test.moments_fn, d.pdf, 1e-10)

    means = (np.mean(all_means, axis=0))
    vars = np.mean(all_variances, axis=0)
    moments_data = np.empty((len(exact_moments[0:start_moments_n]), 2))

    rnd = [np.random.normal(0, 0.01) for v in vars]
    exact_moments = exact_moments + rnd

    moments_data[:, 0] = exact_moments[0:start_moments_n]
    moments_data[:, 1] = np.zeros(len(exact_moments[0:start_moments_n]))

    moments_data[:, 0] = means[:start_moments_n]
    moments_data[:, 1] = vars[:start_moments_n]

    mc_test.moments_fn.size = start_moments_n

    distr_obj = mlmc.distribution.Distribution(mc_test.moments_fn, moments_data)
    # distr_obj.choose_parameters_from_samples()
    distr_obj.domain = mc_test.moments_fn.domain
    # result = distr_obj.estimate_density(tol=0.0001)
    result = distr_obj.estimate_density_minimize(tol=1)

    mc_test.distr_obj = distr_obj
    # density = density_from_prior_estimate(distr_obj, mc_test, exact_moments, d, moments_data)

    return mc_test


def density_from_prior_estimate(distr_obj, mc_test, exact_moments, exact_density_object, moments_data):
    """
    Estimate current density from prior one
    :param distr_obj: Distribution object
    :param mc_test: TestMLMC instance
    :param exact_moments: list, exact moments
    :param exact_density_object: Exact density object for artificial distributions
    :param moments_data: Moments data from MLMC
    :return: Density values
    """
    size = 1e5
    x = np.linspace(distr_obj.domain[0], distr_obj.domain[1], size)
    density = distr_obj.density(x)
    # exact_density = exact_density_object.pdf(x)
    # tol = 1e-5
    # last_density = density
    # last_distr_obj = distr_obj

    while True: # Now there is no termination criterion !!
        # Last multipliers and density
        multipliers = distr_obj.multipliers
        multipliers = np.append(multipliers, 0)

        # Add new moment, default zero
        moments = np.empty((len(moments_data) + 1, 2))
        moments[:, 0] = exact_moments[0:len(moments_data) + 1]
        moments[:, 1] = np.zeros(len(moments_data) + 1)
        moments_data = moments

        # Set new moments size
        mc_test.moments_fn.size = len(moments_data)

        # Compute new density
        distr_obj = mlmc.distribution.Distribution(mc_test.moments_fn, moments_data)
        distr_obj.multipliers = multipliers
        distr_obj.domain = mc_test.moments_fn.domain
        distr_obj.estimate_density_minimize(tol=1e-15)
        density = distr_obj.density(x)

        kl_div = mlmc.distribution.KL_divergence(exact_density_object.pdf, distr_obj.density,
                                                 mc_test.moments_fn.domain[0],
                                                 mc_test.moments_fn.domain[1])
        L2_norm = mlmc.distribution.L2_distance(exact_density_object.pdf, distr_obj.density,
                                                mc_test.moments_fn.domain[0],
                                                mc_test.moments_fn.domain[1])

        plt.plot(x, density, label="entropy density")
        plt.plot(x, exact_density_object.pdf(x), label="pdf")
        plt.legend()
        plt.show()

    return density


@pytest.mark.skip
def test_distributions():
    """
    Plot densities and histogram for chosen distributions
    :return: None
    """
    mlmc_list = []
    # List of distributions
    distributions = [
        (stats.norm(loc=1, scale=2), False, '_sample_fn')
        #(stats.lognorm(scale=np.exp(5), s=1), True, '_sample_fn'),  # worse conv of higher moments
        # (stats.lognorm(scale=np.exp(-5), s=1), True, '_sample_fn_basic'),
        #(stats.chi2(df=10), True, '_sample_fn')#,
        # (stats.weibull_min(c=20), True, '_sample_fn'),   # Exponential
        # (stats.weibull_min(c=1.5), True, '_sample_fn_basic'),  # Infinite derivative at zero
        # (stats.weibull_min(c=3), True, '_sample_fn_basic')  # Close to normal
         ]
<<<<<<< HEAD
    levels = [1]#, 2, 3, 5, 7, 9]
    # Loop through distributions and levels
    for distr in distributions:
        for level in levels:
            mlmc_list.append(compute_mlmc_distribution(level, distr))
=======
    levels = [1, 5]#, 2, 3, 5, 7, 9]
    n_moments = 5
    # Loop through distributions and levels
    for distr in distributions:
        for level in levels:
            mlmc_list.append(test_mlmc_distribution(level, distr, n_moments))
>>>>>>> 68587196

    fig = plt.figure(figsize=(30, 10))
    ax1 = fig.add_subplot(1, 2, 1)
    ax2 = fig.add_subplot(1, 2, 2)

    n_moments = 5
    # One level MC samples
    mc0_samples = mlmc_list[0].mc.levels[0].sample_values[:, 0]
    mlmc_list[0].ref_domain = (np.min(mc0_samples), np.max(mc0_samples))

    # Plot densities according to TestMLMC instances data
    for test_mc in mlmc_list:
        test_mc.mc.clean_subsamples()
        test_mc.mc.update_moments(test_mc.moments_fn)
        domain, est_domain, mc_test = mlmc.postprocess.compute_results(mlmc_list[0], n_moments, test_mc)
        mlmc.postprocess.plot_pdf_approx(ax1, ax2, mc0_samples, mc_test, domain, est_domain)
    ax1.legend()
    ax2.legend()
    fig.savefig('compare_distributions.pdf')
    plt.show()


test_distributions()<|MERGE_RESOLUTION|>--- conflicted
+++ resolved
@@ -43,7 +43,6 @@
 import mlmc.postprocess
 import mlmc.distribution
 from mlmc.distribution import Distribution
-<<<<<<< HEAD
 from mlmc import moments
 from test.fixtures.mlmc_test_run import TestMLMC
 
@@ -103,17 +102,6 @@
                 line.set_color(col)
         self.fig.legend()
         plt.show()
-=======
-import mlmc.moments
-import test_mlmc
-import time
-
-
-import matplotlib.pyplot as plt
-import matplotlib.cm as cm
-import scipy.integrate as integrate
-
->>>>>>> 68587196
 
     def clean(self):
         plt.close()
@@ -566,12 +554,7 @@
 # plt.show()
 # """
 
-<<<<<<< HEAD
 def compute_mlmc_distribution(nl, distr):
-=======
-@pytest.mark.skip
-def test_mlmc_distribution(nl, distr, nm):
->>>>>>> 68587196
     """
     Test approximation moments from first estimate and from final number of samples
     :param nl: int. Number of levels
@@ -703,20 +686,12 @@
         # (stats.weibull_min(c=1.5), True, '_sample_fn_basic'),  # Infinite derivative at zero
         # (stats.weibull_min(c=3), True, '_sample_fn_basic')  # Close to normal
          ]
-<<<<<<< HEAD
     levels = [1]#, 2, 3, 5, 7, 9]
+    n_moments = 5
     # Loop through distributions and levels
     for distr in distributions:
         for level in levels:
             mlmc_list.append(compute_mlmc_distribution(level, distr))
-=======
-    levels = [1, 5]#, 2, 3, 5, 7, 9]
-    n_moments = 5
-    # Loop through distributions and levels
-    for distr in distributions:
-        for level in levels:
-            mlmc_list.append(test_mlmc_distribution(level, distr, n_moments))
->>>>>>> 68587196
 
     fig = plt.figure(figsize=(30, 10))
     ax1 = fig.add_subplot(1, 2, 1)
