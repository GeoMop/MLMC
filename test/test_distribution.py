--- conflicted
+++ resolved
@@ -40,15 +40,8 @@
 import mlmc.distribution
 import mlmc.simple_distribution
 from mlmc import moments
-<<<<<<< HEAD
-import mlmc.plot
 import test.benchmark_distributions as bd
-
-from test.fixtures.mlmc_test_run import TestMLMC
-=======
 import mlmc.tool.plot as plot
-from test.fixtures.mlmc_test_run import MLMCTest
->>>>>>> 6335f298
 
 
 class CutDistribution:
@@ -459,11 +452,8 @@
         results = []
         distr_plot = plot.Distribution(exact_distr=self.cut_distr, title="Density, " + self.title,
                                             log_x=self.log_flag, error_plot='kl')
-<<<<<<< HEAD
+
         self.eigenvalues_plot = mlmc.plot.Eigenvalues(title="Eigenvalues, " + self.title)
-=======
-        self.eigenvalues_plot = plot.Eigenvalues(title = "Eigenvalues, " + self.title)
->>>>>>> 6335f298
 
         geom_seq = np.exp(np.linspace(np.log(min_noise), np.log(max_noise), 5))
         noise_levels = np.flip(np.concatenate(([0.0], geom_seq)), axis=0)
@@ -489,12 +479,8 @@
                 mom_err = np.linalg.norm(self.exact_moments - ref_moments) / np.sqrt(n_moments)
                 print("noise: {:6.2g} error of natural cov: {:6.2g} natural moments: {:6.2g}".format(
                     noise, diff_norm, mom_err))
-<<<<<<< HEAD
 
                 #assert mom_err/(noise + 1e-10) < 50  - 59 for five fingers dist
-=======
-                #assert mom_err/(noise + 1e-10) < 50
->>>>>>> 6335f298
 
                 result, distr_obj = self.make_approx(mlmc.simple_distribution.SimpleDistribution, noise, moments_data,
                                                      tol=1e-5)
