--- conflicted
+++ resolved
@@ -1,11 +1,6 @@
 import os
 import sys
 import yaml
-<<<<<<< HEAD
-import numpy as np
-import statprof
-=======
->>>>>>> ba81d060
 
 src_path = os.path.dirname(os.path.abspath(__file__))
 sys.path.append(os.path.join(src_path, '..', '..', 'src'))
@@ -17,14 +12,9 @@
 import flow_mc as flow_mc
 import mlmc.correlated_field as cf
 
-<<<<<<< HEAD
-from mlmc.estimate import CompareLevels
-from mlmc import plot
-=======
 sys.path.append(os.path.join(src_path, '..'))
 import base_process
 
->>>>>>> ba81d060
 
 class FlowProcSim(flow_mc.FlowSim):
     """
@@ -134,840 +124,10 @@
             # Create new execution of mlmc
             mlmc_obj.create_new_execution()
         else:
-<<<<<<< HEAD
-            self.mc.load_from_file()
-
-    def collect(self):
-        """
-        Collect simulation samples
-        :return: Number of running simulations
-        """
-        return self.mc.wait_for_simulations(sleep=self.sample_sleep, timeout=0.1)
-
-    def set_moments(self, n_moments, log=False):
-        """
-        Create moments function instance
-        :param n_moments: int, number of moments
-        :param log: bool, If true then apply log transform
-        :return: 
-        """
-        self.moments_fn = mlmc.moments.Legendre(n_moments, self.domain, safe_eval=True, log=log)
-        return self.moments_fn
-
-    def n_sample_estimate(self, target_variance=0.001):
-        """
-        Estimate number of level samples considering target variance
-        :param target_variance: float, target variance of moments 
-        :return: None
-        """
-        self.n_samples = self.mc.set_initial_n_samples([30, 3])
-        self.mc.refill_samples()
-        self.pbs.execute()
-        self.mc.wait_for_simulations(sleep=self.sample_sleep, timeout=self.init_sample_timeout)
-
-        self.domain = self.mc.estimate_domain()
-        self.mc.set_target_variance(target_variance, self.moments_fn, 2.0)
-
-    def generate_jobs(self, n_samples=None):
-        """
-        Generate level samples
-        :param n_samples: None or list, number of samples for each level
-        :return: None
-        """
-        if n_samples is not None:
-            self.mc.set_initial_n_samples(n_samples)
-        self.mc.refill_samples()
-        self.pbs.execute()
-        self.mc.wait_for_simulations(sleep=self.sample_sleep, timeout=self.sample_timeout)
-
-
-########################################################
-
-    def plot_diff_var(self):
-        import matplotlib.pyplot as plt
-        fig = plt.figure(figsize=(10, 20))
-        ax = fig.add_subplot(1, 1, 1)
-
-        error_power = 2.0
-        for m in range(1, self.n_moments):
-            color = 'C' + str(m)
-            Y = self.ref_diff_vars[:, m] / (self.steps ** error_power)
-
-            ax.plot(self.steps[1:], Y[1:], c=color, label=str(m))
-            ax.plot(self.steps[0], Y[0], 'o', c=color)
-        #
-        #
-        #     Y = np.percentile(self.vars_est[:, :, m],  [10, 50, 90], axis=1)
-        #     ax.plot(target_var, Y[1,:], c=color)
-        #     ax.plot(target_var, Y[0,:], c=color, ls='--')
-        #     ax.plot(target_var, Y[2, :], c=color, ls ='--')
-        #     Y = (self.exact_mean[m] - self.means_est[:, :, m])**2
-        #     Y = np.percentile(Y, [10, 50, 90], axis=1)
-        #     ax.plot(target_var, Y[1,:], c='gray')
-        #     ax.plot(target_var, Y[0,:], c='gray', ls='--')
-        #     ax.plot(target_var, Y[2, :], c='gray', ls ='--')
-        ax.set_yscale('log')
-        ax.set_xscale('log')
-        ax.legend()
-        ax.set_ylabel("observed var. of mean est.")
-        plt.show()
-
-    def plot_error(self, arr, ax, label):
-        ax.hist(arr, normed=1)
-        ax.set_xlabel(label)
-        prc = np.percentile(arr, [99])
-        ax.axvline(x=prc, label=str(prc), c='red')
-        ax.legend()
-
-    def plot_n_sample_est_distributions(self, title, cost, total_std, n_samples, rel_moments):
-        import matplotlib.pyplot as plt
-
-        fig = plt.figure(figsize=(30, 10))
-        ax1 = fig.add_subplot(2, 2, 1)
-        self.plot_error(cost, ax1, "cost err")
-
-        ax2 = fig.add_subplot(2, 2, 2)
-        self.plot_error(total_std, ax2, "total std err")
-
-        ax3 = fig.add_subplot(2, 2, 3)
-        self.plot_error(n_samples, ax3, "n. samples err")
-
-        ax4 = fig.add_subplot(2, 2, 4)
-        self.plot_error(rel_moments, ax4, "moments err")
-        fig.suptitle(title)
-        fig.savefig(title + ".pdf")
-        plt.show()
-
-
-    # @staticmethod
-    # def align_array(arr):
-    #     return "[" + ", ".join(["{:10.5f}".format(x) for x in arr]) + "]"
-
-    # def compute_results(self, mlmc_l0, n_moments):
-    #     self.domain = mlmc_l0.ref_domain
-    #     self.est_domain = self.domain  # self.mc.estimate_domain()
-    #
-    #     moments_fn = self.set_moments(n_moments, log=True)
-    #
-    #     t_var = 1e-5
-    #     self.ref_diff_vars, _ = self.mc.estimate_diff_vars(moments_fn)
-    #     self.ref_moments, self.ref_vars = self.mc.estimate_moments(moments_fn)
-    #
-    #     self.ref_std = np.sqrt(self.ref_vars)
-    #     self.ref_diff_vars_max = np.max(self.ref_diff_vars, axis=1)
-    #     ref_n_samples = self.mc.set_target_variance(t_var, prescribe_vars=self.ref_diff_vars)
-    #     self.ref_n_samples = np.max(ref_n_samples, axis=1)
-    #     self.ref_cost = self.mc.estimate_cost(n_samples=self.ref_n_samples)
-    #     self.ref_total_std = np.sqrt(np.sum(self.ref_diff_vars / self.ref_n_samples[:, None]) / n_moments)
-    #     self.ref_total_std_x = np.sqrt(np.mean(self.ref_vars))
-    #
-    #     # print("\nLevels : ", self.mc.n_levels, "---------")
-    #     # print("moments:  ", self.align_array(self.ref_moments))
-    #     # print("std:      ", self.align_array(self.ref_std ))
-    #     # print("err:      ", self.align_array(self.ref_moments - mlmc_0.ref_moments ))
-    #     # print("domain:   ", self.est_domain)
-    #     # print("cost:     ", self.ref_cost)
-    #     # print("tot. std: ", self.ref_total_std, self.ref_total_std_x)
-    #     # print("dif_vars: ", self.align_array(self.ref_diff_vars_max))
-    #     # print("ns :      ", self.align_array(self.ref_n_samples))
-    #     # print("")
-    #     # print("SUBSAMPLES")
-    #     #
-    #     #
-    #     # #a, b = self.domain
-    #     # #distr_mean = self.distr_mean = moments_fn.inv_linear(ref_means[1])
-    #     # #distr_var  = ((2*ref_means[2] + 1)/3 - ref_means[1]**2) / 4 * ((b-a)**2)
-    #     # #self.distr_std  = np.sqrt(distr_var)
-    #     #
-    #     # n_loops = 10
-    #     #
-    #     # # use subsampling to:
-    #     # # - simulate moments estimation without appriori knowledge about n_samples (but still on fixed domain)
-    #     # # - estimate error in final number of samples
-    #     # # - estimate error of estimated varinace of moments
-    #     # # - estimate cost error (due to n_sample error)
-    #     # # - estimate average error against reference momemnts
-    #     # l_cost_err = []
-    #     # l_total_std_err = []
-    #     # l_n_samples_err = []
-    #     # l_rel_mom_err = []
-    #     # for i in range(n_loops):
-    #     #     fractions = [0, 0.001, 0.01, 0.1]
-    #     #     for fr in fractions:
-    #     #         if fr == 0:
-    #     #             nL, n0 = 3, 30
-    #     #             if self.mc.n_levels > 1:
-    #     #                 L = self.n_levels
-    #     #                 factor = (nL / n0) ** (1 / (L - 1))
-    #     #                 n_samples = (n0 * factor ** np.arange(L)).astype(int)
-    #     #             else:
-    #     #                 n_samples = [ n0]
-    #     #         else:
-    #     #             n_samples = np.maximum(n_samples, (fr*max_est_n_samples).astype(int))
-    #     #         # n_samples = np.maximum(n_samples, 1)
-    #     #
-    #     #         print("n samples ", n_samples)
-    #     #         exit()
-    #     #         self.mc.subsample(n_samples)
-    #     #         est_diff_vars, _ = self.mc.estimate_diff_vars(self.moments_fn)
-    #     #         est_n_samples = self.mc.set_target_variance(t_var, prescribe_vars=est_diff_vars)
-    #     #         max_est_n_samples = np.max(est_n_samples, axis=1)
-    #     #
-    #     #         #est_cost = self.mc.estimate_cost(n_samples=max_est_n_samples.astype(int))
-    #     #         #est_total_var = np.sum(self.ref_diff_vars / max_est_n_samples[:, None])/self.n_moments
-    #     #
-    #     #         #n_samples_err = np.min( (max_est_n_samples - ref_n_samples) /ref_n_samples)
-    #     #         ##total_std_err =  np.log2(est_total_var/ref_total_var)/2
-    #     #         #total_std_err = (np.sqrt(est_total_var) - np.sqrt(ref_total_var)) / np.sqrt(ref_total_var)
-    #     #         #cost_err = (est_cost - ref_cost)/ref_cost
-    #     #         #print("Fr: {:6f} NSerr: {} Tstderr: {} cost_err: {}".format(fr, n_samples_err, total_std_err, cost_err))
-    #     #
-    #     #     est_diff_vars, _ = self.mc.estimate_diff_vars(self.moments_fn)
-    #     #     est_moments, est_vars = self.mc.estimate_moments(self.moments_fn)
-    #     #     #print("Vars:", est_vars)
-    #     #     #print("em:", est_moments)
-    #     #     #print("rm:", self.ref_moments)
-    #     #
-    #     #     n_samples_err = np.min( (n_samples - self.ref_n_samples) /self.ref_n_samples )
-    #     #     est_total_std = np.sqrt(np.sum(est_diff_vars / n_samples[:, None])/n_moments)
-    #     #     # est_total_std = np.sqrt(np.mean(est_vars))
-    #     #     total_std_err =  np.log2(est_total_std/self.ref_total_std)
-    #     #     est_cost = self.mc.estimate_cost(n_samples = n_samples)
-    #     #     cost_err = (est_cost - self.ref_cost)/self.ref_cost
-    #     #
-    #     #     print("MM: ", (est_moments[1:] - self.ref_moments[1:]), "\n    ",  est_vars[1:])
-    #     #
-    #     #     relative_moments_err = np.linalg.norm((est_moments[1:] - self.ref_moments[1:]) / est_vars[1:])
-    #     #     #print("est cost: {} ref cost: {}".format(est_cost, ref_cost))
-    #     #     #print(n_samples)
-    #     #     #print(np.maximum( n_samples, (max_est_n_samples).astype(int)))
-    #     #     #print(ref_n_samples.astype(int))
-    #     #     #print("\n")
-    #     #     l_n_samples_err.append(n_samples_err)
-    #     #     l_total_std_err.append(total_std_err)
-    #     #     l_cost_err.append(cost_err)
-    #     #     l_rel_mom_err.append(relative_moments_err)
-    #     #
-    #     # l_cost_err.sort()
-    #     # l_total_std_err.sort()
-    #     # l_n_samples_err.sort()
-    #     # l_rel_mom_err.sort()
-    #
-    #
-    #     est_moments, est_vars = self.mc.estimate_moments(self.moments_fn)
-    #
-    #     def describe(arr):
-    #         print("arr ", arr)
-    #         q1, q3 = np.percentile(arr, [25, 75])
-    #         print("q1 ", q1)
-    #         print("q2 ", q3)
-    #         return "{:f8.2} < {:f8.2} | {:f8.2} | {:f8.2} < {:f8.2}".format(
-    #             np.min(arr), q1, np.mean(arr), q3, np.max(arr))
-    #
-    #     # print("Cost err:       ", describe(l_cost_err))
-    #     # print("Total std err:  ", describe(l_total_std_err))
-    #     # print("N. samples err: ", describe(l_n_samples_err))
-    #     # print("Rel. Mom. err:  ", describe(l_rel_mom_err))
-    #
-    #     # #print(l_rel_mom_err)
-    #     # title = "N levels = {}".format(self.mc.n_levels)
-    #     # self.plot_n_sample_est_distributions(title, l_cost_err, l_total_std_err, l_n_samples_err, l_rel_mom_err)
-    #
-    #
-    #     moments_data = np.stack((est_moments, est_vars), axis=1)
-    #     self.distr_obj = mlmc.distribution.Distribution(moments_fn, moments_data)
-    #     self.distr_obj.domain = self.domain
-    #     result = self.distr_obj.estimate_density_minimize(tol=1e-8)
-    #     # print(result)
-
-
-
-
-
-
-def all_collect(mlmc_list):
-    running = 1
-    while running > 0:
-        running = 0
-        for mc in mlmc_list:
-            running += mc.collect()
-        print("N running: ", running)
-
-
-
-
-
-
-def calculate_var(mlmc_list):
-    """
-    Calculate density, moments (means, vars)
-    :param mlmc_list: list of Estimate
-    :return: None
-    """
-    level_moments_mean = []
-    level_moments = []
-    level_moments_var = []
-    level_variance_diff = []
-    var_mlmc = []
-    n_moments = 5
-
-    # get_var_diff(mlmc_list)
-    # exit()
-
-    level_var_diff = []
-    # all_results(mlmc_list)
-
-    all_variances = []
-    all_means = []
-    var_mlmc_pom = []
-    n_levels = []
-    first_level_samples = []
-
-    # for proc_mlmc in mlmc_list:
-    #     print("mlmc samples ", proc_mlmc.mc.n_samples)
-    #     print("mlmc estimate cost ", proc_mlmc.mc.estimate_cost())
-
-
-    # for proc_mlmc in mlmc_list[0:2]:
-    #     proc_mlmc.domain = proc_mlmc.mc.estimate_domain()
-    #     moments_fn = proc_mlmc.set_moments(n_moments)
-    #
-    #     proc_mlmc.mc.estimate_moments(moments_fn)
-    #     proc_mlmc.mc.set_target_variance(1e-4, moments_fn)
-    #
-    #     #proc_mlmc.mc.refill_samples()
-    #
-    #     print("n samples ", proc_mlmc.mc.n_samples)
-    #
-    #     for level in proc_mlmc.mc.levels:
-    #         print("level target n samples ", level.target_n_samples)
-    #
-    # exit()
-
-    moments = None
-    #all_results(mlmc_list)
-    densities_x = []
-    densities = []
-
-    # Post process each mlmc method
-    for proc_mlmc in mlmc_list:
-        level_var_diff = []
-
-        proc_mlmc.domain = mlmc_list[0].ref_domain
-        n_levels.append(len(proc_mlmc.mc.levels))
-
-        # print("proc mlmc domain ", proc_mlmc.domain)
-        moments_fn = proc_mlmc.set_moments(n_moments, log=True)
-
-        moments = proc_mlmc.mc.estimate_moments(moments_fn)
-        moments_data = np.empty((len(moments[0]), 2))
-
-        moments_data[:, 0] = moments[0][:]
-        moments_data[:, 1] = moments[1][:]
-
-        # Remove first moment
-        moments = moments[0][1:], moments[1][1:]
-
-        # Estimate denstity
-        #d = estimate_density(moments_fn, moments_data)
-        #densities.append(d[0])
-        #densities_x.append(d[1])
-
-        level_var_diff.append(test_mlmc.var_subsample(moments, proc_mlmc.mc, moments_fn, n_subsamples=1000))
-
-        # Variances
-        variances = np.sqrt(moments[1]) * 3
-        var_mlmc_pom.append(moments[1])
-
-        # all_variances.append(variances)
-        # all_means.append(moments[0])
-
-        # Exact moments from distribution
-        # exact_moments = mlmc.distribution.compute_exact_moments(mc_test.moments_fn, d.pdf, 1e-10)[1:]
-
-        means = np.mean(all_means, axis=0)
-        vars = np.mean(all_variances, axis=0)
-        # var_mlmc.append(np.mean(var_mlmc_pom, axis=0))
-
-        # print(all(means[index] + vars[index] >= exact_mom >= means[index] - vars[index]
-        #           for index, exact_mom in enumerate(exact_moments)))
-
-        level_moments.append(moments)
-        level_moments_mean.append(moments[0])
-        level_moments_var.append(variances)
-
-    if len(level_var_diff) > 0:
-        # Average from more iteration
-        level_variance_diff.append(np.mean(level_var_diff, axis=0))
-
-    if len(level_var_diff) > 0:
-        moments = []
-        level_var_diff = np.array(level_var_diff)
-        for index in range(len(level_var_diff[0])):
-            moments.append(level_var_diff[:, index])
-
-    # plot_densities(densities, densities_x, n_levels, mlmc_list)
-    # all_results(mlmc_list)
-
-    if len(level_moments) > 0 and len(level_var_diff) > 0:
-        level_moments = np.array(level_moments)
-        for index in range(len(level_moments[0])):
-            test_mlmc.anova(level_moments[:, index])
-
-    if len(level_variance_diff) > 0:
-        test_mlmc.plot_diff_var(level_variance_diff, n_levels)
-
-    # Plot moment values
-    test_mlmc.plot_vars(level_moments_mean, level_moments_var, n_levels)
-
-
-# def get_var_diff(mlmc_list):
-#     """
-#     V/V* plot
-#     :param mlmc_list: list of ProcessMLMC
-#     :return: None
-#     """
-#     level_moments_mean = []
-#     level_moments = []
-#     level_moments_var = []
-#     level_variance_diff = []
-#     var_mlmc = []
-#     n_moments = 8
-#     number = 10
-#
-#     level_var_diff = []
-#     # all_results(mlmc_list)
-#
-#     all_variances = []
-#     all_means = []
-#     var_mlmc_pom = []
-#     n_levels = []
-#
-#     first_level_samples = []
-#
-#     #     proc_mlmc.domain = proc_mlmc.mc.estimate_domain()
-#     #     moments_fn = proc_mlmc.set_moments(10)
-#     #     proc_mlmc.mc.estimate_moments(moments_fn)
-#     #     proc_mlmc.mc.set_target_variance(1e-5, moments_fn)
-#     #
-#     #     for level in proc_mlmc.mc.levels:
-#     #         print("level target n samples ", level.target_n_samples)
-#     #
-#     # exit()
-#
-#     moments = None
-#     # all_results(mlmc_list)
-#
-#     densities_x = []
-#     densities = []
-#
-#     # for proc_mlmc in mlmc_list:
-#     #     first_level_samples.append(proc_mlmc.mc.levels[0].sample_values)
-#     #
-#     #     print("n samples ", proc_mlmc.mc.n_samples)
-#     # exit()
-#     # mlmc_list = mlmc_list[0:2]
-#     for proc_mlmc in mlmc_list:
-#         n_levels.append(len(proc_mlmc.mc.levels))
-#         level_var_diff = []
-#         all_variances = []
-#         all_means = []
-#         var_mlmc_pom = []
-#         for n in range(number):
-#             moments_all = []
-#             proc_mlmc.mc.clear_subsamples()
-#             for k in range(12):
-#                 proc_mlmc.domain = proc_mlmc.mc.estimate_domain()
-#                 moments_fn = proc_mlmc.set_moments(n_moments, log=True)
-#                 # Estimate moments because of eliminating outliers
-#                 proc_mlmc.mc.estimate_moments(moments_fn)
-#
-#                 # Use subsamples as a substitute for independent observations
-#                 subsamples = [int(n_sub) for n_sub in proc_mlmc.mc.n_samples / 2]
-#                 proc_mlmc.mc.subsample(subsamples)
-#                 proc_mlmc.mc.refill_samples()
-#                 proc_mlmc.pbs.execute()
-#                 proc_mlmc.mc.wait_for_simulations()
-#
-#                 moments = proc_mlmc.mc.estimate_moments(moments_fn)
-#                 moments_data = np.empty((len(moments[0]), 2))
-#
-#                 moments_data[:, 0] = moments[0][:]
-#                 moments_data[:, 1] = moments[1][:]
-#
-#                 # Remove first moment
-#                 moments_all.append(moments)
-#
-#                 proc_mlmc.mc.clear_subsamples()
-#
-#             moments = np.mean(moments_all, axis=0)
-#             # Remove first moment
-#             moments = moments[0][1:], moments[1][1:]
-#
-#             # Estimate denstity
-#             d = estimate_density(moments_fn, moments_data)
-#             densities.append(d[0])
-#             densities_x.append(d[1])
-#
-#             level_var_diff.append(test_mlmc.var_subsample(moments, proc_mlmc.mc, moments_fn, n_subsamples=200))
-#
-#             # Variances
-#             variances = np.sqrt(moments[1]) * 3
-#             var_mlmc_pom.append(moments[1])
-#
-#             all_variances.append(variances)
-#             all_means.append(moments[0])
-#
-#             # Exact moments from distribution
-#             #exact_moments = mlmc.distribution.compute_exact_moments(mc_test.moments_fn, d.pdf, 1e-10)[1:]
-#
-#             means = np.mean(all_means, axis=0)
-#             vars = np.mean(all_variances, axis=0)
-#             # var_mlmc.append(np.mean(var_mlmc_pom, axis=0))
-#
-#             # print(all(means[index] + vars[index] >= exact_mom >= means[index] - vars[index]
-#             #           for index, exact_mom in enumerate(exact_moments)))
-#
-#         if len(level_var_diff) > 0:
-#             # Average from more iteration
-#             level_variance_diff.append(np.mean(level_var_diff, axis=0))
-#
-#         if len(level_var_diff) > 0:
-#             moments = []
-#             level_var_diff = np.array(level_var_diff)
-#             for index in range(len(level_var_diff[0])):
-#                 moments.append(level_var_diff[:, index])
-#
-#         level_moments.append(moments)
-#         level_moments_mean.append(moments[0])
-#         level_moments_var.append(variances)
-#
-#     if len(level_moments) > 0:
-#         level_moments = np.array(level_moments)
-#         print("level_moments ", level_moments)
-#
-#         # normality_test(level_moments)
-#
-#         for index in range(len(level_moments[0])):
-#             test_mlmc.anova(level_moments[:, index])
-#
-#         for l_mom in level_moments:
-#             test_mlmc.anova(l_mom)
-#
-#     # print("level variance diff ", level_variance_diff)
-#     # print("n levels ", n_levels)
-#
-#     if len(level_variance_diff) > 0:
-#         test_mlmc.plot_diff_var(level_variance_diff, n_levels)
-#
-#     # Plot moment values
-#     test_mlmc.plot_vars(level_moments_mean, level_moments_var, n_levels)
-#     plot_densities(densities, densities_x, n_levels, mlmc_list)
-#     all_results(mlmc_list)
-
-
-def normality_test(level_moments):
-    """
-    Test normality of data
-    :param level_moments: moments data
-    :return: None
-    """
-    import scipy.stats as st
-    alpha = 1e-3
-
-    for index in range(len(level_moments[0])):
-        for lm in level_moments[:, index]:
-            k2, p = st.normaltest(lm)
-            if p < alpha:  # null hypothesis: x comes from a normal distribution
-                print("H0 can be rejected")
-                exit()
-            else:
-                print("H0 cannot be rejected")
-                # stats.probplot(, dist="norm", plot=pylab)
-                # pylab.show()
-
-    for l_mom in level_moments:
-        for lm in l_mom:
-            k2, p = st.normaltest(lm)
-            if p < alpha:  # null hypothesis: x comes from a normal distribution
-                print("H0 can be rejected")
-                exit()
-            else:
-                print("H0 cannot be rejected")
-
-
-
-
-
-# def show_results(mlmc_list):
-#     for mlmc in mlmc_list:
-#         print("n samples ", mlmc.mc.n_samples)
-#
-#         for level in mlmc.mc.levels:
-#             print("level id ", level._logger.level_idx)
-#             print("level samples ", level._sample_values)
-
-
-
-
-
-def get_arguments(arguments):
-    """
-    Getting arguments from console
-    :param arguments: list of arguments
-    :return: namespace
-    """
-    import argparse
-    parser = argparse.ArgumentParser()
-
-    parser.add_argument('command', choices=['run', 'collect', 'process'], help='Run, collect or process')
-    parser.add_argument('work_dir', help='Work directory')
-    parser.add_argument("-r", "--regen-failed", default=False, action='store_true', help="Regenerate failed samples",)
-    parser.add_argument("-k", "--keep-collected", default=False, action='store_true',
-                        help="Keep sample dirs")
-
-    args = parser.parse_args(arguments)
-    return args
-
-
-
-def analyze_pdf_approx(cl):
-    # PDF approximation experiments
-    np.random.seed(15)
-    cl.set_common_domain(0)
-    print("cl domain:", cl.domain)
-
-    #cl.reinit(n_moments = 31, domain=[0.01, 100])
-    #il = 1
-    #ns = cl[il].mlmc.estimate_n_samples_for_target_variance(0.01, cl.moments)
-    #cl[il].mlmc.subsample(ns)
-    cl.construct_densities(tol = 0.001, reg_param = 1)
-
-    #cl[il].construct_density(tol = 0.01, reg_param = 0)
-    cl.plot_densities()
-
-
-def analyze_regression_of_variance(cl):
-    # Plot reference variances as scater and line plot of regression result.
-    cl[9].ref_estimates_bootstrap(10)
-    sample_vec = [5000, 5000, 1700, 600, 210, 72, 25, 9, 3]
-    cl[9].mlmc.subsample(sample_vec)
-    cl[9].plot_var_regression([1, 2, 4, 8, 16, 20])
-
-
-def analyze_error_of_variance(cl):
-    # Error of total variance estimator and contribution form individual levels.
-    np.random.seed(20)
-    cl.plot_variances()
-    cl.plot_level_variances()
-    # mc = cl[9]
-    # sample_vec = [5000, 5000, 1700, 600, 210, 72, 25, 9, 3]
-    # #n_samples = mc.mlmc.estimate_n_samples_for_target_variance(0.0001, cl.moments )
-    # #sample_vec = np.max(n_samples, axis=1).astype(int)
-    #
-    # mc.ref_estimates_bootstrap(300, sample_vector=sample_vec)
-    # sample_vec = [10000, 10000, 3000, 1200, 400, 140, 50, 18, 6]
-    # mc.mlmc.subsample(sample_vec)
-    # mc.mlmc.update_moments(cl.moments)
-    #
-    # vars, n_samples = mc.estimate_diff_vars()
-    # plot.variance_brakedown(vars, n_samples, ref_level_vars=mc._bs_level_mean_variance, title="9_all")
-    #print("std var. est / var. est.\n", np.sqrt(mc._bs_var_variance) / mc._bs_mean_variance)
-    #vv_components = mc._bs_level_mean_variance[:, :] ** 2 / mc._bs_n_samples[:,None] ** 3
-    #vv = np.sum(vv_components, axis=0) / mc.n_levels
-    #print("err. var. composition\n", vv_components  - vv)
-    # cl.plot_var_compare(9)
-    #mc.plot_bs_var_error_contributions()
-
-def analyze_error_of_regression_variance(cl):
-    # Demonstrate that variance of varaince estimates is proportional to
-    # sample_vec = [5000, 5000, 1700, 600, 210, 72, 25, 9, 3]
-    sample_vec = [5000, 5000, 1700, 600, 210, 72, 25, 9, 3]
-    # sample_vec = 9*[80]
-    mc = cl[9]
-    mc.ref_estimates_bootstrap(300, sample_vector=sample_vec, regression=True)
-    # print(mc._bs_level_mean_variance)
-    mc.mlmc.update_moments(cl.moments)
-    mc.mlmc.subsample()
-    # cl.plot_var_compare(9)
-    mc.plot_bs_var_error_contributions()
-
-
-def analyze_error_of_level_variances(cl):
-    # Demonstrate that variance of varaince estimates is proportional to
-
-    mc = cl[9]
-    # sample_vec = 9*[8]
-    sample_vec = [5000, 5000, 1700, 600, 210, 72, 25, 9, 3]
-    #n_samples = mc.mlmc.estimate_n_samples_for_target_variance(0.0001, cl.moments )
-    #sample_vec = np.max(n_samples, axis=1).astype(int)
-    #print(sample_vec)
-
-
-    mc.ref_estimates_bootstrap(300, sample_vector=sample_vec)
-    mc.mlmc.update_moments(cl.moments)
-    mc.mlmc.subsample()
-
-    #print("std var. est / var. est.\n", np.sqrt(mc._bs_var_variance) / mc._bs_mean_variance)
-    #vv_components = mc._bs_level_mean_variance[:, :] ** 2 / mc._bs_n_samples[:,None] ** 3
-    #vv = np.sum(vv_components, axis=0) / mc.n_levels
-    #print("err. var. composition\n", vv_components  - vv)
-    # cl.plot_var_compare(9)
-    mc.plot_bs_level_variances_error()
-
-
-def analyze_error_of_regression_level_variances(cl):
-    # Demonstrate that variance of varaince estimates is proportional to
-
-    mc = cl[9]
-    # sample_vec = 9*[8]
-    sample_vec = [5000, 5000, 1700, 600, 210, 72, 25, 9, 3]
-    #n_samples = mc.mlmc.estimate_n_samples_for_target_variance(0.0001, cl.moments )
-    #sample_vec = np.max(n_samples, axis=1).astype(int)
-    #print(sample_vec)
-
-
-    mc.ref_estimates_bootstrap(10, sample_vector=sample_vec, regression=True)
-    mc.mlmc.update_moments(cl.moments)
-    mc.mlmc.subsample()
-
-    #print("std var. est / var. est.\n", np.sqrt(mc._bs_var_variance) / mc._bs_mean_variance)
-    #vv_components = mc._bs_level_mean_variance[:, :] ** 2 / mc._bs_n_samples[:,None] ** 3
-    #vv = np.sum(vv_components, axis=0) / mc.n_levels
-    #print("err. var. composition\n", vv_components  - vv)
-    # cl.plot_var_compare(9)
-    mc.plot_bs_level_variances_error()
-
-
-def analyze_error_of_log_variance(cl):
-    # Demonstrate that variance of varaince estimates is proportional to
-    # sample_vec = [5000, 5000, 1700, 600, 210, 72, 25, 9, 3]
-    sample_vec = [5000, 5000, 1700, 600, 210, 72, 25, 9, 3]
-    #sample_vec = 9*[80]
-    mc = cl[9]
-    mc.ref_estimates_bootstrap(300, sample_vector=sample_vec, log=True)
-    mc.mlmc.update_moments(cl.moments)
-    mc.mlmc.subsample()
-    # cl.plot_var_compare(9)
-    mc.plot_bs_var_log_var()
-
-
-
-def process_analysis(cl):
-    """
-    Main analysis function. Particular types of analysis called from here.
-    :param cl: Instance of Compare levels.
-    :return:
-    """
-    cl.collected_report()
-
-    #analyze_pdf_approx(cl)
-    #analyze_regression_of_variance(cl)
-    analyze_error_of_variance(cl)
-    #analyze_error_of_regression_variance(cl)
-    #analyze_error_of_level_variances(cl)
-    #analyze_error_of_regression_level_variances(cl)
-    #analyze_error_of_log_variance(cl)
-
-
-
-
-# Demonstrate that variance of varaince estimates based on regression
-# TODO:
-# sample_vec = [5000, 5000, 1700, 600, 210, 72, 25, 9, 3]
-# sample_vec = [5000, 5000, 1700, 600, 210, 72, 25, 9, 3]
-# sample_vec = 9*[80]
-# mc = cl[9]
-# mc.ref_estimates_bootstrap(300, sample_vector=sample_vec)
-# mc.mlmc.update_moments(cl.moments)
-# mc.mlmc.subsample()
-# cl.plot_var_compare(9)
-# mc.plot_bootstrap_var_var()
-
-
-def main():
-    args = get_arguments(sys.argv[1:])
-
-    command = args.command
-    work_dir = args.work_dir
-
-    options = {'keep_collected': args.keep_collected,
-               'regen_failed': args.regen_failed}
-
-    if command == 'run':
-        os.makedirs(work_dir, mode=0o775, exist_ok=True)
-
-        mlmc_list = []
-        for nl in [1]:  # , 2, 3, 4,5, 7, 9]:
-            mlmc = UglyMLMC(work_dir, options)
-            mlmc.setup(nl)
-            mlmc.initialize(clean=False)
-            ns = {
-                1: [7087],
-                2: [14209, 332],
-                3: [18979, 487, 2],
-                4: [13640, 610, 2, 2],
-                5: [12403, 679, 10, 2, 2],
-                7: [12102, 807, 11, 2, 2, 2, 2],
-                9: [11449, 806, 72, 8, 2, 2, 2, 2, 2]
-            }
-
-            n_samples = 2 * np.array(ns[nl])
-            # mlmc.generate_jobs(n_samples=n_samples)
-            # mlmc.generate_jobs(n_samples=[10000, 100])
-            # mlmc.mc.levels[0].target_n_samples = 1
-            mlmc.generate_jobs(n_samples=[8])#, 1, 1])
-            mlmc_list.append(mlmc)
-
-            # for nl in [3,4]:
-            # mlmc = ProcessMLMC(work_dir)
-            # mlmc.load(nl)
-            # mlmc_list.append(mlmc)
-
-        all_collect(mlmc_list)
-
-    elif command == 'collect':
-        assert os.path.isdir(work_dir)
-        mlmc_list = []
-
-        for nl in [1, 2, 3, 4, 5, 7]:  # , 3, 4, 5, 7, 9]:#, 5,7]:
-            mlmc = UglyMLMC(work_dir, options)
-            mlmc.setup(nl)
-            mlmc.initialize(clean=False)
-            mlmc_list.append(mlmc)
-        all_collect(mlmc_list)
-        calculate_var(mlmc_list)
-        #show_results(mlmc_list)
-
-    elif command == 'process':
-        assert os.path.isdir(work_dir)
-        #nl_list = [1, 2,3, 5, 7, 9 ]
-        nl_list = [1, 5, 7]
-
-        mlmc_list = []
-        for nl in nl_list:  # high resolution fields
-            prmc = UglyMLMC(work_dir, options)
-            prmc.setup(nl)
-            prmc.initialize(clean=False)
-            mlmc_list.append(prmc)
-
-
-        cl = CompareLevels([pm.mc for pm in mlmc_list],
-                           output_dir=src_path,
-                           quantity_name="Q [m/s]",
-                           moment_class=moments.Legendre,
-                           log_scale = False,
-                           n_moments=21,)
-
-        process_analysis(cl)
-
-main()
-=======
             # Use existing mlmc HDF file
             mlmc_obj.load_from_file()
         return mlmc_obj
 
 
 if __name__ == "__main__":
-    pr = CondField()
->>>>>>> ba81d060
+    pr = CondField()