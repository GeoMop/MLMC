import os
import sys
import shutil
import yaml
import numpy as np

src_path = os.path.dirname(os.path.abspath(__file__))
sys.path.append(os.path.join(src_path, '..', '..', 'src'))

import mlmc.mlmc
import mlmc.simulation
import mlmc.moments
import mlmc.distribution
import pbs
import glob
import flow_mc as flow_mc
import mlmc.correlated_field as cf
from mlmc import moments

from mlmc.estimate import CompareLevels
<<<<<<< HEAD
#import mlmc.postprocess as postprocess

=======
>>>>>>> a9bc8cf1

class FlowProcSim(flow_mc.FlowSim):
    """
    Child from FlowSimulation that defines extract method
    """

    def _extract_result(self, sample):
        """
        Extract the observed value from the Flow123d output.
        :param sample: Sample instance
        :return: None, inf or water balance result (float) and overall sample time
        """
        sample_dir = sample.directory
        if os.path.exists(os.path.join(sample_dir, "FINISHED")):
            # try:
            # extract the flux
            balance_file = os.path.join(sample_dir, "water_balance.yaml")

            with open(balance_file, "r") as f:
                balance = yaml.load(f)

            flux_regions = ['.bc_outflow']
            total_flux = 0.0
            found = False
            for flux_item in balance['data']:
                if flux_item['time'] > 0:
                    break

                if flux_item['region'] in flux_regions:
                    flux = float(flux_item['data'][0])
                    flux_in = float(flux_item['data'][1])
                    if flux_in > 1e-10:
                        raise Exception("Possitive inflow at outlet region.")
                    total_flux += flux  # flux field
                    found = True

            # Get flow123d computing time
            run_time = self.get_run_time(sample_dir)

            if not found:
                raise

            return -total_flux, run_time
        else:
            return None, 0


class UglyMLMC:
    """
    This type of class should not exist. Just few configuration objects
    should be created (PBS, Environment, Sim Factory)
    Postporcessing is done by ProcessMLMC.
    """
    def __init__(self, work_dir, options):
        """
        :param work_dir: Work directory (there will be dir with samples)
        :param options: MLMC options, currently regen_failed (failed realizations will be regenerated)
                                      and keep_collected (keep collected samples dirs)
        """
        self.work_dir = os.path.abspath(work_dir)
        self.mlmc_options = options
        self._serialize = ['work_dir', 'output_dir', 'n_levels', 'step_range']

    def get_root_dir(self):
        """
        Get root directory
        :return: Last pathname component
        """
        root_dir = os.path.abspath(self.work_dir)
        while root_dir != '/':
            root_dir, tail = os.path.split(root_dir)
        return tail

    def setup_environment(self):
        """
        Setup pbs configuration, set flow123d and gmsh commands
        :return: None
        """
        self.pbs_config = dict(
            job_weight=250000,  # max number of elements per job
            n_cores=1,
            n_nodes=1,
            select_flags=['cgroups=cpuacct'],
            mem='4gb',
            queue='charon')

        print("root: '", self.get_root_dir(), "'")
        if self.get_root_dir() == 'storage':
            # Metacentrum
            self.sample_sleep = 30
            self.init_sample_timeout = 600
            self.sample_timeout = 0
            self.pbs_config['qsub'] = '/usr/bin/qsub'
            flow123d = 'flow123d'  # "/storage/praha1/home/jan_brezina/local/flow123d_2.2.0/flow123d"
            gmsh = "/storage/liberec1-tul/home/martin_spetlik/astra/gmsh/bin/gmsh"
        else:
            # Local
            self.sample_sleep = 1
            self.init_sample_timeout = 60
            self.sample_timeout = 60
            # self.pbs_config['qsub'] = os.path.join(src_path, '..', 'mocks', 'qsub')
            self.pbs_config['qsub'] = None
            flow123d = "/home/jb/workspace/flow123d/bin/fterm flow123d dbg"
            # flow123d = os.path.join(src_path, '..', 'mocks', 'flow_mock')
            gmsh = "/home/jb/local/gmsh-3.0.5-git-Linux/bin/gmsh"

        self.env = dict(
            flow123d=flow123d,
            gmsh=gmsh,
        )

    def setup(self, n_levels):
        """
        Set simulation configuration
        :param n_levels: Number of levels
        :return: None
        """
        self.n_levels = n_levels
        self.output_dir = os.path.join(self.work_dir, "output_{}".format(n_levels))

        self.setup_environment()

        fields = cf.Fields([
            cf.Field('conductivity', cf.FourierSpatialCorrelatedField('gauss', dim=2, corr_length=0.125, log=True)),
        ])

        self.step_range = (1, 0.01)

        yaml_path = os.path.join(self.work_dir, '01_conductivity.yaml')
        geo_path = os.path.join(self.work_dir, 'square_1x1.geo')
        self.simulation_config = {
            'env': self.env,  # The Environment.
            'output_dir': self.output_dir,
            'fields': fields,  # correlated_field.FieldSet object
            'yaml_file': yaml_path,  # The template with a mesh and field placeholders
            'sim_param_range': self.step_range,  # Range of MLMC simulation parametr. Here the mesh step.
            'geo_file': geo_path,  # The file with simulation geometry (independent of the step)
            # 'field_template': "!FieldElementwise {mesh_data_file: \"${INPUT}/%s\", field_name: %s}"
            'field_template': "!FieldElementwise {mesh_data_file: \"$INPUT_DIR$/%s\", field_name: %s}"
        }

    @staticmethod
    def is_exe(fpath):
        return os.path.isfile(fpath) and os.access(fpath, os.X_OK)

    def initialize(self, clean):
        """
        Initialize output directory and pbs script creater 
        :param clean: bool, if true then remove current directory and create new one
        :return: None
        """
        # Remove log files
        if clean:
            if os.path.isdir(self.output_dir):
                shutil.rmtree(self.output_dir, ignore_errors=True)
            os.makedirs(self.output_dir, mode=0o775, exist_ok=True)

            try:
                for log in glob.glob(self.output_dir + "/*_log_*"):
                    os.remove(log)
            except OSError:
                pass

        self.pbs_work_dir = os.path.join(self.output_dir, "scripts")
        num_jobs = 0
        if os.path.isdir(self.pbs_work_dir):
            num_jobs = len([_ for _ in os.listdir(self.pbs_work_dir)])

        self.pbs = pbs.Pbs(self.pbs_work_dir,
                           job_count=num_jobs,
                           qsub=self.pbs_config['qsub'],
                           clean=clean)
        self.pbs.pbs_common_setting(flow_3=True, **self.pbs_config)
        self.env['pbs'] = self.pbs

        FlowProcSim.total_sim_id = 0

        self.simultion_factory = FlowProcSim.factory(self.step_range,
                                                         config=self.simulation_config, clean=clean)

        self.mlmc_options['output_dir'] = self.output_dir
        self.mc = mlmc.mlmc.MLMC(self.n_levels, self.simultion_factory, self.step_range, self.mlmc_options)

        if clean:
            self.mc.create_new_execution()
            # assert Estimate.is_exe(self.env['flow123d'])
            assert Estimate.is_exe(self.env['gmsh'])
            # assert Estimate.is_exe(self.pbs_config['qsub'])
        else:
            self.mc.load_from_file()

    def collect(self):
        """
        Collect simulation samples
        :return: Number of running simulations
        """
        return self.mc.wait_for_simulations(sleep=self.sample_sleep, timeout=0.1)

    def set_moments(self, n_moments, log=False):
        """
        Create moments function instance
        :param n_moments: int, number of moments
        :param log: bool, If true then apply log transform
        :return: 
        """
        self.moments_fn = mlmc.moments.Legendre(n_moments, self.domain, safe_eval=True, log=log)
        return self.moments_fn

    def n_sample_estimate(self, target_variance=0.001):
        """
        Estimate number of level samples considering target variance
        :param target_variance: float, target variance of moments 
        :return: None
        """
        self.n_samples = self.mc.set_initial_n_samples([30, 3])
        self.mc.refill_samples()
        self.pbs.execute()
        self.mc.wait_for_simulations(sleep=self.sample_sleep, timeout=self.init_sample_timeout)

        self.domain = self.mc.estimate_domain()
        self.mc.set_target_variance(target_variance, self.moments_fn, 2.0)

    def generate_jobs(self, n_samples=None):
        """
        Generate level samples
        :param n_samples: None or list, number of samples for each level
        :return: None
        """
        if n_samples is not None:
            self.mc.set_initial_n_samples(n_samples)
        self.mc.refill_samples()
        self.pbs.execute()
        self.mc.wait_for_simulations(sleep=self.sample_sleep, timeout=self.sample_timeout)


########################################################

    def plot_diff_var(self):
        import matplotlib.pyplot as plt
        fig = plt.figure(figsize=(10, 20))
        ax = fig.add_subplot(1, 1, 1)

        error_power = 2.0
        for m in range(1, self.n_moments):
            color = 'C' + str(m)
            Y = self.ref_diff_vars[:, m] / (self.steps ** error_power)

            ax.plot(self.steps[1:], Y[1:], c=color, label=str(m))
            ax.plot(self.steps[0], Y[0], 'o', c=color)
        #
        #
        #     Y = np.percentile(self.vars_est[:, :, m],  [10, 50, 90], axis=1)
        #     ax.plot(target_var, Y[1,:], c=color)
        #     ax.plot(target_var, Y[0,:], c=color, ls='--')
        #     ax.plot(target_var, Y[2, :], c=color, ls ='--')
        #     Y = (self.exact_mean[m] - self.means_est[:, :, m])**2
        #     Y = np.percentile(Y, [10, 50, 90], axis=1)
        #     ax.plot(target_var, Y[1,:], c='gray')
        #     ax.plot(target_var, Y[0,:], c='gray', ls='--')
        #     ax.plot(target_var, Y[2, :], c='gray', ls ='--')
        ax.set_yscale('log')
        ax.set_xscale('log')
        ax.legend()
        ax.set_ylabel("observed var. of mean est.")
        plt.show()

    def plot_error(self, arr, ax, label):
        ax.hist(arr, normed=1)
        ax.set_xlabel(label)
        prc = np.percentile(arr, [99])
        ax.axvline(x=prc, label=str(prc), c='red')
        ax.legend()

    def plot_n_sample_est_distributions(self, title, cost, total_std, n_samples, rel_moments):
        import matplotlib.pyplot as plt

        fig = plt.figure(figsize=(30, 10))
        ax1 = fig.add_subplot(2, 2, 1)
        self.plot_error(cost, ax1, "cost err")

        ax2 = fig.add_subplot(2, 2, 2)
        self.plot_error(total_std, ax2, "total std err")

        ax3 = fig.add_subplot(2, 2, 3)
        self.plot_error(n_samples, ax3, "n. samples err")

        ax4 = fig.add_subplot(2, 2, 4)
        self.plot_error(rel_moments, ax4, "moments err")
        fig.suptitle(title)
        fig.savefig(title + ".pdf")
        plt.show()


    # @staticmethod
    # def align_array(arr):
    #     return "[" + ", ".join(["{:10.5f}".format(x) for x in arr]) + "]"

    # def compute_results(self, mlmc_l0, n_moments):
    #     self.domain = mlmc_l0.ref_domain
    #     self.est_domain = self.domain  # self.mc.estimate_domain()
    #
    #     moments_fn = self.set_moments(n_moments, log=True)
    #
    #     t_var = 1e-5
    #     self.ref_diff_vars, _ = self.mc.estimate_diff_vars(moments_fn)
    #     self.ref_moments, self.ref_vars = self.mc.estimate_moments(moments_fn)
    #
    #     self.ref_std = np.sqrt(self.ref_vars)
    #     self.ref_diff_vars_max = np.max(self.ref_diff_vars, axis=1)
    #     ref_n_samples = self.mc.set_target_variance(t_var, prescribe_vars=self.ref_diff_vars)
    #     self.ref_n_samples = np.max(ref_n_samples, axis=1)
    #     self.ref_cost = self.mc.estimate_cost(n_samples=self.ref_n_samples)
    #     self.ref_total_std = np.sqrt(np.sum(self.ref_diff_vars / self.ref_n_samples[:, None]) / n_moments)
    #     self.ref_total_std_x = np.sqrt(np.mean(self.ref_vars))
    #
    #     # print("\nLevels : ", self.mc.n_levels, "---------")
    #     # print("moments:  ", self.align_array(self.ref_moments))
    #     # print("std:      ", self.align_array(self.ref_std ))
    #     # print("err:      ", self.align_array(self.ref_moments - mlmc_0.ref_moments ))
    #     # print("domain:   ", self.est_domain)
    #     # print("cost:     ", self.ref_cost)
    #     # print("tot. std: ", self.ref_total_std, self.ref_total_std_x)
    #     # print("dif_vars: ", self.align_array(self.ref_diff_vars_max))
    #     # print("ns :      ", self.align_array(self.ref_n_samples))
    #     # print("")
    #     # print("SUBSAMPLES")
    #     #
    #     #
    #     # #a, b = self.domain
    #     # #distr_mean = self.distr_mean = moments_fn.inv_linear(ref_means[1])
    #     # #distr_var  = ((2*ref_means[2] + 1)/3 - ref_means[1]**2) / 4 * ((b-a)**2)
    #     # #self.distr_std  = np.sqrt(distr_var)
    #     #
    #     # n_loops = 10
    #     #
    #     # # use subsampling to:
    #     # # - simulate moments estimation without appriori knowledge about n_samples (but still on fixed domain)
    #     # # - estimate error in final number of samples
    #     # # - estimate error of estimated varinace of moments
    #     # # - estimate cost error (due to n_sample error)
    #     # # - estimate average error against reference momemnts
    #     # l_cost_err = []
    #     # l_total_std_err = []
    #     # l_n_samples_err = []
    #     # l_rel_mom_err = []
    #     # for i in range(n_loops):
    #     #     fractions = [0, 0.001, 0.01, 0.1]
    #     #     for fr in fractions:
    #     #         if fr == 0:
    #     #             nL, n0 = 3, 30
    #     #             if self.mc.n_levels > 1:
    #     #                 L = self.n_levels
    #     #                 factor = (nL / n0) ** (1 / (L - 1))
    #     #                 n_samples = (n0 * factor ** np.arange(L)).astype(int)
    #     #             else:
    #     #                 n_samples = [ n0]
    #     #         else:
    #     #             n_samples = np.maximum(n_samples, (fr*max_est_n_samples).astype(int))
    #     #         # n_samples = np.maximum(n_samples, 1)
    #     #
    #     #         print("n samples ", n_samples)
    #     #         exit()
    #     #         self.mc.subsample(n_samples)
    #     #         est_diff_vars, _ = self.mc.estimate_diff_vars(self.moments_fn)
    #     #         est_n_samples = self.mc.set_target_variance(t_var, prescribe_vars=est_diff_vars)
    #     #         max_est_n_samples = np.max(est_n_samples, axis=1)
    #     #
    #     #         #est_cost = self.mc.estimate_cost(n_samples=max_est_n_samples.astype(int))
    #     #         #est_total_var = np.sum(self.ref_diff_vars / max_est_n_samples[:, None])/self.n_moments
    #     #
    #     #         #n_samples_err = np.min( (max_est_n_samples - ref_n_samples) /ref_n_samples)
    #     #         ##total_std_err =  np.log2(est_total_var/ref_total_var)/2
    #     #         #total_std_err = (np.sqrt(est_total_var) - np.sqrt(ref_total_var)) / np.sqrt(ref_total_var)
    #     #         #cost_err = (est_cost - ref_cost)/ref_cost
    #     #         #print("Fr: {:6f} NSerr: {} Tstderr: {} cost_err: {}".format(fr, n_samples_err, total_std_err, cost_err))
    #     #
    #     #     est_diff_vars, _ = self.mc.estimate_diff_vars(self.moments_fn)
    #     #     est_moments, est_vars = self.mc.estimate_moments(self.moments_fn)
    #     #     #print("Vars:", est_vars)
    #     #     #print("em:", est_moments)
    #     #     #print("rm:", self.ref_moments)
    #     #
    #     #     n_samples_err = np.min( (n_samples - self.ref_n_samples) /self.ref_n_samples )
    #     #     est_total_std = np.sqrt(np.sum(est_diff_vars / n_samples[:, None])/n_moments)
    #     #     # est_total_std = np.sqrt(np.mean(est_vars))
    #     #     total_std_err =  np.log2(est_total_std/self.ref_total_std)
    #     #     est_cost = self.mc.estimate_cost(n_samples = n_samples)
    #     #     cost_err = (est_cost - self.ref_cost)/self.ref_cost
    #     #
    #     #     print("MM: ", (est_moments[1:] - self.ref_moments[1:]), "\n    ",  est_vars[1:])
    #     #
    #     #     relative_moments_err = np.linalg.norm((est_moments[1:] - self.ref_moments[1:]) / est_vars[1:])
    #     #     #print("est cost: {} ref cost: {}".format(est_cost, ref_cost))
    #     #     #print(n_samples)
    #     #     #print(np.maximum( n_samples, (max_est_n_samples).astype(int)))
    #     #     #print(ref_n_samples.astype(int))
    #     #     #print("\n")
    #     #     l_n_samples_err.append(n_samples_err)
    #     #     l_total_std_err.append(total_std_err)
    #     #     l_cost_err.append(cost_err)
    #     #     l_rel_mom_err.append(relative_moments_err)
    #     #
    #     # l_cost_err.sort()
    #     # l_total_std_err.sort()
    #     # l_n_samples_err.sort()
    #     # l_rel_mom_err.sort()
    #
    #
    #     est_moments, est_vars = self.mc.estimate_moments(self.moments_fn)
    #
    #     def describe(arr):
    #         print("arr ", arr)
    #         q1, q3 = np.percentile(arr, [25, 75])
    #         print("q1 ", q1)
    #         print("q2 ", q3)
    #         return "{:f8.2} < {:f8.2} | {:f8.2} | {:f8.2} < {:f8.2}".format(
    #             np.min(arr), q1, np.mean(arr), q3, np.max(arr))
    #
    #     # print("Cost err:       ", describe(l_cost_err))
    #     # print("Total std err:  ", describe(l_total_std_err))
    #     # print("N. samples err: ", describe(l_n_samples_err))
    #     # print("Rel. Mom. err:  ", describe(l_rel_mom_err))
    #
    #     # #print(l_rel_mom_err)
    #     # title = "N levels = {}".format(self.mc.n_levels)
    #     # self.plot_n_sample_est_distributions(title, l_cost_err, l_total_std_err, l_n_samples_err, l_rel_mom_err)
    #
    #
    #     moments_data = np.stack((est_moments, est_vars), axis=1)
    #     self.distr_obj = mlmc.distribution.Distribution(moments_fn, moments_data)
    #     self.distr_obj.domain = self.domain
    #     result = self.distr_obj.estimate_density_minimize(tol=1e-8)
    #     # print(result)






def all_collect(mlmc_list):
    running = 1
    while running > 0:
        running = 0
        for mc in mlmc_list:
            running += mc.collect()
        print("N running: ", running)






def calculate_var(mlmc_list):
    """
    Calculate density, moments (means, vars)
    :param mlmc_list: list of Estimate
    :return: None
    """
    level_moments_mean = []
    level_moments = []
    level_moments_var = []
    level_variance_diff = []
    var_mlmc = []
    n_moments = 5

    # get_var_diff(mlmc_list)
    # exit()

    level_var_diff = []
    # all_results(mlmc_list)

    all_variances = []
    all_means = []
    var_mlmc_pom = []
    n_levels = []
    first_level_samples = []

    # for proc_mlmc in mlmc_list:
    #     print("mlmc samples ", proc_mlmc.mc.n_samples)
    #     print("mlmc estimate cost ", proc_mlmc.mc.estimate_cost())


    # for proc_mlmc in mlmc_list[0:2]:
    #     proc_mlmc.domain = proc_mlmc.mc.estimate_domain()
    #     moments_fn = proc_mlmc.set_moments(n_moments)
    #
    #     proc_mlmc.mc.estimate_moments(moments_fn)
    #     proc_mlmc.mc.set_target_variance(1e-4, moments_fn)
    #
    #     #proc_mlmc.mc.refill_samples()
    #
    #     print("n samples ", proc_mlmc.mc.n_samples)
    #
    #     for level in proc_mlmc.mc.levels:
    #         print("level target n samples ", level.target_n_samples)
    #
    # exit()

    moments = None
    #all_results(mlmc_list)
    densities_x = []
    densities = []

    # Post process each mlmc method
    for proc_mlmc in mlmc_list:
        level_var_diff = []

        proc_mlmc.domain = mlmc_list[0].ref_domain
        n_levels.append(len(proc_mlmc.mc.levels))

        # print("proc mlmc domain ", proc_mlmc.domain)
        moments_fn = proc_mlmc.set_moments(n_moments, log=True)

        moments = proc_mlmc.mc.estimate_moments(moments_fn)
        moments_data = np.empty((len(moments[0]), 2))

        moments_data[:, 0] = moments[0][:]
        moments_data[:, 1] = moments[1][:]

        # Remove first moment
        moments = moments[0][1:], moments[1][1:]

        # Estimate denstity
        #d = estimate_density(moments_fn, moments_data)
        #densities.append(d[0])
        #densities_x.append(d[1])

        level_var_diff.append(test_mlmc.var_subsample(moments, proc_mlmc.mc, moments_fn, n_subsamples=1000))

        # Variances
        variances = np.sqrt(moments[1]) * 3
        var_mlmc_pom.append(moments[1])

        # all_variances.append(variances)
        # all_means.append(moments[0])

        # Exact moments from distribution
        # exact_moments = mlmc.distribution.compute_exact_moments(mc_test.moments_fn, d.pdf, 1e-10)[1:]

        means = np.mean(all_means, axis=0)
        vars = np.mean(all_variances, axis=0)
        # var_mlmc.append(np.mean(var_mlmc_pom, axis=0))

        # print(all(means[index] + vars[index] >= exact_mom >= means[index] - vars[index]
        #           for index, exact_mom in enumerate(exact_moments)))

        level_moments.append(moments)
        level_moments_mean.append(moments[0])
        level_moments_var.append(variances)

    if len(level_var_diff) > 0:
        # Average from more iteration
        level_variance_diff.append(np.mean(level_var_diff, axis=0))

    if len(level_var_diff) > 0:
        moments = []
        level_var_diff = np.array(level_var_diff)
        for index in range(len(level_var_diff[0])):
            moments.append(level_var_diff[:, index])

    # plot_densities(densities, densities_x, n_levels, mlmc_list)
    # all_results(mlmc_list)

    if len(level_moments) > 0 and len(level_var_diff) > 0:
        level_moments = np.array(level_moments)
        for index in range(len(level_moments[0])):
            test_mlmc.anova(level_moments[:, index])

    if len(level_variance_diff) > 0:
        test_mlmc.plot_diff_var(level_variance_diff, n_levels)

    # Plot moment values
    test_mlmc.plot_vars(level_moments_mean, level_moments_var, n_levels)


# def get_var_diff(mlmc_list):
#     """
#     V/V* plot
#     :param mlmc_list: list of ProcessMLMC
#     :return: None
#     """
#     level_moments_mean = []
#     level_moments = []
#     level_moments_var = []
#     level_variance_diff = []
#     var_mlmc = []
#     n_moments = 8
#     number = 10
#
#     level_var_diff = []
#     # all_results(mlmc_list)
#
#     all_variances = []
#     all_means = []
#     var_mlmc_pom = []
#     n_levels = []
#
#     first_level_samples = []
#
#     #     proc_mlmc.domain = proc_mlmc.mc.estimate_domain()
#     #     moments_fn = proc_mlmc.set_moments(10)
#     #     proc_mlmc.mc.estimate_moments(moments_fn)
#     #     proc_mlmc.mc.set_target_variance(1e-5, moments_fn)
#     #
#     #     for level in proc_mlmc.mc.levels:
#     #         print("level target n samples ", level.target_n_samples)
#     #
#     # exit()
#
#     moments = None
#     # all_results(mlmc_list)
#
#     densities_x = []
#     densities = []
#
#     # for proc_mlmc in mlmc_list:
#     #     first_level_samples.append(proc_mlmc.mc.levels[0].sample_values)
#     #
#     #     print("n samples ", proc_mlmc.mc.n_samples)
#     # exit()
#     # mlmc_list = mlmc_list[0:2]
#     for proc_mlmc in mlmc_list:
#         n_levels.append(len(proc_mlmc.mc.levels))
#         level_var_diff = []
#         all_variances = []
#         all_means = []
#         var_mlmc_pom = []
#         for n in range(number):
#             moments_all = []
#             proc_mlmc.mc.clear_subsamples()
#             for k in range(12):
#                 proc_mlmc.domain = proc_mlmc.mc.estimate_domain()
#                 moments_fn = proc_mlmc.set_moments(n_moments, log=True)
#                 # Estimate moments because of eliminating outliers
#                 proc_mlmc.mc.estimate_moments(moments_fn)
#
#                 # Use subsamples as a substitute for independent observations
#                 subsamples = [int(n_sub) for n_sub in proc_mlmc.mc.n_samples / 2]
#                 proc_mlmc.mc.subsample(subsamples)
#                 proc_mlmc.mc.refill_samples()
#                 proc_mlmc.pbs.execute()
#                 proc_mlmc.mc.wait_for_simulations()
#
#                 moments = proc_mlmc.mc.estimate_moments(moments_fn)
#                 moments_data = np.empty((len(moments[0]), 2))
#
#                 moments_data[:, 0] = moments[0][:]
#                 moments_data[:, 1] = moments[1][:]
#
#                 # Remove first moment
#                 moments_all.append(moments)
#
#                 proc_mlmc.mc.clear_subsamples()
#
#             moments = np.mean(moments_all, axis=0)
#             # Remove first moment
#             moments = moments[0][1:], moments[1][1:]
#
#             # Estimate denstity
#             d = estimate_density(moments_fn, moments_data)
#             densities.append(d[0])
#             densities_x.append(d[1])
#
#             level_var_diff.append(test_mlmc.var_subsample(moments, proc_mlmc.mc, moments_fn, n_subsamples=200))
#
#             # Variances
#             variances = np.sqrt(moments[1]) * 3
#             var_mlmc_pom.append(moments[1])
#
#             all_variances.append(variances)
#             all_means.append(moments[0])
#
#             # Exact moments from distribution
#             #exact_moments = mlmc.distribution.compute_exact_moments(mc_test.moments_fn, d.pdf, 1e-10)[1:]
#
#             means = np.mean(all_means, axis=0)
#             vars = np.mean(all_variances, axis=0)
#             # var_mlmc.append(np.mean(var_mlmc_pom, axis=0))
#
#             # print(all(means[index] + vars[index] >= exact_mom >= means[index] - vars[index]
#             #           for index, exact_mom in enumerate(exact_moments)))
#
#         if len(level_var_diff) > 0:
#             # Average from more iteration
#             level_variance_diff.append(np.mean(level_var_diff, axis=0))
#
#         if len(level_var_diff) > 0:
#             moments = []
#             level_var_diff = np.array(level_var_diff)
#             for index in range(len(level_var_diff[0])):
#                 moments.append(level_var_diff[:, index])
#
#         level_moments.append(moments)
#         level_moments_mean.append(moments[0])
#         level_moments_var.append(variances)
#
#     if len(level_moments) > 0:
#         level_moments = np.array(level_moments)
#         print("level_moments ", level_moments)
#
#         # normality_test(level_moments)
#
#         for index in range(len(level_moments[0])):
#             test_mlmc.anova(level_moments[:, index])
#
#         for l_mom in level_moments:
#             test_mlmc.anova(l_mom)
#
#     # print("level variance diff ", level_variance_diff)
#     # print("n levels ", n_levels)
#
#     if len(level_variance_diff) > 0:
#         test_mlmc.plot_diff_var(level_variance_diff, n_levels)
#
#     # Plot moment values
#     test_mlmc.plot_vars(level_moments_mean, level_moments_var, n_levels)
#     plot_densities(densities, densities_x, n_levels, mlmc_list)
#     all_results(mlmc_list)


def normality_test(level_moments):
    """
    Test normality of data
    :param level_moments: moments data
    :return: None
    """
    import scipy.stats as st
    alpha = 1e-3

    for index in range(len(level_moments[0])):
        for lm in level_moments[:, index]:
            k2, p = st.normaltest(lm)
            if p < alpha:  # null hypothesis: x comes from a normal distribution
                print("H0 can be rejected")
                exit()
            else:
                print("H0 cannot be rejected")
                # stats.probplot(, dist="norm", plot=pylab)
                # pylab.show()

    for l_mom in level_moments:
        for lm in l_mom:
            k2, p = st.normaltest(lm)
            if p < alpha:  # null hypothesis: x comes from a normal distribution
                print("H0 can be rejected")
                exit()
            else:
                print("H0 cannot be rejected")





# def show_results(mlmc_list):
#     for mlmc in mlmc_list:
#         print("n samples ", mlmc.mc.n_samples)
#
#         for level in mlmc.mc.levels:
#             print("level id ", level._logger.level_idx)
#             print("level samples ", level._sample_values)





def get_arguments(arguments):
    """
    Getting arguments from console
    :param arguments: list of arguments
    :return: namespace
    """
    import argparse
    parser = argparse.ArgumentParser()

    parser.add_argument('command', choices=['run', 'collect', 'process'], help='Run, collect or process')
    parser.add_argument('work_dir', help='Work directory')
    parser.add_argument("-r", "--regen-failed", default=False, action='store_true', help="Regenerate failed samples",)
    parser.add_argument("-k", "--keep-collected", default=False, action='store_true',
                        help="Keep sample dirs")

    args = parser.parse_args(arguments)
    return args



def analyze_pdf_approx(cl):
    # PDF approximation experiments
    np.random.seed(15)
    cl.set_common_domain(0)
<<<<<<< HEAD
    print("cl domain:", cl.domain)

    cl.reinit(n_moments = 35, domain=[0.1, 4])
    il = 7
=======
    cl.reinit(n_moments = 10)
    il = 1
>>>>>>> a9bc8cf1
    #ns = cl[il].mlmc.estimate_n_samples_for_target_variance(0.01, cl.moments)
    #cl[il].mlmc.subsample(ns)
    #cl.construct_densities(tol = 0.01, reg_param = 1)

    cl[il].construct_density(tol = 0.01, reg_param = 1)
    cl.plot_densities(i_sample_mlmc=0)


def analyze_regression_of_variance(cl):
    # Plot reference variances as scater and line plot of regression result.
    cl[9].ref_estimates_bootstrap(10)
    sample_vec = [5000, 5000, 1700, 600, 210, 72, 25, 9, 3]
    cl[9].mlmc.subsample(sample_vec)
    cl[9].plot_var_regression([1, 2, 4, 8, 16, 20])


def analyze_error_of_variance(cl):
    # Error of total variance estimator and contribution form individual levels.

    mc = cl[9]
    sample_vec = [5000, 5000, 1700, 600, 210, 72, 25, 9, 3]
    #n_samples = mc.mlmc.estimate_n_samples_for_target_variance(0.0001, cl.moments )
    #sample_vec = np.max(n_samples, axis=1).astype(int)

    mc.ref_estimates_bootstrap(300, sample_vector=sample_vec)
    mc.mlmc.update_moments(cl.moments)
    mc.mlmc.subsample()

    #print("std var. est / var. est.\n", np.sqrt(mc._bs_var_variance) / mc._bs_mean_variance)
    #vv_components = mc._bs_level_mean_variance[:, :] ** 2 / mc._bs_n_samples[:,None] ** 3
    #vv = np.sum(vv_components, axis=0) / mc.n_levels
    #print("err. var. composition\n", vv_components  - vv)
    # cl.plot_var_compare(9)
    mc.plot_bs_var_error_contributions()

def analyze_error_of_regression_variance(cl):
    # Demonstrate that variance of varaince estimates is proportional to
    # sample_vec = [5000, 5000, 1700, 600, 210, 72, 25, 9, 3]
    sample_vec = [5000, 5000, 1700, 600, 210, 72, 25, 9, 3]
    # sample_vec = 9*[80]
    mc = cl[9]
    mc.ref_estimates_bootstrap(300, sample_vector=sample_vec, regression=True)
    # print(mc._bs_level_mean_variance)
    mc.mlmc.update_moments(cl.moments)
    mc.mlmc.subsample()
    # cl.plot_var_compare(9)
    mc.plot_bs_var_error_contributions()


def analyze_error_of_level_variances(cl):
    # Demonstrate that variance of varaince estimates is proportional to

    mc = cl[9]
    # sample_vec = 9*[8]
    sample_vec = [5000, 5000, 1700, 600, 210, 72, 25, 9, 3]
    #n_samples = mc.mlmc.estimate_n_samples_for_target_variance(0.0001, cl.moments )
    #sample_vec = np.max(n_samples, axis=1).astype(int)
    #print(sample_vec)


    mc.ref_estimates_bootstrap(300, sample_vector=sample_vec)
    mc.mlmc.update_moments(cl.moments)
    mc.mlmc.subsample()

    #print("std var. est / var. est.\n", np.sqrt(mc._bs_var_variance) / mc._bs_mean_variance)
    #vv_components = mc._bs_level_mean_variance[:, :] ** 2 / mc._bs_n_samples[:,None] ** 3
    #vv = np.sum(vv_components, axis=0) / mc.n_levels
    #print("err. var. composition\n", vv_components  - vv)
    # cl.plot_var_compare(9)
    mc.plot_bs_level_variances_error()


def analyze_error_of_regression_level_variances(cl):
    # Demonstrate that variance of varaince estimates is proportional to

    mc = cl[9]
    # sample_vec = 9*[8]
    sample_vec = [5000, 5000, 1700, 600, 210, 72, 25, 9, 3]
    #n_samples = mc.mlmc.estimate_n_samples_for_target_variance(0.0001, cl.moments )
    #sample_vec = np.max(n_samples, axis=1).astype(int)
    #print(sample_vec)


    mc.ref_estimates_bootstrap(10, sample_vector=sample_vec, regression=True)
    mc.mlmc.update_moments(cl.moments)
    mc.mlmc.subsample()

    #print("std var. est / var. est.\n", np.sqrt(mc._bs_var_variance) / mc._bs_mean_variance)
    #vv_components = mc._bs_level_mean_variance[:, :] ** 2 / mc._bs_n_samples[:,None] ** 3
    #vv = np.sum(vv_components, axis=0) / mc.n_levels
    #print("err. var. composition\n", vv_components  - vv)
    # cl.plot_var_compare(9)
    mc.plot_bs_level_variances_error()


def analyze_error_of_log_variance(cl):
    # Demonstrate that variance of varaince estimates is proportional to
    # sample_vec = [5000, 5000, 1700, 600, 210, 72, 25, 9, 3]
    sample_vec = [5000, 5000, 1700, 600, 210, 72, 25, 9, 3]
    #sample_vec = 9*[80]
    mc = cl[9]
    mc.ref_estimates_bootstrap(300, sample_vector=sample_vec, log=True)
    mc.mlmc.update_moments(cl.moments)
    mc.mlmc.subsample()
    # cl.plot_var_compare(9)
    mc.plot_bs_var_log_var()



def process_analysis(cl):
    """
    Main analysis function. Particular types of analysis called from here.
    :param cl: Instance of Compare levels.
    :return:
    """
    cl.collected_report()

    analyze_pdf_approx(cl)
    #analyze_regression_of_variance(cl)
    #analyze_error_of_variance(cl)
    #analyze_error_of_regression_variance(cl)
    #analyze_error_of_level_variances(cl)
    #analyze_error_of_regression_level_variances(cl)
    #analyze_error_of_log_variance(cl)




# Demonstrate that variance of varaince estimates based on regression
# TODO:
# sample_vec = [5000, 5000, 1700, 600, 210, 72, 25, 9, 3]
# sample_vec = [5000, 5000, 1700, 600, 210, 72, 25, 9, 3]
# sample_vec = 9*[80]
# mc = cl[9]
# mc.ref_estimates_bootstrap(300, sample_vector=sample_vec)
# mc.mlmc.update_moments(cl.moments)
# mc.mlmc.subsample()
# cl.plot_var_compare(9)
# mc.plot_bootstrap_var_var()


def main():
    args = get_arguments(sys.argv[1:])

    command = args.command
    work_dir = args.work_dir

    options = {'keep_collected': args.keep_collected,
               'regen_failed': args.regen_failed}

    if command == 'run':
        os.makedirs(work_dir, mode=0o775, exist_ok=True)

        mlmc_list = []
        for nl in [1]:  # , 2, 3, 4,5, 7, 9]:
            mlmc = UglyMLMC(work_dir, options)
            mlmc.setup(nl)
            mlmc.initialize(clean=False)
            ns = {
                1: [7087],
                2: [14209, 332],
                3: [18979, 487, 2],
                4: [13640, 610, 2, 2],
                5: [12403, 679, 10, 2, 2],
                7: [12102, 807, 11, 2, 2, 2, 2],
                9: [11449, 806, 72, 8, 2, 2, 2, 2, 2]
            }

            n_samples = 2 * np.array(ns[nl])
            # mlmc.generate_jobs(n_samples=n_samples)
            # mlmc.generate_jobs(n_samples=[10000, 100])
            # mlmc.mc.levels[0].target_n_samples = 1
            mlmc.generate_jobs(n_samples=[8])#, 1, 1])
            mlmc_list.append(mlmc)

            # for nl in [3,4]:
            # mlmc = ProcessMLMC(work_dir)
            # mlmc.load(nl)
            # mlmc_list.append(mlmc)

        all_collect(mlmc_list)

    elif command == 'collect':
        assert os.path.isdir(work_dir)
        mlmc_list = []

        for nl in [1, 2, 3, 4, 5, 7]:  # , 3, 4, 5, 7, 9]:#, 5,7]:
            mlmc = UglyMLMC(work_dir, options)
            mlmc.setup(nl)
            mlmc.initialize(clean=False)
            mlmc_list.append(mlmc)
        all_collect(mlmc_list)
        calculate_var(mlmc_list)
        #show_results(mlmc_list)

    elif command == 'process':
        assert os.path.isdir(work_dir)
        mlmc_list = []
<<<<<<< HEAD
        #for nl in [ 1,3,5,7,9]:
        for nl in [7]:  # high resolution fields
=======
        #for nl in [ 1,2,3,4,5, 7,9]:
        for nl in [1]:
>>>>>>> a9bc8cf1
            prmc = UglyMLMC(work_dir, options)
            prmc.setup(nl)
            prmc.initialize(clean=False)
            mlmc_list.append(prmc)

        cl = CompareLevels([pm.mc for pm in mlmc_list],
                           output_dir=src_path,
                           quantity_name="Q [m/s]",
                           moment_class=moments.Legendre,
                           log_scale = False,
                           n_moments=21,)

        process_analysis(cl)

        # statprof.start()
        # try:
        #     cl.ref_estimates_bootstrap(10)
        #     cl.plot_var_var(9)
        # finally:
        #     statprof.stop()
        #     statprof.display()

main()<|MERGE_RESOLUTION|>--- conflicted
+++ resolved
@@ -18,11 +18,6 @@
 from mlmc import moments
 
 from mlmc.estimate import CompareLevels
-<<<<<<< HEAD
-#import mlmc.postprocess as postprocess
-
-=======
->>>>>>> a9bc8cf1
 
 class FlowProcSim(flow_mc.FlowSim):
     """
@@ -812,15 +807,10 @@
     # PDF approximation experiments
     np.random.seed(15)
     cl.set_common_domain(0)
-<<<<<<< HEAD
     print("cl domain:", cl.domain)
 
     cl.reinit(n_moments = 35, domain=[0.1, 4])
     il = 7
-=======
-    cl.reinit(n_moments = 10)
-    il = 1
->>>>>>> a9bc8cf1
     #ns = cl[il].mlmc.estimate_n_samples_for_target_variance(0.01, cl.moments)
     #cl[il].mlmc.subsample(ns)
     #cl.construct_densities(tol = 0.01, reg_param = 1)
@@ -1019,13 +1009,8 @@
     elif command == 'process':
         assert os.path.isdir(work_dir)
         mlmc_list = []
-<<<<<<< HEAD
         #for nl in [ 1,3,5,7,9]:
         for nl in [7]:  # high resolution fields
-=======
-        #for nl in [ 1,2,3,4,5, 7,9]:
-        for nl in [1]:
->>>>>>> a9bc8cf1
             prmc = UglyMLMC(work_dir, options)
             prmc.setup(nl)
             prmc.initialize(clean=False)
