--- conflicted
+++ resolved
@@ -2,17 +2,10 @@
 import sys
 import shutil
 import yaml
-<<<<<<< HEAD
 import statprof
-=======
->>>>>>> 26604e5e
 import numpy as np
 import scipy.integrate as integrate
-<<<<<<< HEAD
 import scipy as sc
-=======
->>>>>>> 26604e5e
-
 src_path = os.path.dirname(os.path.abspath(__file__))
 sys.path.append(os.path.join(src_path, '..', '..', 'src'))
 
@@ -25,17 +18,12 @@
 import glob
 import flow_mc as flow_mc
 import mlmc.correlated_field as cf
-<<<<<<< HEAD
 from mlmc import moments
 
 from test.fixtures.process_mlmc import CompareLevels
 #import mlmc.postprocess as postprocess
 from mlmc.distribution import Distribution
 
-=======
-import test.test_mlmc as test_mlmc
-import mlmc.postprocess as postprocess
->>>>>>> 26604e5e
 
 
 class FlowProcSim(flow_mc.FlowSim):
@@ -475,38 +463,10 @@
     #     # print(result)
 
 
-<<<<<<< HEAD
-=======
-def all_results(mlmc_list):
-    import matplotlib.pyplot as plt
-
     print("sample times")
     print([ml.mc.get_sample_times() for ml in mlmc_list])
 
-    fig = plt.figure(figsize=(30, 10))
-    ax1 = fig.add_subplot(1, 2, 1)
-    ax2 = fig.add_subplot(1, 2, 2)
-    ax1.set_xscale('log')
-    ax2.set_xscale('log')
-
-    n_moments = 5
-    mc0_samples = mlmc_list[0].mc.levels[0].sample_values[:, 0]
-
-    mlmc_list[0].ref_domain = (np.min(mc0_samples), np.max(mc0_samples))
-
-    for prmc in mlmc_list:
-        prmc.domain = mlmc_list[0].ref_domain
-        prmc.set_moments(n_moments, log=True)
-
-        domain, est_domain, mc_test = postprocess.compute_results(mlmc_list[0], n_moments, prmc)
-        postprocess.plot_pdf_approx(ax1, ax2, mc0_samples, prmc, domain, est_domain)
-
-    ax1.legend()
-    ax1.legend()
-    ax2.legend()
-    #fig.savefig('compare_distributions.pdf')
-    plt.show()
->>>>>>> 26604e5e
+
 
 
 def all_collect(mlmc_list):
@@ -520,35 +480,6 @@
 
 
 
-<<<<<<< HEAD
-=======
-        all_collect(mlmc_list)
-
-    elif command == 'collect':
-        assert os.path.isdir(work_dir)
-        mlmc_list = []
-
-        for nl in [1, 2, 3, 4, 5, 7]:  # , 3, 4, 5, 7, 9]:#, 5,7]:
-            mlmc = ProcessMLMC(work_dir, options)
-            mlmc.setup(nl)
-            mlmc.initialize(clean=False)
-            mlmc_list.append(mlmc)
-        all_collect(mlmc_list)
-        calculate_var(mlmc_list)
-        #show_results(mlmc_list)
-
-    elif command == 'process':
-        assert os.path.isdir(work_dir)
-        mlmc_list = []
-        # for nl in [ 1,2,3,4,5,7,9]:
-        for nl in [1, 2, 3, 4, 5, 7, 9]:
-            prmc = ProcessMLMC(work_dir, options)
-            prmc.setup(nl)
-            prmc.initialize(clean=False)
-            mlmc_list.append(prmc)
-
-        all_results(mlmc_list)
->>>>>>> 26604e5e
 
 
 def calculate_var(mlmc_list):
