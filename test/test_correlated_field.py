# TEST OF CONSISTENCY in the field values generated

import numpy as np
import numpy.linalg as la
import matplotlib.pyplot as plt

from mlmc.correlated_field import SpatialCorrelatedField
#import scipy.interpolate as sc_inter
#import scipy.stats as sc_stat


def make_points_grid(bound, size):
    """
    Creates a regular grid within bounds and set number of cells
    bound: array of size 3 with spatial max dimensions of the grid, initial point at [0,0,0] by default
    size   : array of size 3 with number of cells in each dimensions
    """

    assert len(bound) == len(size)
    dim = len(bound)
    grids = []
    for d in range(dim):
        grid = np.linspace(0, bound[d], num = size[d])
        grids.append(grid)

    grids = [ g.ravel() for g in np.meshgrid(*grids)]
    return np.stack(grids, axis=1)


def make_points_random(bound, size):
    """
    Creates a grid with random placing of points within bounds
    bound : max coordinate in each direction
    size  : number of random points
    """
    dim = len(bound)
    grids = []
    for d in range(dim):
        grid = np.random.uniform(high=bound[0], size=size)
        grids.append(grid)
    return np.stack(grids, axis=1)

class Cumul:
    """
    Auxiliary class for evaluation convergence of a MC approximation of EX for
    a random field of given shape.
    """
    def __init__(self, shape):
        self.cumul = np.zeros(shape)
        self.n_iter = 0
        self.log_cum=[]
        self.log_limit = 16

    def __iadd__(self, other):      # Overridding the += method
        self.cumul += other
        self.n_iter += 1
        if self.n_iter > self.log_limit:
            self.log_cum.append( (self.n_iter, self.cumul.copy()))
            self.log_limit *= 2
        return self

    def finalize(self):
        self.log_cum.append((self.n_iter, self.cumul))

    def avg_array(self):
        return np.array([cumul/n for n, cumul in self.log_cum])    # Vysvetlit, why long arrays   

    def n_array(self):
        return np.array([n for n,cumul in self.log_cum])


class CorrError():
    """
    Auxiliary class for evaluating error in correlation function of the field.
    """
    def __init__(self, corr_fn, radius, n_samples=100):
        """
        :param corr_fn: Scalar correlation function for an isotropic stationary field.
        :param radius: Maximal distance of two points.
        :param n_samples:
        """
        self.corr_fn = corr_fn
        self.n_samples = n_samples
        self.radius = radius
        #self.cum_array = [Cumul(1) for i in range(n_samples)]
        #self.dl = self.radius / n_samples
        self.samples=[]

    def add_samples(self, points, field):
        """
        :param:Points where the random field is evaluated.
        :param field: Field values with mean == 0.0
        :return:
        """
        for i in range(self.n_samples):
            k = np.random.random_integers(0, len(field)-1, 2)
            l = la.norm(points[k[0]] - points[k[1]], 2)
            if l >= self.radius:
                continue
            #corr_fn = self.corr_fn(l)
            corr_sample = field[k[0]] * field[k[1]]
            #il = int(l / self.dl)
            #self.cum_array[il] += corr_fn - corr_sample
            self.samples.append( (l, corr_sample))

    def plot(self):
        pass

class TestSpatialCorrelatedField:

    def plot_grid_field_2d(self, ncels, sample, title):          # Not clear
        # imgshow plot X axis verticaly, need to swap
        grid = sample.reshape( (ncels[1], ncels[0]) )
        imgplot = plt.imshow(grid)
        plt.colorbar()
        plt.title(title)
        plt.show()

    def plot_mc(self, n_samples, data):
        """
        :param n_samples: np.array with number of samples for L different sizes
        :param data: LxN array, we make scatter + box plot from N size vectors on individual stages
        :return:
        """
        means = np.mean(data, axis=1)
        devs = np.std(data, axis=1)
        plt.errorbar(n_samples, means, yerr=devs, fmt='-o', capsize=3, ecolor="lightblue")
        m1, m0 = np.polyfit(np.log(n_samples), np.log(means), 1)

        legend = "rate: {}".format(m1)
        plt.plot(n_samples, np.exp(m1 * np.log(n_samples) + m0), '--k', label=legend)


        plt.xscale('log')
        plt.yscale('log')
        plt.legend()
        plt.title("Convergence of 'mu'/'sigma' with number of samples N")
        plt.xlabel("log_2 N")
        plt.show()


    def perform_test_on_point_set(self, ncells, points, n_terms_range):
        """
        A full covariance matrix for all the grid points and another one for only a
        subset of grid points is created (N fixed). A full SVD decomposiiton and  a truncated
        one are performed to derive L (full C) and Lr (reduced C) matrix.
        For the same subset of points multiple realizations are produced with the same
        field characteristics (mu, sigma, corr).
        From the full field only the subset point values are extracted and statistically
        compared against the reduced Cr, Lr realizations.

        :param points: Point set
        :return:
        """
        n = len(points)
        corr_length = 10
        mu = 3.14
<<<<<<< HEAD
        sigma = 1.5
        field = SpatialCorrelatedField('gauss', dim=points.shape[1], corr_length = corr_length)
=======
        sigma = 0.5
        field = SpatialCorrelatedField('gauss', dim=2, corr_length = corr_length)
>>>>>>> 58b09e1f
        field.set_points(points, mu, sigma)
        field.svd_dcmp(precision=0.01, n_terms_range=n_terms_range)

        # # plot single sample
        # self.plot_grid_field_2d(ncells, field.sample())

        # Estimate statistcs by Monte Carlo
        n_samples = 2300

        cum_mean = Cumul(n)
        cum_sigma = Cumul(n)

        # Gauss correlation funcion - stationary, isotropic
        corr_fn = lambda dist: (sigma**2)*np.exp( -0.5*(dist / corr_length)**2)
        radius = la.norm(np.max(points, axis=0) - np.min(points, axis=0))
        corr_error = CorrError(corr_fn, int(radius), n_samples=100)

        # =========== Testing ===========================================================
        for j in range(n_samples):
            sample = field.sample()
            cum_mean += sample
            centered = sample - mu
            cum_sigma += centered * centered
            #corr_error.add_samples(points, centered)

        #### Mean plots and tests
        mu_err = np.abs(cum_mean.avg_array() - mu)  # cum_mean.avg%array has size [log 2 N * n] but its one value along n axis
        #self.plot_mc(cum_mean.n_array(), mu_err)   # convergence plot
        #self.plot_grid_field_2d(ncells, mu_err[-1, :], "Error in 'mu' estimate, N={}.".format(n_samples))  # error distribution  , the last averaged error?

        # check convergence
        means = np.mean(mu_err, axis=1)
        m1, m0 = np.polyfit(np.log(cum_mean.n_array()), np.log(means), 1)
        assert -m1 > 0.3    # convergence rate close to 0.5 (optimal for MC)
        assert m0 < 0.1     # small absolute error


        ### Sigma plot and test
        #self.plot_grid_field_2d(ncells, np.sqrt(cum_sigma.avg_array()[0,:]), "sigma conv")
        #self.plot_grid_field_2d(ncells, np.sqrt(cum_sigma.avg_array()[-1, :]), "sigma conv")
        sigma_err = np.abs( np.sqrt(cum_sigma.avg_array()) - sigma )
        self.plot_mc(cum_sigma.n_array(), sigma_err)   # convergence plot
        #self.plot_grid_field_2d(ncells, sigma_err[-1, :], "Error in 'sigma' estimate, N={}.".format(n_samples))  # error distribution

        means = np.mean(sigma_err, axis=1)
        s1, s0 = np.polyfit(np.log(cum_sigma.n_array()), np.log(means), 1)
        assert -s1 > 0.4    # convergence rate close to 0.5 (optimal for MC)
        assert s0 < 0.05     # small absolute error


        #### Correlation plots and tests
        #means = [ cumm.avg_array()[-1] for cumm in corr_error.cum_array]
        #plt.plot(means)
        #plt.show()
        #corr_samples = np.array(corr_error.samples)
        #sorted_idx = corr_samples[:, 0].argsort()
        #corr_sorted = corr_samples[ sorted_idx, :]

        # group same 'l' values
        # l_last=-1
        # corr_group=[]
        # l_values = []
        # means=[]
        # devs=[]
        # for l, corr in zip(corr_sorted[:, 0], corr_sorted[:, 1]):
        #     if l != l_last:
        #         if corr_group:
        #             array = np.array(corr_group)
        #             means.append(np.mean(array))
        #             devs.append(np.std(array))
        #             l_values.append(l_last)
        #             corr_group=[]
        #         l_last = l
        #     corr_group.append(corr)

        #corr_fn_samples = [corr_fn(l) for l in corr_sorted[:, 0]]

        # plot samples and theoretical fn
        # plt.scatter(corr_sorted[:,0], corr_sorted[:, 1], c='b', s=2.0 )
        # plt.plot(corr_sorted[:, 0], corr_fn_samples, c='r')
        #
        # ## plot errors
        # plt.scatter(corr_sorted[:, 0], np.sqrt( (corr_sorted[:, 1] - corr_fn_samples)**2 ) , c='b', s=2.0)
        #
        # knots=[0,0, 0, 1, 10, 30, 45,45,45]
        # x = corr_sorted[:, 0].copy()
        # x[1:] += 1e-14 * np.cumsum(x[1:] == x[:-1])
        #
        #
        # f = sc_inter.make_lsq_spline(x, corr_sorted[:, 1], knots, k=2 )
        # # z = np.polyfit(corr_sorted[:,0], corr_sorted[:, 1], 5)
        # # f = np.poly1d(z)
        # x_new = np.linspace(corr_sorted[0, 0], corr_sorted[-1, 0], 100)
        #
        # plt.plot(x_new, f(x_new), c='g')
        #
        #
        #
        # #plt.errorbar(l_values, means, yerr=devs, fmt='-o', capsize=3, ecolor="lightblue")
        # plt.ylim([0, 2])
        # plt.show()
        #
        # ## Chi square test
        # chi_sq = np.sum( (corr_sorted[:, 1] - corr_fn_samples) ** 2 )
        # p_val = 1 - sc_stat.chi2.cdf(chi_sq, df = len(corr_sorted[:,1])  )
        # print("H0: match of covarianvce function, p-val: ", p_val)



        #plt.plot(np.arange(0,n), mu_err[-1, :])
        #plt.show()

        return mu_err, None


        # ============================ Comparison ======================================
        """
        fig = plt.figure(figsize=plt.figaspect(0.5))
        ax  = fig.add_subplot(1, 2, 1)
        ax.set_title('The average value',size = 11)
        plt.plot(fp_ave, label = 'From the field on fine grid')
        plt.plot(fr_ave, label = 'With reduced covariance matrix')
        handles, labels = ax.get_legend_handles_labels()
        ax.legend(handles, labels)

        ax  = fig.add_subplot(1, 2, 2)
        ax.set_title('The variance',size = 11)
        plt.plot(fp_var, label = 'From the field on fine grid')
        plt.plot(fr_var, label = 'With reduced covariance matrix')
        handles, labels = ax.get_legend_handles_labels()
        ax.legend(handles, labels)

        plt.show()
        """


    def _test_single_field(self):
        # Test properties of a single field

        ncells = [50, 40]
        points = make_points_grid(ncells, ncells)

        n = len(points)
        mu = 0

        sigma = 0.5
        corr_exp = 1.5
        corr_length = 5
        field = SpatialCorrelatedField(corr_exp = corr_exp, dim=2, corr_length = corr_length)
        field.set_points(points, mu, sigma)
        field.svd_dcmp(precision=0.01, n_terms_range=(60, 1000))

        sample = field.sample()
        self.plot_grid_field_2d(ncells, sample)

        # test correlation function
        n_samples=1000
        cum_array = np.zeros(int(np.sqrt(ncells[0]**2 + ncells[1]**2)))
        for i in range(n_samples):
            i = np.random.random_integers(0, ncells[0]-1, 2)
            j = np.random.random_integers(0, ncells[1]-1, 2)
            di = np.abs(i[1] - i[0])
            dj = np.abs(j[1] - j[0])
            l= int(np.sqrt(di ** 2 + dj ** 2))
            exponent  = -1.0/corr_exp * (di**2 + dj**2)**corr_exp
            corr_fn = sigma**2 * np.exp(exponent)
            n = i + ncells[0] * j
            corr_sample = (sample[n[0]] - mu) * (sample[n[1]] - mu)
            cum_array[l] += (corr_fn - corr_sample)
        plt.plot(cum_array / n_samples)
        plt.show()

    def test_field_values_consistency(self):

        # ===========  A structured grid of points: =====================================
        bound = [32, 32]
        ncells = [20, 30]
        points = make_points_grid(bound, ncells)

        full_mean_err, full_cov_err = self.perform_test_on_point_set(ncells, points, n_terms_range = (np.inf, np.inf))
        #assert la.norm(full_mean_err) < 1
        #assert la.norm(full_cov_err) < 1

        #red_mean_err, red_cov_err = self.perform_test_on_point_set(points, n_terms_range=(1, np.inf))
        #assert la.norm(red_mean_err) < 1
        #assert la.norm(red_cov_err) < 1

        ## Random point set
        #bound = [32,32,32]
        #size = 9 * 17
        #points  = make_points_random(bound, size)

        #self.perform_test_on_point_set(points)
<|MERGE_RESOLUTION|>--- conflicted
+++ resolved
@@ -1,357 +1,352 @@
-# TEST OF CONSISTENCY in the field values generated
-
-import numpy as np
-import numpy.linalg as la
-import matplotlib.pyplot as plt
-
-from mlmc.correlated_field import SpatialCorrelatedField
-#import scipy.interpolate as sc_inter
-#import scipy.stats as sc_stat
-
-
-def make_points_grid(bound, size):
-    """
-    Creates a regular grid within bounds and set number of cells
-    bound: array of size 3 with spatial max dimensions of the grid, initial point at [0,0,0] by default
-    size   : array of size 3 with number of cells in each dimensions
-    """
-
-    assert len(bound) == len(size)
-    dim = len(bound)
-    grids = []
-    for d in range(dim):
-        grid = np.linspace(0, bound[d], num = size[d])
-        grids.append(grid)
-
-    grids = [ g.ravel() for g in np.meshgrid(*grids)]
-    return np.stack(grids, axis=1)
-
-
-def make_points_random(bound, size):
-    """
-    Creates a grid with random placing of points within bounds
-    bound : max coordinate in each direction
-    size  : number of random points
-    """
-    dim = len(bound)
-    grids = []
-    for d in range(dim):
-        grid = np.random.uniform(high=bound[0], size=size)
-        grids.append(grid)
-    return np.stack(grids, axis=1)
-
-class Cumul:
-    """
-    Auxiliary class for evaluation convergence of a MC approximation of EX for
-    a random field of given shape.
-    """
-    def __init__(self, shape):
-        self.cumul = np.zeros(shape)
-        self.n_iter = 0
-        self.log_cum=[]
-        self.log_limit = 16
-
-    def __iadd__(self, other):      # Overridding the += method
-        self.cumul += other
-        self.n_iter += 1
-        if self.n_iter > self.log_limit:
-            self.log_cum.append( (self.n_iter, self.cumul.copy()))
-            self.log_limit *= 2
-        return self
-
-    def finalize(self):
-        self.log_cum.append((self.n_iter, self.cumul))
-
-    def avg_array(self):
-        return np.array([cumul/n for n, cumul in self.log_cum])    # Vysvetlit, why long arrays   
-
-    def n_array(self):
-        return np.array([n for n,cumul in self.log_cum])
-
-
-class CorrError():
-    """
-    Auxiliary class for evaluating error in correlation function of the field.
-    """
-    def __init__(self, corr_fn, radius, n_samples=100):
-        """
-        :param corr_fn: Scalar correlation function for an isotropic stationary field.
-        :param radius: Maximal distance of two points.
-        :param n_samples:
-        """
-        self.corr_fn = corr_fn
-        self.n_samples = n_samples
-        self.radius = radius
-        #self.cum_array = [Cumul(1) for i in range(n_samples)]
-        #self.dl = self.radius / n_samples
-        self.samples=[]
-
-    def add_samples(self, points, field):
-        """
-        :param:Points where the random field is evaluated.
-        :param field: Field values with mean == 0.0
-        :return:
-        """
-        for i in range(self.n_samples):
-            k = np.random.random_integers(0, len(field)-1, 2)
-            l = la.norm(points[k[0]] - points[k[1]], 2)
-            if l >= self.radius:
-                continue
-            #corr_fn = self.corr_fn(l)
-            corr_sample = field[k[0]] * field[k[1]]
-            #il = int(l / self.dl)
-            #self.cum_array[il] += corr_fn - corr_sample
-            self.samples.append( (l, corr_sample))
-
-    def plot(self):
-        pass
-
-class TestSpatialCorrelatedField:
-
-    def plot_grid_field_2d(self, ncels, sample, title):          # Not clear
-        # imgshow plot X axis verticaly, need to swap
-        grid = sample.reshape( (ncels[1], ncels[0]) )
-        imgplot = plt.imshow(grid)
-        plt.colorbar()
-        plt.title(title)
-        plt.show()
-
-    def plot_mc(self, n_samples, data):
-        """
-        :param n_samples: np.array with number of samples for L different sizes
-        :param data: LxN array, we make scatter + box plot from N size vectors on individual stages
-        :return:
-        """
-        means = np.mean(data, axis=1)
-        devs = np.std(data, axis=1)
-        plt.errorbar(n_samples, means, yerr=devs, fmt='-o', capsize=3, ecolor="lightblue")
-        m1, m0 = np.polyfit(np.log(n_samples), np.log(means), 1)
-
-        legend = "rate: {}".format(m1)
-        plt.plot(n_samples, np.exp(m1 * np.log(n_samples) + m0), '--k', label=legend)
-
-
-        plt.xscale('log')
-        plt.yscale('log')
-        plt.legend()
-        plt.title("Convergence of 'mu'/'sigma' with number of samples N")
-        plt.xlabel("log_2 N")
-        plt.show()
-
-
-    def perform_test_on_point_set(self, ncells, points, n_terms_range):
-        """
-        A full covariance matrix for all the grid points and another one for only a
-        subset of grid points is created (N fixed). A full SVD decomposiiton and  a truncated
-        one are performed to derive L (full C) and Lr (reduced C) matrix.
-        For the same subset of points multiple realizations are produced with the same
-        field characteristics (mu, sigma, corr).
-        From the full field only the subset point values are extracted and statistically
-        compared against the reduced Cr, Lr realizations.
-
-        :param points: Point set
-        :return:
-        """
-        n = len(points)
-        corr_length = 10
-        mu = 3.14
-<<<<<<< HEAD
-        sigma = 1.5
-        field = SpatialCorrelatedField('gauss', dim=points.shape[1], corr_length = corr_length)
-=======
-        sigma = 0.5
-        field = SpatialCorrelatedField('gauss', dim=2, corr_length = corr_length)
->>>>>>> 58b09e1f
-        field.set_points(points, mu, sigma)
-        field.svd_dcmp(precision=0.01, n_terms_range=n_terms_range)
-
-        # # plot single sample
-        # self.plot_grid_field_2d(ncells, field.sample())
-
-        # Estimate statistcs by Monte Carlo
-        n_samples = 2300
-
-        cum_mean = Cumul(n)
-        cum_sigma = Cumul(n)
-
-        # Gauss correlation funcion - stationary, isotropic
-        corr_fn = lambda dist: (sigma**2)*np.exp( -0.5*(dist / corr_length)**2)
-        radius = la.norm(np.max(points, axis=0) - np.min(points, axis=0))
-        corr_error = CorrError(corr_fn, int(radius), n_samples=100)
-
-        # =========== Testing ===========================================================
-        for j in range(n_samples):
-            sample = field.sample()
-            cum_mean += sample
-            centered = sample - mu
-            cum_sigma += centered * centered
-            #corr_error.add_samples(points, centered)
-
-        #### Mean plots and tests
-        mu_err = np.abs(cum_mean.avg_array() - mu)  # cum_mean.avg%array has size [log 2 N * n] but its one value along n axis
-        #self.plot_mc(cum_mean.n_array(), mu_err)   # convergence plot
-        #self.plot_grid_field_2d(ncells, mu_err[-1, :], "Error in 'mu' estimate, N={}.".format(n_samples))  # error distribution  , the last averaged error?
-
-        # check convergence
-        means = np.mean(mu_err, axis=1)
-        m1, m0 = np.polyfit(np.log(cum_mean.n_array()), np.log(means), 1)
-        assert -m1 > 0.3    # convergence rate close to 0.5 (optimal for MC)
-        assert m0 < 0.1     # small absolute error
-
-
-        ### Sigma plot and test
-        #self.plot_grid_field_2d(ncells, np.sqrt(cum_sigma.avg_array()[0,:]), "sigma conv")
-        #self.plot_grid_field_2d(ncells, np.sqrt(cum_sigma.avg_array()[-1, :]), "sigma conv")
-        sigma_err = np.abs( np.sqrt(cum_sigma.avg_array()) - sigma )
-        self.plot_mc(cum_sigma.n_array(), sigma_err)   # convergence plot
-        #self.plot_grid_field_2d(ncells, sigma_err[-1, :], "Error in 'sigma' estimate, N={}.".format(n_samples))  # error distribution
-
-        means = np.mean(sigma_err, axis=1)
-        s1, s0 = np.polyfit(np.log(cum_sigma.n_array()), np.log(means), 1)
-        assert -s1 > 0.4    # convergence rate close to 0.5 (optimal for MC)
-        assert s0 < 0.05     # small absolute error
-
-
-        #### Correlation plots and tests
-        #means = [ cumm.avg_array()[-1] for cumm in corr_error.cum_array]
-        #plt.plot(means)
-        #plt.show()
-        #corr_samples = np.array(corr_error.samples)
-        #sorted_idx = corr_samples[:, 0].argsort()
-        #corr_sorted = corr_samples[ sorted_idx, :]
-
-        # group same 'l' values
-        # l_last=-1
-        # corr_group=[]
-        # l_values = []
-        # means=[]
-        # devs=[]
-        # for l, corr in zip(corr_sorted[:, 0], corr_sorted[:, 1]):
-        #     if l != l_last:
-        #         if corr_group:
-        #             array = np.array(corr_group)
-        #             means.append(np.mean(array))
-        #             devs.append(np.std(array))
-        #             l_values.append(l_last)
-        #             corr_group=[]
-        #         l_last = l
-        #     corr_group.append(corr)
-
-        #corr_fn_samples = [corr_fn(l) for l in corr_sorted[:, 0]]
-
-        # plot samples and theoretical fn
-        # plt.scatter(corr_sorted[:,0], corr_sorted[:, 1], c='b', s=2.0 )
-        # plt.plot(corr_sorted[:, 0], corr_fn_samples, c='r')
-        #
-        # ## plot errors
-        # plt.scatter(corr_sorted[:, 0], np.sqrt( (corr_sorted[:, 1] - corr_fn_samples)**2 ) , c='b', s=2.0)
-        #
-        # knots=[0,0, 0, 1, 10, 30, 45,45,45]
-        # x = corr_sorted[:, 0].copy()
-        # x[1:] += 1e-14 * np.cumsum(x[1:] == x[:-1])
-        #
-        #
-        # f = sc_inter.make_lsq_spline(x, corr_sorted[:, 1], knots, k=2 )
-        # # z = np.polyfit(corr_sorted[:,0], corr_sorted[:, 1], 5)
-        # # f = np.poly1d(z)
-        # x_new = np.linspace(corr_sorted[0, 0], corr_sorted[-1, 0], 100)
-        #
-        # plt.plot(x_new, f(x_new), c='g')
-        #
-        #
-        #
-        # #plt.errorbar(l_values, means, yerr=devs, fmt='-o', capsize=3, ecolor="lightblue")
-        # plt.ylim([0, 2])
-        # plt.show()
-        #
-        # ## Chi square test
-        # chi_sq = np.sum( (corr_sorted[:, 1] - corr_fn_samples) ** 2 )
-        # p_val = 1 - sc_stat.chi2.cdf(chi_sq, df = len(corr_sorted[:,1])  )
-        # print("H0: match of covarianvce function, p-val: ", p_val)
-
-
-
-        #plt.plot(np.arange(0,n), mu_err[-1, :])
-        #plt.show()
-
-        return mu_err, None
-
-
-        # ============================ Comparison ======================================
-        """
-        fig = plt.figure(figsize=plt.figaspect(0.5))
-        ax  = fig.add_subplot(1, 2, 1)
-        ax.set_title('The average value',size = 11)
-        plt.plot(fp_ave, label = 'From the field on fine grid')
-        plt.plot(fr_ave, label = 'With reduced covariance matrix')
-        handles, labels = ax.get_legend_handles_labels()
-        ax.legend(handles, labels)
-
-        ax  = fig.add_subplot(1, 2, 2)
-        ax.set_title('The variance',size = 11)
-        plt.plot(fp_var, label = 'From the field on fine grid')
-        plt.plot(fr_var, label = 'With reduced covariance matrix')
-        handles, labels = ax.get_legend_handles_labels()
-        ax.legend(handles, labels)
-
-        plt.show()
-        """
-
-
-    def _test_single_field(self):
-        # Test properties of a single field
-
-        ncells = [50, 40]
-        points = make_points_grid(ncells, ncells)
-
-        n = len(points)
-        mu = 0
-
-        sigma = 0.5
-        corr_exp = 1.5
-        corr_length = 5
-        field = SpatialCorrelatedField(corr_exp = corr_exp, dim=2, corr_length = corr_length)
-        field.set_points(points, mu, sigma)
-        field.svd_dcmp(precision=0.01, n_terms_range=(60, 1000))
-
-        sample = field.sample()
-        self.plot_grid_field_2d(ncells, sample)
-
-        # test correlation function
-        n_samples=1000
-        cum_array = np.zeros(int(np.sqrt(ncells[0]**2 + ncells[1]**2)))
-        for i in range(n_samples):
-            i = np.random.random_integers(0, ncells[0]-1, 2)
-            j = np.random.random_integers(0, ncells[1]-1, 2)
-            di = np.abs(i[1] - i[0])
-            dj = np.abs(j[1] - j[0])
-            l= int(np.sqrt(di ** 2 + dj ** 2))
-            exponent  = -1.0/corr_exp * (di**2 + dj**2)**corr_exp
-            corr_fn = sigma**2 * np.exp(exponent)
-            n = i + ncells[0] * j
-            corr_sample = (sample[n[0]] - mu) * (sample[n[1]] - mu)
-            cum_array[l] += (corr_fn - corr_sample)
-        plt.plot(cum_array / n_samples)
-        plt.show()
-
-    def test_field_values_consistency(self):
-
-        # ===========  A structured grid of points: =====================================
-        bound = [32, 32]
-        ncells = [20, 30]
-        points = make_points_grid(bound, ncells)
-
-        full_mean_err, full_cov_err = self.perform_test_on_point_set(ncells, points, n_terms_range = (np.inf, np.inf))
-        #assert la.norm(full_mean_err) < 1
-        #assert la.norm(full_cov_err) < 1
-
-        #red_mean_err, red_cov_err = self.perform_test_on_point_set(points, n_terms_range=(1, np.inf))
-        #assert la.norm(red_mean_err) < 1
-        #assert la.norm(red_cov_err) < 1
-
-        ## Random point set
-        #bound = [32,32,32]
-        #size = 9 * 17
-        #points  = make_points_random(bound, size)
-
-        #self.perform_test_on_point_set(points)
+# TEST OF CONSISTENCY in the field values generated
+
+import numpy as np
+import numpy.linalg as la
+import matplotlib.pyplot as plt
+
+from mlmc.correlated_field import SpatialCorrelatedField
+#import scipy.interpolate as sc_inter
+#import scipy.stats as sc_stat
+
+
+def make_points_grid(bound, size):
+    """
+    Creates a regular grid within bounds and set number of cells
+    bound: array of size 3 with spatial max dimensions of the grid, initial point at [0,0,0] by default
+    size   : array of size 3 with number of cells in each dimensions
+    """
+
+    assert len(bound) == len(size)
+    dim = len(bound)
+    grids = []
+    for d in range(dim):
+        grid = np.linspace(0, bound[d], num = size[d])
+        grids.append(grid)
+
+    grids = [ g.ravel() for g in np.meshgrid(*grids)]
+    return np.stack(grids, axis=1)
+
+
+def make_points_random(bound, size):
+    """
+    Creates a grid with random placing of points within bounds
+    bound : max coordinate in each direction
+    size  : number of random points
+    """
+    dim = len(bound)
+    grids = []
+    for d in range(dim):
+        grid = np.random.uniform(high=bound[0], size=size)
+        grids.append(grid)
+    return np.stack(grids, axis=1)
+
+class Cumul:
+    """
+    Auxiliary class for evaluation convergence of a MC approximation of EX for
+    a random field of given shape.
+    """
+    def __init__(self, shape):
+        self.cumul = np.zeros(shape)
+        self.n_iter = 0
+        self.log_cum=[]
+        self.log_limit = 16
+
+    def __iadd__(self, other):      # Overridding the += method
+        self.cumul += other
+        self.n_iter += 1
+        if self.n_iter > self.log_limit:
+            self.log_cum.append( (self.n_iter, self.cumul.copy()))
+            self.log_limit *= 2
+        return self
+
+    def finalize(self):
+        self.log_cum.append((self.n_iter, self.cumul))
+
+    def avg_array(self):
+        return np.array([cumul/n for n, cumul in self.log_cum])    # Vysvetlit, why long arrays   
+
+    def n_array(self):
+        return np.array([n for n,cumul in self.log_cum])
+
+
+class CorrError():
+    """
+    Auxiliary class for evaluating error in correlation function of the field.
+    """
+    def __init__(self, corr_fn, radius, n_samples=100):
+        """
+        :param corr_fn: Scalar correlation function for an isotropic stationary field.
+        :param radius: Maximal distance of two points.
+        :param n_samples:
+        """
+        self.corr_fn = corr_fn
+        self.n_samples = n_samples
+        self.radius = radius
+        #self.cum_array = [Cumul(1) for i in range(n_samples)]
+        #self.dl = self.radius / n_samples
+        self.samples=[]
+
+    def add_samples(self, points, field):
+        """
+        :param:Points where the random field is evaluated.
+        :param field: Field values with mean == 0.0
+        :return:
+        """
+        for i in range(self.n_samples):
+            k = np.random.random_integers(0, len(field)-1, 2)
+            l = la.norm(points[k[0]] - points[k[1]], 2)
+            if l >= self.radius:
+                continue
+            #corr_fn = self.corr_fn(l)
+            corr_sample = field[k[0]] * field[k[1]]
+            #il = int(l / self.dl)
+            #self.cum_array[il] += corr_fn - corr_sample
+            self.samples.append( (l, corr_sample))
+
+    def plot(self):
+        pass
+
+class TestSpatialCorrelatedField:
+
+    def plot_grid_field_2d(self, ncels, sample, title):          # Not clear
+        # imgshow plot X axis verticaly, need to swap
+        grid = sample.reshape( (ncels[1], ncels[0]) )
+        imgplot = plt.imshow(grid)
+        plt.colorbar()
+        plt.title(title)
+        plt.show()
+
+    def plot_mc(self, n_samples, data):
+        """
+        :param n_samples: np.array with number of samples for L different sizes
+        :param data: LxN array, we make scatter + box plot from N size vectors on individual stages
+        :return:
+        """
+        means = np.mean(data, axis=1)
+        devs = np.std(data, axis=1)
+        plt.errorbar(n_samples, means, yerr=devs, fmt='-o', capsize=3, ecolor="lightblue")
+        m1, m0 = np.polyfit(np.log(n_samples), np.log(means), 1)
+
+        legend = "rate: {}".format(m1)
+        plt.plot(n_samples, np.exp(m1 * np.log(n_samples) + m0), '--k', label=legend)
+
+
+        plt.xscale('log')
+        plt.yscale('log')
+        plt.legend()
+        plt.title("Convergence of 'mu'/'sigma' with number of samples N")
+        plt.xlabel("log_2 N")
+        plt.show()
+
+
+    def perform_test_on_point_set(self, ncells, points, n_terms_range):
+        """
+        A full covariance matrix for all the grid points and another one for only a
+        subset of grid points is created (N fixed). A full SVD decomposiiton and  a truncated
+        one are performed to derive L (full C) and Lr (reduced C) matrix.
+        For the same subset of points multiple realizations are produced with the same
+        field characteristics (mu, sigma, corr).
+        From the full field only the subset point values are extracted and statistically
+        compared against the reduced Cr, Lr realizations.
+
+        :param points: Point set
+        :return:
+        """
+        n = len(points)
+        corr_length = 10
+        mu = 3.14
+        sigma = 1.5
+        field = SpatialCorrelatedField('gauss', dim=points.shape[1], corr_length = corr_length)
+        field.set_points(points, mu, sigma)
+        field.svd_dcmp(precision=0.01, n_terms_range=n_terms_range)
+
+        # # plot single sample
+        # self.plot_grid_field_2d(ncells, field.sample())
+
+        # Estimate statistcs by Monte Carlo
+        n_samples = 2300
+
+        cum_mean = Cumul(n)
+        cum_sigma = Cumul(n)
+
+        # Gauss correlation funcion - stationary, isotropic
+        corr_fn = lambda dist: (sigma**2)*np.exp( -0.5*(dist / corr_length)**2)
+        radius = la.norm(np.max(points, axis=0) - np.min(points, axis=0))
+        corr_error = CorrError(corr_fn, int(radius), n_samples=100)
+
+        # =========== Testing ===========================================================
+        for j in range(n_samples):
+            sample = field.sample()
+            cum_mean += sample
+            centered = sample - mu
+            cum_sigma += centered * centered
+            #corr_error.add_samples(points, centered)
+
+        #### Mean plots and tests
+        mu_err = np.abs(cum_mean.avg_array() - mu)  # cum_mean.avg%array has size [log 2 N * n] but its one value along n axis
+        #self.plot_mc(cum_mean.n_array(), mu_err)   # convergence plot
+        #self.plot_grid_field_2d(ncells, mu_err[-1, :], "Error in 'mu' estimate, N={}.".format(n_samples))  # error distribution  , the last averaged error?
+
+        # check convergence
+        means = np.mean(mu_err, axis=1)
+        m1, m0 = np.polyfit(np.log(cum_mean.n_array()), np.log(means), 1)
+        assert -m1 > 0.3    # convergence rate close to 0.5 (optimal for MC)
+        assert m0 < 0.1     # small absolute error
+
+
+        ### Sigma plot and test
+        #self.plot_grid_field_2d(ncells, np.sqrt(cum_sigma.avg_array()[0,:]), "sigma conv")
+        #self.plot_grid_field_2d(ncells, np.sqrt(cum_sigma.avg_array()[-1, :]), "sigma conv")
+        sigma_err = np.abs( np.sqrt(cum_sigma.avg_array()) - sigma )
+        self.plot_mc(cum_sigma.n_array(), sigma_err)   # convergence plot
+        #self.plot_grid_field_2d(ncells, sigma_err[-1, :], "Error in 'sigma' estimate, N={}.".format(n_samples))  # error distribution
+
+        means = np.mean(sigma_err, axis=1)
+        s1, s0 = np.polyfit(np.log(cum_sigma.n_array()), np.log(means), 1)
+        assert -s1 > 0.4    # convergence rate close to 0.5 (optimal for MC)
+        assert s0 < 0.05     # small absolute error
+
+
+        #### Correlation plots and tests
+        #means = [ cumm.avg_array()[-1] for cumm in corr_error.cum_array]
+        #plt.plot(means)
+        #plt.show()
+        #corr_samples = np.array(corr_error.samples)
+        #sorted_idx = corr_samples[:, 0].argsort()
+        #corr_sorted = corr_samples[ sorted_idx, :]
+
+        # group same 'l' values
+        # l_last=-1
+        # corr_group=[]
+        # l_values = []
+        # means=[]
+        # devs=[]
+        # for l, corr in zip(corr_sorted[:, 0], corr_sorted[:, 1]):
+        #     if l != l_last:
+        #         if corr_group:
+        #             array = np.array(corr_group)
+        #             means.append(np.mean(array))
+        #             devs.append(np.std(array))
+        #             l_values.append(l_last)
+        #             corr_group=[]
+        #         l_last = l
+        #     corr_group.append(corr)
+
+        #corr_fn_samples = [corr_fn(l) for l in corr_sorted[:, 0]]
+
+        # plot samples and theoretical fn
+        # plt.scatter(corr_sorted[:,0], corr_sorted[:, 1], c='b', s=2.0 )
+        # plt.plot(corr_sorted[:, 0], corr_fn_samples, c='r')
+        #
+        # ## plot errors
+        # plt.scatter(corr_sorted[:, 0], np.sqrt( (corr_sorted[:, 1] - corr_fn_samples)**2 ) , c='b', s=2.0)
+        #
+        # knots=[0,0, 0, 1, 10, 30, 45,45,45]
+        # x = corr_sorted[:, 0].copy()
+        # x[1:] += 1e-14 * np.cumsum(x[1:] == x[:-1])
+        #
+        #
+        # f = sc_inter.make_lsq_spline(x, corr_sorted[:, 1], knots, k=2 )
+        # # z = np.polyfit(corr_sorted[:,0], corr_sorted[:, 1], 5)
+        # # f = np.poly1d(z)
+        # x_new = np.linspace(corr_sorted[0, 0], corr_sorted[-1, 0], 100)
+        #
+        # plt.plot(x_new, f(x_new), c='g')
+        #
+        #
+        #
+        # #plt.errorbar(l_values, means, yerr=devs, fmt='-o', capsize=3, ecolor="lightblue")
+        # plt.ylim([0, 2])
+        # plt.show()
+        #
+        # ## Chi square test
+        # chi_sq = np.sum( (corr_sorted[:, 1] - corr_fn_samples) ** 2 )
+        # p_val = 1 - sc_stat.chi2.cdf(chi_sq, df = len(corr_sorted[:,1])  )
+        # print("H0: match of covarianvce function, p-val: ", p_val)
+
+
+
+        #plt.plot(np.arange(0,n), mu_err[-1, :])
+        #plt.show()
+
+        return mu_err, None
+
+
+        # ============================ Comparison ======================================
+        """
+        fig = plt.figure(figsize=plt.figaspect(0.5))
+        ax  = fig.add_subplot(1, 2, 1)
+        ax.set_title('The average value',size = 11)
+        plt.plot(fp_ave, label = 'From the field on fine grid')
+        plt.plot(fr_ave, label = 'With reduced covariance matrix')
+        handles, labels = ax.get_legend_handles_labels()
+        ax.legend(handles, labels)
+
+        ax  = fig.add_subplot(1, 2, 2)
+        ax.set_title('The variance',size = 11)
+        plt.plot(fp_var, label = 'From the field on fine grid')
+        plt.plot(fr_var, label = 'With reduced covariance matrix')
+        handles, labels = ax.get_legend_handles_labels()
+        ax.legend(handles, labels)
+
+        plt.show()
+        """
+
+
+    def _test_single_field(self):
+        # Test properties of a single field
+
+        ncells = [50, 40]
+        points = make_points_grid(ncells, ncells)
+
+        n = len(points)
+        mu = 0
+
+        sigma = 0.5
+        corr_exp = 1.5
+        corr_length = 5
+        field = SpatialCorrelatedField(corr_exp = corr_exp, dim=2, corr_length = corr_length)
+        field.set_points(points, mu, sigma)
+        field.svd_dcmp(precision=0.01, n_terms_range=(60, 1000))
+
+        sample = field.sample()
+        self.plot_grid_field_2d(ncells, sample)
+
+        # test correlation function
+        n_samples=1000
+        cum_array = np.zeros(int(np.sqrt(ncells[0]**2 + ncells[1]**2)))
+        for i in range(n_samples):
+            i = np.random.random_integers(0, ncells[0]-1, 2)
+            j = np.random.random_integers(0, ncells[1]-1, 2)
+            di = np.abs(i[1] - i[0])
+            dj = np.abs(j[1] - j[0])
+            l= int(np.sqrt(di ** 2 + dj ** 2))
+            exponent  = -1.0/corr_exp * (di**2 + dj**2)**corr_exp
+            corr_fn = sigma**2 * np.exp(exponent)
+            n = i + ncells[0] * j
+            corr_sample = (sample[n[0]] - mu) * (sample[n[1]] - mu)
+            cum_array[l] += (corr_fn - corr_sample)
+        plt.plot(cum_array / n_samples)
+        plt.show()
+
+    def test_field_values_consistency(self):
+
+        # ===========  A structured grid of points: =====================================
+        bound = [32, 32]
+        ncells = [20, 30]
+        points = make_points_grid(bound, ncells)
+
+        full_mean_err, full_cov_err = self.perform_test_on_point_set(ncells, points, n_terms_range = (np.inf, np.inf))
+        #assert la.norm(full_mean_err) < 1
+        #assert la.norm(full_cov_err) < 1
+
+        #red_mean_err, red_cov_err = self.perform_test_on_point_set(points, n_terms_range=(1, np.inf))
+        #assert la.norm(red_mean_err) < 1
+        #assert la.norm(red_cov_err) < 1
+
+        ## Random point set
+        #bound = [32,32,32]
+        #size = 9 * 17
+        #points  = make_points_random(bound, size)
+
+        #self.perform_test_on_point_set(points)