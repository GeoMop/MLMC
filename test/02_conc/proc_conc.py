import os
import sys
import yaml
import numpy as np

src_path = os.path.dirname(os.path.abspath(__file__))
sys.path.append(os.path.join(src_path, '..', '..', 'src'))

import mlmc.mlmc
import mlmc.sim.simulation
import mlmc.moments
import mlmc.distribution
<<<<<<< HEAD
import mlmc.flow_mc as flow_mc
import mlmc.correlated_field as cf
import mlmc.estimate

sys.path.append(os.path.join(src_path, '..'))
import mlmc.base_process
=======
import mlmc.tool.flow_mc as flow_mc
import mlmc.random.correlated_field as cf
import mlmc.estimate

sys.path.append(os.path.join(src_path, '..'))
import mlmc.tool.process
>>>>>>> 6335f298


class FlowConcSim(flow_mc.FlowSim):
    """
    Child from FlowSimulation that defines extract method
    """

    def _extract_result(self, sample):
        """
        Extract the observed value from the Flow123d output.
        Get sample from the field restriction, write to the GMSH file, call flow.
        :param sample: mlmc.sample Sample
        :return: None, total flux (float) and overall sample time
        """
        self.result_struct = [["value", "time"], ["f8", "U20"]]
        sample_dir = sample.directory
        if os.path.exists(os.path.join(sample_dir, "FINISHED")):
            # extract the flux
            balance_file = os.path.join(sample_dir, "mass_balance.yaml")

            with open(balance_file, "r") as f:
                balance = yaml.load(f)

            # it has to be changed for every new input file or different observation.
            # However in Analysis it is already done in general way.
            flux_regions = ['.surface']
            max_flux = 0.0
            found = False

            for flux_item in balance['data']:
                if 'region' not in flux_item:
                    os.remove(os.path.join(sample_dir, "mass_balance.yaml"))
                    return None

                if flux_item['region'] in flux_regions:
                    out_flux = -float(flux_item['data'][0])
                    if not np.isfinite(out_flux):
                        return np.inf
                    # flux_in = float(flux_item['data'][1])
                    # if flux_in > 1e-10:
                    #    raise Exception("Possitive inflow at outlet region.")
                    max_flux = max(max_flux, out_flux)  # flux field
                    found = True

            if not found:
                raise Exception

            # Get flow123d computing time
            run_time = self.get_run_time(sample_dir)
            result_values = [max_flux, run_time]
            return result_values
        else:
            result_values = [None, 0]
            return result_values


class ProcConc(mlmc.tool.process.Process):

    def run(self):
        """
        Run mlmc
        :return: None
        """
        os.makedirs(self.work_dir, mode=0o775, exist_ok=True)

        mlmc_list = []
        for nl in [5]:  # , 2, 3, 4,5, 7, 9]:
            mlmc = self.setup_config(nl, clean=True)
            # self.n_sample_estimate(mlmc)
            self.generate_jobs(mlmc, n_samples=[5, 5, 5, 5, 5])
            mlmc_list.append(mlmc)

        self.all_collect(mlmc_list)

    def setup_config(self, n_levels, clean):
        """
        Set simulation configuration, object for generating correlated fields ...
        :param n_levels: Number of levels
        :param clean: bool
        :return: None
        """
        # Set pbs config, flow123d, gmsh, ...
        self.set_environment_variables()
        output_dir = os.path.join(self.work_dir, "output_{}".format(n_levels))
        # remove existing files
        if clean:
            self.rm_files(output_dir)

        # Init pbs object
        self.create_pbs_object(output_dir, clean)

        por_top = cf.SpatialCorrelatedField(
            corr_exp='gauss',
            dim=2,
            corr_length=0.2,
            mu=-1.0,
            sigma=1.0,
            log=True
        )
        por_bot = cf.SpatialCorrelatedField(
            corr_exp='gauss',
            dim=2,
            corr_length=0.2,
            mu=-1.0,
            sigma=1.0,
            log=True
        )
        water_viscosity = 8.90e-4
        fields = cf.Fields([
            cf.Field('por_top', por_top, regions='ground_0'),
            cf.Field('porosity_top', cf.positive_to_range, ['por_top', 0.02, 0.1], regions='ground_0'),
            cf.Field('por_bot', por_bot, regions='ground_1'),
            cf.Field('porosity_bot', cf.positive_to_range, ['por_bot', 0.01, 0.05], regions='ground_1'),
            cf.Field('porosity_repo', 0.5, regions='repo'),
            cf.Field('factor_top', cf.SpatialCorrelatedField('gauss', mu=1e-8, sigma=1, log=True), regions='ground_0'),
            # conductivity about
            cf.Field('factor_bot', cf.SpatialCorrelatedField('gauss', mu=1e-8, sigma=1, log=True), regions='ground_1'),
            # cf.Field('factor_repo', cf.SpatialCorrelatedField('gauss', mu=1e-10, sigma=1, log=True), regions='repo'),
            cf.Field('conductivity_top', cf.kozeny_carman, ['porosity_top', 1, 'factor_top', water_viscosity],
                     regions='ground_0'),
            cf.Field('conductivity_bot', cf.kozeny_carman, ['porosity_bot', 1, 'factor_bot', water_viscosity],
                     regions='ground_1'),
            # cf.Field('conductivity_repo', cf.kozeny_carman, ['porosity_repo', 1, 'factor_repo', water_viscosity], regions='repo')
            cf.Field('conductivity_repo', 0.001, regions='repo')
        ])

        self.step_range = (1, 0.02)  # finest mesh about 18k elements

        simulation_config = {
            'env': dict(flow123d=self.flow123d, gmsh=self.gmsh, pbs=self.pbs_obj),  # The Environment.
            'output_dir': output_dir,
            'fields': fields,
            'time_factor': 1e7,  # max velocity about 1e-8
            'yaml_file': os.path.join(self.work_dir, '02_conc_tmpl.yaml'),
        # The template with a mesh and field placeholders
            'sim_param_range': self.step_range,  # Range of MLMC simulation parametr. Here the mesh step.
            'geo_file': os.path.join(self.work_dir, 'repo.geo'),
        # The file with simulation geometry (independent of the step)
            # 'field_template': "!FieldElementwise {gmsh_file: \"${INPUT}/%s\", field_name: %s}"
            'field_template': "!FieldElementwise {mesh_data_file: \"$INPUT_DIR$/%s\", field_name: %s}"

        }

        FlowConcSim.total_sim_id = 0

        self.options['output_dir'] = output_dir
        mlmc_obj = mlmc.mlmc.MLMC(n_levels, FlowConcSim.factory(self.step_range, config=simulation_config, clean=clean),
                                  self.step_range, self.options)

        if clean:
            # Create new execution of mlmc
            mlmc_obj.create_new_execution()
        else:
            # Use existing mlmc HDF file
            mlmc_obj.load_from_file()
        return mlmc_obj


if __name__ == "__main__":
    pr = ProcConc()<|MERGE_RESOLUTION|>--- conflicted
+++ resolved
@@ -10,22 +10,12 @@
 import mlmc.sim.simulation
 import mlmc.moments
 import mlmc.distribution
-<<<<<<< HEAD
-import mlmc.flow_mc as flow_mc
-import mlmc.correlated_field as cf
-import mlmc.estimate
-
-sys.path.append(os.path.join(src_path, '..'))
-import mlmc.base_process
-=======
 import mlmc.tool.flow_mc as flow_mc
 import mlmc.random.correlated_field as cf
 import mlmc.estimate
 
 sys.path.append(os.path.join(src_path, '..'))
 import mlmc.tool.process
->>>>>>> 6335f298
-
 
 class FlowConcSim(flow_mc.FlowSim):
     """
