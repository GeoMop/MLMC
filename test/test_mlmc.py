--- conflicted
+++ resolved
@@ -20,60 +20,7 @@
 from test.simulations.simulation_shooting import SimulationShooting
 import pbs as pb
 import copy
-<<<<<<< HEAD
-import re
-
-import shutil
 import pytest
-
-#from test.simulations.simulation_shooting import SimulationShooting
-
-
-
-
-
-# def impl_var_estimate(n_levels, n_moments, target_var, distr, is_log=False):
-#
-#
-#     raw_vars = []
-#     reg_vars = []
-#
-#     n_loops=5
-#     print("--")
-#     for _ in range(n_loops):
-#         mc.clean_levels()
-#         mc.set_initial_n_samples()
-#         mc.refill_samples()
-#         mc.wait_for_simulations()
-#         est_domain = mc.estimate_domain()
-#         domain_err = [distr.cdf(est_domain[0]), 1-distr.cdf(est_domain[1])]
-#         print("Domain error: ", domain_err )
-#         assert np.sum(domain_err) < 0.01
-#         moments_fn = lambda x, n=n_moments, a=est_domain[0], b=est_domain[1]: mlmc.moments.legendre_moments(x, n, a, b)
-#         raw_var_estimate, n_col_samples = mc.estimate_diff_vars(moments_fn)
-#
-#         reg_var_estimate = mc.estimate_diff_vars_regression(moments_fn)
-#         raw_vars.append(raw_var_estimate)
-#         reg_vars.append(reg_var_estimate)
-#     print("n samples   : ", n_col_samples)
-#     print("ref var min    : ", np.min(vars[:, 1:], axis=1) )
-#     print("ref var max    : ", np.max(vars, axis=1) )
-#
-#     # relative max over loops
-#     print("max raw err: ", np.max( np.abs(np.array(raw_vars) - vars) / (1e-4 + vars), axis=0))
-#     print("max reg err: ", np.max( np.abs(np.array(reg_vars) - vars) / (1e-4 + vars), axis=0))
-#
-#     # std over loops
-#     # max (of relative std) over moments
-#     print("std  raw var: ", np.max( np.sqrt(np.mean( (np.array(raw_vars) - vars)**2, axis=0)) / (1e-4 + vars) , axis=1) )
-#     print("std  reg var: ", np.max( np.sqrt(np.mean( (np.array(reg_vars) - vars)**2, axis=0)) / (1e-4 + vars) , axis=1) )
-#     #print("Linf raw var: ", np.max( np.abs(np.array(raw_vars) - vars), axis=0) / (1e-4 + vars))
-#
-
-def err_tuple(x):
-    return (np.min(x), np.median(x), np.max(x))
-=======
->>>>>>> 9b8e86d6
 
 
 @pytest.mark.skip
@@ -156,247 +103,7 @@
                 mc_test.test_variance_regression()
 
 
-<<<<<<< HEAD
-#
-# def test_var_subsample_regresion():
-#     var_exp = -5
-#
-#     # n_levels = [1, 2, 3, 4, 5, 7, 9]
-#     n_levels = [8]
-#     n_moments = [20]  # ,4,5] #,7, 10,14,19]
-#     distr = [
-#         # (stats.norm(loc=42.0, scale=5), False)
-#         (stats.lognorm(scale=np.exp(5), s=1), True)  # worse conv of higher moments
-#         # (stats.lognorm(scale=np.exp(-5), s=0.5), True)         # worse conv of higher moments
-#         # (stats.chi2(df=10), True)
-#         # (stats.weibull_min(c=1), True)    # Exponential
-#         # (stats.weibull_min(c=1.5), True)  # Infinite derivative at zero
-#         # (stats.weibull_min(c=3), True)    # Close to normal
-#     ]
-#
-#     level_moments_mean = []
-#     level_moments_var = []
-#
-#     for nl in n_levels:
-#         for nm in n_moments:
-#             for d, il in distr:
-#                 mc_test = TestMLMC(nl, nm, d, il)
-#
-#                 n_samples = mc_test.mc.set_target_variance(10 - 4)
-#
-#                 print("n of samples ", n_samples)
-#
-#
-#
-#     target_var = 10 ** var_exp
-#     means_el = []
-#     vars_el = []
-#     n_loops = 30
-#     for t_var in target_var:
-#         n_samples = mc.set_target_variance(t_var, prescribe_vars=self.ref_diff_vars)
-#         n_samples = np.max(n_samples, axis=1).astype(int)
-#
-#     pass
-
-
-def variance_level(mlmc_test):
-    x = np.arange(0, mlmc_test.n_moments, 1)
-
-    for level in mlmc_test.mc.levels:
-        print(level.level_idx)
-        print(level.estimate_diff_var(mlmc_test.moments_fn)[0])
-        #print("len vars ", len(level.estimate_diff_var(mlmc_test.moments_fn)[0]))
-        plt.plot(x, level.estimate_diff_var(mlmc_test.moments_fn)[0], label="%d level" % (level.level_idx + 1))
-
-    plt.legend()
-    plt.show()
-
-
-def var_subsample_independent():
-    n_moments = [8]
-    n_levels = [1, 2, 3, 5, 7, 9]
-
-    distr = [
-        (stats.norm(loc=1, scale=2), False, '_sample_fn'),
-        (stats.lognorm(scale=np.exp(5), s=1), True),            # worse conv of higher moments
-        (stats.lognorm(scale=np.exp(-5), s=0.5), True)         # worse conv of higher moments
-        (stats.chi2(df=10), True)
-        (stats.weibull_min(c=20), True)    # Exponential
-        (stats.weibull_min(c=1.5), True)  # Infinite derivative at zero
-        (stats.weibull_min(c=3), True)    # Close to normal
-        ]
-
-    level_variance_diff = []
-    level_moments = []
-    level_moments_mean = []
-    level_moments_var = []
-    for nl in n_levels:
-        for nm in n_moments:
-            for d, il, sim in distr:
-                var_n = []
-                mean_n = []
-                level_var_diff = []
-
-                for _ in range(10):
-                    mc_test = TestMLMC(nl, nm, d, il, sim)
-                    # 10 000 samples on each level
-                    mc_test.mc.set_initial_n_samples(nl*[200])
-                    mc_test.mc.refill_samples()
-                    mc_test.mc.wait_for_simulations()
-                    # Moments as tuple (means, vars)
-                    moments = mc_test.mc.estimate_moments(mc_test.moments_fn)
-                    # Remove first moment
-                    exact_moments = moments[0][1:], moments[1][1:]
-
-                    var_n.append(exact_moments[1])
-                    mean_n.append(exact_moments[0])
-
-                    means = np.mean(mean_n, axis=0)
-                    vars = np.mean(var_n, axis=0)
-
-                    mc_test = TestMLMC(nl, nm, d, il, sim)
-                    # 10 000 samples on each level
-                    mc_test.mc.set_initial_n_samples(nl * [1000])
-                    mc_test.mc.refill_samples()
-                    mc_test.mc.wait_for_simulations()
-                    # Moments as tuple (means, vars)
-                    moments = mc_test.mc.estimate_moments(mc_test.moments_fn)
-                    # Remove first moment
-                    exact_moments = moments[0][1:], moments[1][1:]
-
-                    var_n.append(exact_moments[1])
-                    mean_n.append(exact_moments[0])
-
-                    #level_var_diff.append(var_subsample(mom, mc_test.mc, mc_test.moments_fn, n_subsamples=1000, sub_n=200, tol=10))
-
-                    if len(level_var_diff) > 0:
-                        # Average from more iteration
-                        level_variance_diff.append(np.mean(level_var_diff, axis=0))
-
-            if len(level_var_diff) > 0:
-                moments = []
-                level_var_diff = np.array(level_var_diff)
-                for index in range(len(level_var_diff[0])):
-                    moments.append(level_var_diff[:, index])
-
-        level_moments.append(moments)
-        level_moments_mean.append(means)
-        level_moments_var.append(vars)
-
-
-    # if len(level_moments) > 0:
-    #     level_moments = np.array(level_moments)
-    #     for index in range(len(level_moments[0])):
-    #         anova(level_moments[:, index])
-    #
-    # if len(level_variance_diff) > 0:
-    #     plot_diff_var(level_variance_diff, n_levels)
-
-    exact_moments = mlmc.simple_distribution.compute_exact_moments(mc_test.moments_fn, d.pdf, 1e-10)[1:]
-    # Plot moment values
-    #plot_vars(level_moments_mean, level_moments_var, n_levels, exact_moments)
-
-
-    #
-    #
-    #
-    # n_subsamples = 1000
-    # sub_means = []
-    # subsample_variance = np.zeros(n_moments[0]-1)
-    # for _ in range(n_subsamples):
-    #     for nl in n_levels:
-    #         for nm in n_moments:
-    #             for d, il in distr:
-    #                 mc_test = TestMLMC(nl, nm, d, il)
-    #                 # 10 000 samples on each level
-    #                 mc_test.generate_samples(500)
-    #                 # Moments as tuple (means, vars)
-    #                 moments = mc_test.mc.estimate_moments(mc_test.moments_fn)
-    #                 # Remove first moment
-    #                 moments = moments[0][1:], moments[1][1:]
-    #
-    #                 sub_means.append(moments[0])
-    #
-    #     subsample_variance = np.add(subsample_variance,
-    #                             (np.subtract(np.array(exact_moments[0]), np.array(moments[0]))) ** 2)
-    #
-    # # Sample variance
-    # variance = subsample_variance / (n_subsamples - 1)
-    # result = np.sqrt([a / b if b != 0 else a for a, b in zip(exact_moments[1], variance)])
-    #
-    # print("result sqrt(V/V*) ", result)
-    # exact_moments = np.mean(sub_means, axis=0)
-    #
-    # result = np.sqrt([a / b if b != 0 else a for a, b in zip(exact_moments, variance)])
-    # exit()
-    # plot_diff_var(result, n_levels)
-
-
-def var_subsample(moments, mlmc, moments_fn, n_subsamples=1000, sub_n=None, tol=2):
-    """
-    Compare moments variance from whole mlmc and from subsamples
-    :param moments: moments from mlmc
-    :param mlmc_test: mlmc object
-    :param n_subsamples: number of subsamples (J in theory)
-    :return: array, absolute difference between samples variance and mlmc moments variance
-    """
-    assert len(moments) == 2
-    tolerance = tol
-
-    # Variance from subsamples
-    subsample_variance = np.zeros(len(moments[0]-1))
-    all_means = []
-
-    # Number of subsamples (J from theory)
-    for _ in range(n_subsamples):
-        subsamples = []
-        # Clear number of subsamples
-        mlmc.clear_subsamples()
-
-        # Generate subsamples for all levels
-        if sub_n is None:
-            subsamples = [int(n_sub) for n_sub in mlmc.n_samples / 2]
-        else:
-            subsamples = np.ones(len(mlmc.n_samples), dtype=np.int8) * sub_n
-
-        print("subsamples ", subsamples)
-        print("n sub ", sub_n)
-
-        # Process mlmc with new number of level samples
-        if subsamples is not None:
-            mlmc.subsample(subsamples)
-        mlmc.refill_samples()
-        mlmc.wait_for_simulations()
-
-        print("mlmc n samples ", mlmc.n_samples)
-        # Moments estimation from subsamples
-        moments_mean_subsample = (mlmc.estimate_moments(moments_fn)[0])[1:]
-        all_means.append(moments_mean_subsample)
-
-    # SUM[(EX - X)**2]
-    #subsample_variance = np.add(subsample_variance, (np.subtract(np.array(moments[0]), np.array(moments_mean_subsample))) ** 2)
-
-    means = np.mean(all_means, axis=0)
-
-    variance = np.sum([(means - m)**2 for m in all_means], axis=0)/(n_subsamples-1)
-
-    # Sample variance
-    #variance = subsample_variance/(n_subsamples-1)
-
-    # Difference between arrays
-    variance_abs_diff = np.abs(np.subtract(variance, moments[1]))
-
-    result = np.sqrt([a/b if b != 0 else a for a, b in zip(moments[1], variance)])
-
-    # Difference between variances must be in tolerance
-    #assert all(var_diff < tolerance for var_diff in result)
-    return result
-
-
 def test_shooting():
-=======
-def _test_shooting():
->>>>>>> 9b8e86d6
     """
     Test mlmc with shooting simulation
     :return: None
@@ -479,30 +186,6 @@
             moments_data[:, 1] = np.var(all_variances, axis=0)
 
             # print("moments data ", moments_data)
-<<<<<<< HEAD
-            distr_obj = mlmc.simple_distribution.Distribution(moments_fn, moments_data)
-            # distr_obj.choose_parameters_from_samples()
-            distr_obj.domain = moments_fn.domain
-            # result = distr_obj.estimate_density(tol=0.0001)
-            result = distr_obj.estimate_density_minimize(tol=1e-15)
-
-            size = int(1e5)
-
-            x = np.linspace(distr_obj.domain[0], distr_obj.domain[1], size)
-            density = distr_obj.density(x)
-
-            tol = 10
-            last_density = density
-
-            print("samples ", samples)
-
-            print("density ", density)
-            plt.plot(x, density, label="entropy density", color='red')
-            plt.hist(samples, bins=10000)
-            #plt.plot(x, d.pdf(x), label="pdf")
-            plt.legend()
-            plt.show()
-=======
             # print("moments function size ", moments_fn.size)
             #
             # print("moments data ", moments_data)
@@ -528,7 +211,6 @@
             # #plt.plot(x, d.pdf(x), label="pdf")
             # plt.legend()
             # plt.show()
->>>>>>> 9b8e86d6
 
             if nl == 1:
                 # avg = 0
@@ -543,13 +225,8 @@
 
                 exact_moments = moments_data[:, 0]
 
-<<<<<<< HEAD
-            # Exact moments from distribution
-            exact_moments = mlmc.simple_distribution.compute_exact_moments(moments_fn, distr.pdf, 1e-10)[1:]
-=======
                 # Exact moments from distribution
                 #exact_moments = mlmc.distribution.compute_exact_moments(moments_fn, distr.pdf, 1e-10)[1:]
->>>>>>> 9b8e86d6
 
             means = np.mean(all_means, axis=0)
             vars = np.mean(all_variances, axis=0)
