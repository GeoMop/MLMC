import os
import sys
import numpy as np

src_path = os.path.dirname(os.path.abspath(__file__))
sys.path.append(os.path.join(src_path, '..', '..', 'src'))
import mlmc.mlmc
from mlmc.distribution import Distribution


class ProcessMLMC:
    """
    Base of future class dedicated to all kind of processing of the collected samples
    MLMC should only collect the samples.
    """

    def __init__(self, mlmc):
        self.mlmc = mlmc

        # Distribution aproximation, created by method 'construct_density'
        self._distribution = None

        # Bootstrap estimates of variances of MLMC estimators.
        # Created by method 'construct_bootstrap_estimates'.
        # BS estimate of variance of MLMC mean estimate. For every moment.
        self._bs_mean_variance = None
        # BS estimate of variance of MLMC variance estimate. For every moment.
        self._bs_var_variance = None
        # BS estimate of variance of MLMC level mean estimate. For every level, every moment,
        self._bs_level_mean_variance = None
        # BS estimate of variance of MLMC level variance estimate. For every level, every moment,
        self._bs_level_var_variance = None


    @property
    def n_levels(self):
        return self.mlmc.n_levels

    @property
    def n_samples(self):
        return self.mlmc.n_samples

    @property
    def levels(self):
        return self.mlmc.levels

    @property
    def distribution(self):
        assert self._distribution is not None, "Need to call construct_density before."
        return self._distribution

    @property
    def sim_steps(self):
        return self.mlmc.sim_steps

    def approx_pdf(self, x):
        return self.distribution.density(x)

    def approx_cdf(self, x):
        return self.distribution.cdf(x)

    def estimate_domain(self):
        return self.mlmc.estimate_domain()

    def construct_density(self, moments_fn, tol=1.95, reg_param=0.01):
        """
        Construct approximation of the density using given moment functions.
        Args:
            moments_fn: Moments object, determines also domain and n_moments.
            tol: Tolerance of the fitting problem, with account for variances in moments.
                 Default value 1.95 corresponds to the two tail confidency 0.95.
            reg_param: Regularization parameter.
        """
        # [print("integral density ", integrate.simps(densities[index], x[index])) for index, density in
        # enumerate(densities)]

        domain = moments_fn.domain

        # t_var = 1e-5
        # ref_diff_vars, _ = mlmc.estimate_diff_vars(moments_fn)
        # ref_moments, ref_vars = mc.estimate_moments(moments_fn)
        # ref_std = np.sqrt(ref_vars)
        # ref_diff_vars_max = np.max(ref_diff_vars, axis=1)
        # ref_n_samples = mc.set_target_variance(t_var, prescribe_vars=ref_diff_vars)
        # ref_n_samples = np.max(ref_n_samples, axis=1)
        # ref_cost = mc.estimate_cost(n_samples=ref_n_samples)
        # ref_total_std = np.sqrt(np.sum(ref_diff_vars / ref_n_samples[:, None]) / n_moments)
        # ref_total_std_x = np.sqrt(np.mean(ref_vars))

        est_moments, est_vars = self.mlmc.estimate_moments(moments_fn)

        # def describe(arr):
        #     print("arr ", arr)
        #     q1, q3 = np.percentile(arr, [25, 75])
        #     print("q1 ", q1)
        #     print("q2 ", q3)
        #     return "{:f8.2} < {:f8.2} | {:f8.2} | {:f8.2} < {:f8.2}".format(
        #         np.min(arr), q1, np.mean(arr), q3, np.max(arr))

        print("n_levels: ", self.n_levels)
        moments_data = np.stack((est_moments, est_vars), axis=1)
        distr_obj = Distribution(moments_fn, moments_data, domain=domain)
        distr_obj.estimate_density_minimize(tol, reg_param)  # 0.95 two side quantile
        # distr_obj.estimate_density_minimize(0.1)  # 0.95 two side quantile
        self._distribution = distr_obj


    def construct_bootstrap_estimates(self, moments_fn, n_subsamples=100, sample_vector=None):
        """
        Estimate error of the MLMC mean value estimator and of the MLMC variance estimator
        using a bootstrapping. Bootstrapping use subsampling with replacements !!
        :param n_subsamples: Number of subsamples to perform. Default is 1000. This should guarantee at least
                             first digit to be correct.
        :param sample_vector: By default same as the original sampling.
        :return:
        """
        if sample_vector is None:
            sample_vector = self.mlmc.n_samples
        n_moments = moments_fn.size
        mean_samples = np.empty((n_subsamples, n_moments))
        var_samples = np.empty((n_subsamples, n_moments))
        level_var_samples = np.empty((n_subsamples, self.n_levels, n_moments))
        level_mean_samples = np.empty((n_subsamples, self.n_levels, n_moments))

        self.mlmc.update_moments(moments_fn)
        for i in range(n_subsamples):
            self.mlmc.subsample(sample_vector)
            means, vars = self.mlmc.estimate_moments(moments_fn)
            mean_samples[i, : ] = means
            var_samples[i, :] = vars
            level_vars, _ = self.mlmc.estimate_diff_vars(moments_fn)
            level_var_samples[i, :, : ] = level_vars
            level_means = self.mlmc.estimate_level_means(moments_fn)
            level_mean_samples[i, :, :] = level_means
        self._bs_mean_variance = np.var(mean_samples, axis=0, ddof=1)
        self._bs_var_variance = np.var(mean_samples, axis=0, ddof=1)
        self._bs_level_mean_variance = np.var(level_mean_samples, axis=0, ddof=1)
        self._bs_level_var_variance = np.var(level_var_samples, axis=0, ddof=1)
        self.mlmc.clean_subsamples()
    # def _plot_var_fraction(self, vars_frac):
    #     """
    #     :param vars_frac:
    #     :return:
    #     """

    def _plot_level_moment_value(self, ax, value, marker='o'):
        import matplotlib.pyplot as plt
        n_levels = value.shape[0]
        n_moments = value.shape[1]
        for m in range(n_moments):
            color = plt.cm.rainbow(plt.Normalize(0, n_moments)(m))

            X = np.arange(n_levels) + 0.01 * m
            Y = value[:, m]
            col = np.ones(n_levels)[:, None] * np.array(color)[None, :]
            ax.scatter(X, Y, c=col, marker=marker, label="var, m=" + str(m+1))

    def plot_bootstrap_variance_variance(self, moments_fn):
        import matplotlib.pyplot as plt
        self.mlmc.clean_subsamples()
        means, vars = self.mlmc.estimate_moments(moments_fn)
        level_var_var = self.mlmc._variance_of_variance()
        level_var_frac = self._bs_level_var_variance[:, 1:] #/ self.n_samples[:, None]
        total_var_frac = self._bs_var_variance[1:]
        bs_variances = np.concatenate((total_var_frac[None, :], level_var_frac), axis=0)

        vars, _  = self.mlmc.estimate_diff_vars(moments_fn)
        tot_mean, tot_var = self.mlmc.estimate_moments(moments_fn)
        level_var_frac = vars[:, 1:] #/ self.n_samples[:, None]
        total_var_frac = tot_var[1:]
        est_variances = np.concatenate((total_var_frac[None, :], level_var_frac), axis=0)


        #n_moments = self._bs_var_variance.shape[0]
        #assert n_moments == moments_fn.size



        fig = plt.figure(figsize=(30, 10))
        ax = fig.add_subplot(1, 1, 1)

        self._plot_level_moment_value(ax, bs_variances, marker='.')
        self._plot_level_moment_value(ax, est_variances, marker='d')

        ax.legend(loc=6)
        lbls = ['Total'] + [ 'L{:2d}'.format(l+1) for l in range(self.n_levels)]
        ax.set_xticks(ticks = np.arange(self.n_levels + 1))
        ax.set_xticklabels(lbls)
        ax.set_yscale('log')
        ax.set_ylim((1e-17, 0.1))
        fig.savefig('bs_var_vs_var.pdf')
        plt.show()


    def plot_means_and_vars(self, ax, moments_fn, ):
        """
        Plot means with variance whiskers to given axes.
        :param moments_mean: array, moments mean
        :param moments_var: array, moments variance
        :param n_levels: array, number of levels
        :param exact_moments: array, moments from distribution
        :param ex_moments: array, moments from distribution samples
        :return:
        """

        moment_fn
        colors = iter(cm.rainbow(np.linspace(0, 1, len(moments_mean) + 1)))

        x = np.arange(0, len(moments_mean[0]))
        x = x - 0.3
        default_x = x

        for index, means in enumerate(moments_mean):
            if index == int(len(moments_mean) / 2) and exact_moments is not None:
                plt.plot(default_x, exact_moments, 'ro', label="Exact moments")
            else:
                x = x + (1 / (len(moments_mean) * 1.5))
                plt.errorbar(x, means, yerr=moments_var[index], fmt='o', capsize=3, color=next(colors),
                             label="%dLMC" % n_levels[index])

        if ex_moments is not None:
            plt.plot(default_x - 0.125, ex_moments, 'ko', label="Exact moments")

        plt.legend()
        plt.show()
        exit()

    def plot_diff_vars(self, ax, moments_fn, i_moments=[], i_style=0):
        import matplotlib.pyplot as plt

        est_diff_vars, n_samples = self.mlmc.estimate_diff_vars(moments_fn)
        reg_diff_vars = self.mlmc.estimate_diff_vars_regression(moments_fn)

        marker = ['o', 'd', ',', '^'][i_style]
        line_style = ['-', '--', '-.', ':'][i_style]

        if not i_moments:
            i_moments = range(1, moments_fn.size)

        for m in i_moments:
            color = plt.cm.rainbow(plt.Normalize(0, len(i_moments))(m))
            Y = est_diff_vars[:, m]
            col = np.ones_like(Y)[:, None] * np.array(color)[None, :]
            ax.scatter(self.sim_steps, Y, c=col, marker=marker)
        Y = reg_diff_vars[1:]
        ax.plot(self.sim_steps[1:], Y, c=color, linestyle=line_style, label="reg")
        # ax.clim(0, len(i_moments))
        # ax.colorbar()

        #
        #
        #     Y = np.percentile(self.vars_est[:, :, m],  [10, 50, 90], axis=1)
        #     ax.plot(target_var, Y[1,:], c=color)
        #     ax.plot(target_var, Y[0,:], c=color, ls='--')
        #     ax.plot(target_var, Y[2, :], c=color, ls ='--')
        #     Y = (self.exact_mean[m] - self.means_est[:, :, m])**2
        #     Y = np.percentile(Y, [10, 50, 90], axis=1)
        #     ax.plot(target_var, Y[1,:], c='gray')
        #     ax.plot(target_var, Y[0,:], c='gray', ls='--')
        #     ax.plot(target_var, Y[2, :], c='gray', ls ='--')
        ax.set_yscale('log')
        ax.set_xscale('log')

        ax.set_ylabel("level variance $V_l$")
        ax.set_xlabel("step h_l")


class CompareLevels:
    """
    Class to compare MLMC for different number of levels.
    """

    def __init__(self, mlmc_list, **kwargs):
        """
        Args:
            List of MLMC instances with collected data.
        """
        self.mlmc = [ProcessMLMC(mc) for mc in mlmc_list]
        self.mlmc_dict = {mc.n_levels: mc for mc in self.mlmc}

        # Directory for plots.
        self.output_dir = kwargs.get('output_dir', "")
        # Default moments, type, number.
        self.log_scale = kwargs.get('log_scale', False)
        self.moment_class = kwargs.get('moment_class', mlmc.moments.Legendre)
        self.n_moments = kwargs.get('n_meoments', 21)
        # Optional quantity name used in plots
        self.quantity_name = kwargs.get('quantity_name', 'X')

        # Set domain to union of domains  of all mlmc:
        self.domain = self.common_domain()

    def common_domain(self):
        L = +np.inf
        U = -np.inf
        for mc in self.mlmc:
            l, u = mc.estimate_domain()
            L = min(l, L)
            U = max(u, U)
        return (L, U)


    def __getitem__(self, n_levels):
        return self.mlmc_dict[n_levels]


    @property
    def moments(self):
        return self.moment_class(self.n_moments, self.domain, log=self.log_scale)

    @property
    def moments_uncut(self):
        return self.moment_class(self.n_moments, self.domain, log=self.log_scale, safe_eval=False)

    def collected_report(self):
        """
        Print a record about existing levels, their collected samples, etc.
        """

        print("\n#Levels |     N collected samples")
        for mlmc in self.mlmc:
            tab_fields = ["{:8}".format(n) for n in mlmc.n_samples]
            print("{:7} | {}".format(mlmc.n_levels, " ".join(tab_fields)))
        print("\n")

    def set_common_domain(self, i_mlmc, domain=None):
        if domain is not None:
            self._domain = domain
        self._domain = self.mlmc[i_mlmc].estimate_domain()

    def plot_means(self, moments_fn):
        pass

    def construct_densities(self, tol=1.95, reg_param=0.01):
        for mc in self.mlmc:
            mc.construct_density(self.moments, tol, reg_param)

    @staticmethod
    def ecdf(x):
        xs = np.sort(x)
        ys = np.arange(1, len(xs) + 1) / float(len(xs))
        return xs, ys

    def plot_densities(self, i_sample_mlmc=0):
        """
        Plot constructed densities (see construct densities)
        Args:
            i_sample_mlmc: Index of MLMC used to construct histogram and ecdf.

        Returns:
        """
        import matplotlib.pyplot as plt

        fig = plt.figure(figsize=(30, 10))
        ax1 = fig.add_subplot(1, 2, 1)
        ax2 = fig.add_subplot(1, 2, 2)
        x_axis_label = self.quantity_name
        if self.log_scale:
            ax1.set_xscale('log')
            ax2.set_xscale('log')
            x_axis_label = "log " + x_axis_label
        # ax1.set_yscale('log')

        ax1.set_title("PDF approximations")
        ax2.set_title("CDF approximations")
        ax1.set_ylabel("probability density")
        ax2.set_ylabel("probability")
        ax1.set_xlabel(x_axis_label)
        ax2.set_xlabel(x_axis_label)

        # Add histogram and ecdf
        if i_sample_mlmc is not None:
            mc0_samples = self.mlmc[i_sample_mlmc].levels[0].sample_values[:, 0]
            domain = self.mlmc[i_sample_mlmc].estimate_domain()
            if self.log_scale:
                bins = np.exp(np.linspace(np.log(domain[0]), np.log(domain[1]), np.sqrt(len(mc0_samples))))
            else:
                bins = np.linspace(domain[0], domain[1], np.sqrt(len(mc0_samples)))
            ax1.hist(mc0_samples, normed=True, bins=bins, alpha=0.3, label='full MC', color='red')
            X, Y = self.ecdf(mc0_samples)
            ax2.plot(X, Y, 'red')

        for mc in self.mlmc:
            domain = mc.distribution.domain
            if self.log_scale:
                X = np.exp(np.linspace(np.log(domain[0]), np.log(domain[1]), 1000))
            else:
                X = np.linspace(domain[0], domain[1], 1000)
            color = "C{}".format(mc.n_levels)
            label = "L = {}".format(mc.n_levels)
            Y = mc.approx_pdf(X)
            ax1.plot(X, Y, c=color, label=label)

            Y = mc.approx_cdf(X)
            ax2.plot(X, Y, c=color, label=label)

            ax1.set_ylim(0, 2)
            ax1.axvline(x=domain[0], ymin=0, ymax=0.1, c=color)
            ax1.axvline(x=domain[1], ymin=0, ymax=0.1, c=color)

        ax1.legend()
        ax2.legend()
        fig.savefig('compare_distributions.pdf')
        plt.show()

    def plot_level_vars(self, l_mlmc, n_moments):
        """
        For given i_mlmc plot level variances and regression curve.
        Args:
            n_levels: List of  i_mlmc to plot.
            n_moments: n_moments to plot
        """
        import matplotlib.pyplot as plt
        import matplotlib.cm as cm
        fig = plt.figure(figsize=(30, 10))
        ax = fig.add_subplot(1, 2, 1)
        if type(n_moments) is int:
            n_moments = list(range(n_moments))

        for i, l in enumerate(l_mlmc):
            mc = self.mlmc_dict[l]
            mc.plot_diff_vars(ax, self.moments, n_moments, i_style=i)

        # Create colorbar
        colormap = cm.get_cmap('rainbow')
        normalize = plt.Normalize(vmin=n_moments[0], vmax=n_moments[-1])
        scalarmappaple = cm.ScalarMappable(norm=normalize, cmap=colormap)
        scalarmappaple.set_array(l_mlmc)
        bounds = np.arange(0, 21, 2)
        clb = plt.colorbar(scalarmappaple, ticks=bounds, aspect=50, pad=0.01)
        clb.set_label('moments')

        ax.legend(loc=2)
        fig.savefig('level_vars_regression.pdf')
<<<<<<< HEAD
        plt.show()

    def construct_bootstrap_estimates(self, n_samples):
        for mc in self.mlmc:
            mc.construct_bootstrap_estimates(self.moments, n_subsamples=n_samples)

    def plot_var_var(self, nl):
        self[nl].plot_bootstrap_variance_variance(self.moments)
=======
        plt.show()
>>>>>>> ac78b525
<|MERGE_RESOLUTION|>--- conflicted
+++ resolved
@@ -432,7 +432,6 @@
 
         ax.legend(loc=2)
         fig.savefig('level_vars_regression.pdf')
-<<<<<<< HEAD
         plt.show()
 
     def construct_bootstrap_estimates(self, n_samples):
@@ -440,7 +439,4 @@
             mc.construct_bootstrap_estimates(self.moments, n_subsamples=n_samples)
 
     def plot_var_var(self, nl):
-        self[nl].plot_bootstrap_variance_variance(self.moments)
-=======
-        plt.show()
->>>>>>> ac78b525
+        self[nl].plot_bootstrap_variance_variance(self.moments)