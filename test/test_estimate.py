import os
import sys
from scipy import stats
import numpy as np
import pytest
src_path = os.path.dirname(os.path.abspath(__file__))
sys.path.insert(0, src_path + '/../src/')
import mlmc.estimate

@pytest.mark.skip
@pytest.mark.parametrize("n_levels, n_samples, failed_fraction", [
    (1, [100], 0.2),
    (2, [200, 100], 0.5),
    (5, [300, 250, 200, 150, 100], 0.3)
])
def test_estimate(n_levels, n_samples, failed_fraction):
    """
    Test mlmc.estimate.Estimate
    :return: None
    """
    # MLMC instance
    estimator = create_estimator(n_levels, n_samples, failed_fraction)

    estimate_covariance(estimator)
    estimate_n_samples_for_target_variance(estimator)
    estimate_cost(estimator)


def create_estimator(n_levels, n_samples, failed_fraction):
    mc = test.test_level.create_mc(n_levels=n_levels, n_samples=n_samples, failed_fraction=failed_fraction)
    mc.wait_for_simulations()
    return mlmc.estimate.Estimate(mc)


def estimate_n_samples_for_target_variance(estimator):
    """
    Check if number of estimated samples is increasing while target variance is decreasing
    :param estimator: mlmc.estimate.Estimate instance
    :return: None
    """
    target_vars = [1e-3, 1e-5, 1e-7, 1e-9]
    n_moments = 15
    moments_fn = mlmc.moments.Legendre(n_moments, estimator.estimate_domain(estimator.mlmc), safe_eval=True, log=False)

    prev_n_samples = np.zeros(len(estimator.levels))
    for var in target_vars:
        n_samples = estimator.estimate_n_samples_for_target_variance(var, moments_fn)

        for prev_n, curr_n in zip(prev_n_samples, n_samples):
            assert prev_n < curr_n


def estimate_cost(estimator):
    """
    Test estimate total cost
    :param estimator: mlmc.Estimate instance
    :return: None
    """
    n_ops_estimate = 1
    for level in estimator.mlmc.levels:
        level.n_ops_estimate = n_ops_estimate
    cost = estimator.estimate_cost()
    assert sum([n_sam * n_ops_estimate for n_sam in estimator.mlmc.n_samples]) == cost


def estimate_covariance(estimator):
    """
    Test covariance matrix symmetry
    :param estimator:
    :return: None
    """
    n_moments = 15
    moments_fn = mlmc.moments.Legendre(n_moments, estimator.estimate_domain(estimator.mlmc), safe_eval=True, log=False)
    cov = estimator.estimate_covariance(moments_fn, estimator.mlmc.levels)
    assert np.allclose(cov, cov.T, atol=1e-6)

<<<<<<< HEAD

=======
>>>>>>> 68c8476d
@pytest.mark.skip
def test_target_var_adding_samples():
    """
    Test if adding samples converge to expected values
    :return: None
    """
    np.random.seed(2)
    distr = (stats.norm(loc=1, scale=2), False, '_sample_fn')

    n_levels = [1, 2, 5]
    n_moments = 31

    # Level samples for target variance = 1e-4 and 31 moments
    ref_level_samples = {1e-3: {1: [100],  2: [180, 110],  5: [425, 194, 44, 7, 3]},
                         1e-4: {1: [1000],  2: [1916, 975],  5: [3737, 2842, 516, 67, 8]},
                         1e-5: {1: [10000],  2: [20424, 26154],  5: [40770, 34095, 4083, 633, 112]}
                         }

    target_var = [1e-3, 1e-4, 1e-5]

    for t_var in target_var:
        for nl in n_levels:
            d, il, sim = distr
            mc_test = TestMLMC(nl, n_moments, d, il, sim)

            mc_test.mc.set_initial_n_samples()
            mc_test.mc.refill_samples()
            mc_test.mc.wait_for_simulations()
            mc_test.estimator.target_var_adding_samples(t_var, mc_test.moments_fn, sleep=0)
            mc_test.mc.wait_for_simulations()

            ref_sum = sum(ref_level_samples[t_var][nl])

            #assert ref_sum * 0.9 <= sum([level.finished_samples for level in mc_test.mc.levels])
            #assert sum([level.finished_samples for level in mc_test.mc.levels]) <= ref_sum * 1.1


if __name__ == "__main__":
    test_estimate(3, [10000, 5000, 1000], failed_fraction=0.0)
    #test_target_var_adding_samples()<|MERGE_RESOLUTION|>--- conflicted
+++ resolved
@@ -74,10 +74,7 @@
     cov = estimator.estimate_covariance(moments_fn, estimator.mlmc.levels)
     assert np.allclose(cov, cov.T, atol=1e-6)
 
-<<<<<<< HEAD
 
-=======
->>>>>>> 68c8476d
 @pytest.mark.skip
 def test_target_var_adding_samples():
     """
