import os
import shutil
import unittest
import numpy as np
import random
from scipy import stats
from mlmc.quantity.quantity_spec import QuantitySpec
from mlmc.sample_storage import Memory
from mlmc.sample_storage_hdf import SampleStorageHDF
from mlmc.quantity.quantity import make_root_quantity
from mlmc.quantity.quantity_estimate import estimate_mean, moment, moments, covariance, cache_clear
from mlmc import Quantity, QuantityConst
from mlmc import ScalarType
from mlmc.sampler import Sampler
from mlmc.moments import Monomial
from mlmc.sampling_pool import OneProcessPool
from test.synth_sim_for_tests import SynthSimulationForTests
import mlmc.estimator


def _prepare_work_dir():
    work_dir = os.path.join(os.path.dirname(os.path.realpath(__file__)), '_test_tmp')
    if os.path.exists(work_dir):
        shutil.rmtree(work_dir)
    os.makedirs(work_dir)

    return work_dir


class QuantityTests(unittest.TestCase):

    def test_basics(self):
        """
        Test basic quantity properties, especially indexing
        """
        work_dir = _prepare_work_dir()
        sample_storage = SampleStorageHDF(file_path=os.path.join(work_dir, "mlmc.hdf5"))
        result_format, sizes = self.fill_sample_storage(sample_storage)
        root_quantity = make_root_quantity(sample_storage, result_format)

        means = estimate_mean(root_quantity)
        self.assertEqual(len(means.mean), np.sum(sizes))

        quantity_add = root_quantity + root_quantity
        means_add = estimate_mean(quantity_add)
        assert np.allclose((means.mean + means.mean), means_add.mean)

        length = root_quantity['length']
        means_length = estimate_mean(length)
        assert np.allclose((means.mean[sizes[0]:sizes[0] + sizes[1]]).tolist(), means_length.mean.tolist())

        length_add = quantity_add['length']
        means_length_add = estimate_mean(length_add)
        assert np.allclose(means_length_add.mean, means_length.mean * 2)

        depth = root_quantity['depth']
        means_depth = estimate_mean(depth)
        assert np.allclose((means.mean[:sizes[0]]), means_depth.mean)

        # Interpolation in time
        locations = length.time_interpolation(2.5)
        mean_interp_value = estimate_mean(locations)

        # Select position
        position = locations['10']
        mean_position_1 = estimate_mean(position)
        assert np.allclose(mean_interp_value.mean[:len(mean_interp_value.mean) // 2], mean_position_1.mean.flatten())

        # Array indexing tests
        values = position
        values_mean = estimate_mean(values)
        assert values_mean[1:2].mean.shape == (1, 3)

        values = position
        values_mean = estimate_mean(values)
        assert values_mean[1].mean.shape == (3,)

        values = position[:, 2]
        values_mean = estimate_mean(values)
        assert len(values_mean.mean) == 2

        y = position[1, 2]
        y_mean = estimate_mean(y)
        assert len(y_mean.mean) == 1

        y = position[:, :]
        y_mean = estimate_mean(y)
        assert np.allclose(y_mean.mean, mean_position_1.mean)

        y = position[:1, 1:2]
        y_mean = estimate_mean(y)
        assert len(y_mean.mean) == 1

        y = position[:2, ...]
        y_mean = estimate_mean(y)
        assert len(y_mean.mean.flatten()) == 6

        value = values[1]
        value_mean = estimate_mean(value)
        assert values_mean.mean[1] == value_mean.mean

        value = values[0]
        value_mean = estimate_mean(value)
        assert values_mean.mean[0] == value_mean.mean

        position = locations['20']
        mean_position_2 = estimate_mean(position)
        assert np.allclose(mean_interp_value.mean[len(mean_interp_value.mean) // 2:], mean_position_2.mean.flatten())

        width = root_quantity['width']
        width_locations = width.time_interpolation(1.2)
        mean_width_interp_value = estimate_mean(width_locations)

        # Select position
        position = width_locations['30']
        mean_position_1 = estimate_mean(position)
        assert np.allclose(mean_width_interp_value.mean[:len(mean_width_interp_value.mean) // 2],
                           mean_position_1.mean.flatten())

        position = width_locations['40']
        mean_position_2 = estimate_mean(position)
        assert np.allclose(mean_width_interp_value.mean[len(mean_width_interp_value.mean) // 2:],
                           mean_position_2.mean.flatten())

        quantity_add = root_quantity + root_quantity
        means_add = estimate_mean(quantity_add)
        assert np.allclose((means.mean + means.mean), means_add.mean)

        length = quantity_add['length']
        means_length = estimate_mean(length)
        assert np.allclose((means_add.mean[sizes[0]:sizes[0] + sizes[1]]).tolist(), means_length.mean.tolist())

        width = quantity_add['width']
        means_width = estimate_mean(width)
        assert np.allclose((means_add.mean[sizes[0] + sizes[1]:sizes[0] + sizes[1] + sizes[2]]).tolist(),
                           means_width.mean.tolist())

        # Concatenate quantities
        quantity_dict = Quantity.QDict([("depth", depth), ("length", length)])
        quantity_dict_mean = estimate_mean(quantity_dict)
        assert np.allclose(quantity_dict_mean.mean, np.concatenate((means_depth.mean, means_length.mean)))

        length_concat = quantity_dict['length']
        means_length_concat = estimate_mean(length_concat)
        assert np.allclose(means_length_concat.mean, means_length.mean)
        locations = length_concat.time_interpolation(2.5)
        mean_interp_value = estimate_mean(locations)
        position = locations['10']
        mean_position_1 = estimate_mean(position)
        assert np.allclose(mean_interp_value.mean[:len(mean_interp_value.mean) // 2], mean_position_1.mean.flatten())
        values = position[:, 2]
        values_mean = estimate_mean(values)
        assert len(values_mean.mean) == 2
        y = position[1, 2]
        y_mean = estimate_mean(y)
        assert len(y_mean.mean) == 1
        y_add = np.add(5, y)
        y_add_mean = estimate_mean(y_add)
        assert np.allclose(y_add_mean.mean, y_mean.mean + 5)
        depth = quantity_dict['depth']
        means_depth_concat = estimate_mean(depth)
        assert np.allclose((means.mean[:sizes[0]]), means_depth_concat.mean)

        quantity_array = Quantity.QArray([[length, length], [length, length]])
        quantity_array_mean = estimate_mean(quantity_array)
        assert np.allclose(quantity_array_mean.mean.flatten(), np.concatenate((means_length.mean, means_length.mean,
                                                                            means_length.mean, means_length.mean)))

        quantity_timeseries = Quantity.QTimeSeries([(0, locations), (1, locations)])
        quantity_timeseries_mean = estimate_mean(quantity_timeseries)
        assert np.allclose(quantity_timeseries_mean.mean, np.concatenate((mean_interp_value.mean, mean_interp_value.mean)))

        quantity_field = Quantity.QField([("f1", length), ("f2", length)])
        quantity_field_mean = estimate_mean(quantity_field)
        assert np.allclose(quantity_field_mean.mean, np.concatenate((means_length.mean, means_length.mean)))

    def test_binary_operations(self):
        """
        Test quantity binary operations
        """
        work_dir = _prepare_work_dir()
        sample_storage = SampleStorageHDF(file_path=os.path.join(work_dir, "mlmc.hdf5"))
        result_format, sizes = self.fill_sample_storage(sample_storage)
        root_quantity = make_root_quantity(sample_storage, result_format)
        const = 5

        means = estimate_mean(root_quantity)
        self.assertEqual(len(means.mean), np.sum(sizes))

        # Addition
        quantity_add = root_quantity + root_quantity
        means_add = estimate_mean(quantity_add)
        assert np.allclose((means.mean + means.mean), means_add.mean)

        quantity_add_const = root_quantity + const
        means_add_const = estimate_mean(quantity_add_const)
        means_add_const.mean

        quantity_add = root_quantity + root_quantity + root_quantity
        means_add = estimate_mean(quantity_add)
        assert np.allclose((means.mean + means.mean + means.mean), means_add.mean)

        # Subtraction
        quantity_sub_const = root_quantity - const
        means_sub_const = estimate_mean(quantity_sub_const)
        means_sub_const.mean

        # Multiplication
        const_mult_quantity = root_quantity * const
        const_mult_mean = estimate_mean(const_mult_quantity)
        assert np.allclose((const * means.mean).tolist(), const_mult_mean.mean.tolist())

        # True division
        const_div_quantity = root_quantity / const
        const_div_mean = estimate_mean(const_div_quantity)
        assert np.allclose((means.mean/const).tolist(), const_div_mean.mean.tolist())

        # Mod
        const_mod_quantity = root_quantity % const
        const_mod_mean = estimate_mean(const_mod_quantity)
        const_mod_mean.mean

        # Further tests
        length = quantity_add['length']
        means_length = estimate_mean(length)
        assert np.allclose(means_add.mean[sizes[0]:sizes[0] + sizes[1]], means_length.mean)

        width = quantity_add['width']
        means_width = estimate_mean(width)
        assert np.allclose(means_add.mean[sizes[0] + sizes[1]:sizes[0] + sizes[1] + sizes[2]], means_width.mean)

        quantity_add = root_quantity + root_quantity * const
        means_add = estimate_mean(quantity_add)
        assert np.allclose((means.mean + means.mean * const), means_add.mean)

        quantity_add_mult = root_quantity + root_quantity * root_quantity
        means_add = estimate_mean(quantity_add_mult)

        #### right operators ####
        # Addition
        const_add_quantity = const + root_quantity
        const_add_means = estimate_mean(const_add_quantity)
        assert np.allclose(means_add_const.mean, const_add_means.mean)

        # Subtraction
        const_sub_quantity = const - root_quantity
        const_sub_means = estimate_mean(const_sub_quantity)
        assert np.allclose(means_sub_const.mean, -const_sub_means.mean)

        # Multiplication
        const_mult_quantity = const * root_quantity
        const_mult_mean = estimate_mean(const_mult_quantity)
        assert np.allclose((const * means.mean), const_mult_mean.mean)

        # True division
        const_div_quantity = const / root_quantity
        const_div_mean = estimate_mean(const_div_quantity)
        assert len(const_div_mean.mean) == len(means.mean)

        # Mod
        const_mod_quantity = const % root_quantity
        const_mod_mean = estimate_mean(const_mod_quantity)
        assert len(const_mod_mean.mean) == len(means.mean)

    def test_condition(self):
        """
        Test select method
        """
        sample_storage = Memory()
        result_format, size = self.fill_sample_storage(sample_storage)
        root_quantity = make_root_quantity(sample_storage, result_format)

        root_quantity_mean = estimate_mean(root_quantity)

        all_root_quantity = root_quantity.select(np.logical_or(0 < root_quantity, root_quantity < 10))
        all_root_quantity_mean = estimate_mean(all_root_quantity)
        assert np.allclose(root_quantity_mean.mean, all_root_quantity_mean.mean)

        selected_quantity = root_quantity.select(root_quantity < 0)
        with self.assertRaises(Exception):
            estimate_mean(selected_quantity)

        all_root_quantity = root_quantity.select(0 < root_quantity)
        all_root_quantity_mean = estimate_mean(all_root_quantity)
        assert np.allclose(root_quantity_mean.mean, all_root_quantity_mean.mean)

        root_quantity_comp = root_quantity.select(root_quantity == root_quantity)
        root_quantity_comp_mean = estimate_mean(root_quantity_comp)
        assert np.allclose(root_quantity_mean.mean, root_quantity_comp_mean.mean)

        root_quantity_comp = root_quantity.select(root_quantity < root_quantity)
        with self.assertRaises(Exception):
            estimate_mean(root_quantity_comp)

        #new_quantity = selected_quantity + root_quantity
        #self.assertRaises(AssertionError, (selected_quantity + root_quantity))

        # bound root quantity result - select the ones which meet conditions
        mask = np.logical_and(0 < root_quantity, root_quantity < 10)
        q_bounded = root_quantity.select(mask)
        mean_q_bounded = estimate_mean(q_bounded)

        q_bounded_2 = root_quantity.select(0 < root_quantity, root_quantity < 10)
        mean_q_bounded_2 = estimate_mean(q_bounded_2)
        assert np.allclose(mean_q_bounded.mean, mean_q_bounded.mean)

        quantity_add = root_quantity + root_quantity
        q_add_bounded = quantity_add.select(0 < quantity_add, quantity_add < 20)
        means_add_bounded = estimate_mean(q_add_bounded)
        assert np.allclose((means_add_bounded.mean), mean_q_bounded_2.mean * 2)

        q_bounded = root_quantity.select(10 < root_quantity, root_quantity < 20)
        mean_q_bounded = estimate_mean(q_bounded)

        q_add_bounded = quantity_add.select(20 < quantity_add, quantity_add < 40)
        means_add_bounded_2 = estimate_mean(q_add_bounded)
        assert np.allclose((means_add_bounded_2.mean), mean_q_bounded.mean * 2)

        q_add_bounded_3 = quantity_add.select(root_quantity < quantity_add)
        means_add_bounded_3 = estimate_mean(q_add_bounded_3)
        assert len(means_add_bounded_3.mean) == len(root_quantity_mean.mean)

        q_add_bounded_4 = quantity_add.select(root_quantity > quantity_add)
        with self.assertRaises(Exception):
            estimate_mean(q_add_bounded_4)

        q_add_bounded_5 = quantity_add.select(root_quantity < quantity_add, root_quantity < 10)
        means_add_bounded_5 = estimate_mean(q_add_bounded_5)
        assert len(means_add_bounded_5.mean) == len(mean_q_bounded.mean)

        length = root_quantity['length']
        mean_length = estimate_mean(length)
        quantity_lt = length.select(length < 10)  # use just first sample
        means_lt = estimate_mean(quantity_lt)
        assert len(mean_length.mean) == len(means_lt.mean)

        q_add_bounded_6 = quantity_add.select(root_quantity < quantity_add, length < 1)
        with self.assertRaises(Exception):
            estimate_mean(q_add_bounded_6)

        q_add_bounded_7 = quantity_add.select(root_quantity < quantity_add, length < 10)
        means_add_bounded_7 = estimate_mean(q_add_bounded_7)
        assert np.allclose(means_add_bounded_7.mean, means_add_bounded.mean)

        quantity_le = length.select(length <= 9)  # use just first sample
        means_le = estimate_mean(quantity_le)
        assert len(mean_length.mean) == len(means_le.mean)

        quantity_lt = length.select(length < 1)  # no sample matches condition
        with self.assertRaises(Exception):
            estimate_mean(quantity_lt)

        quantity_lt_gt = length.select(9 < length, length < 20)  # one sample matches condition
        means_lt_gt = estimate_mean(quantity_lt_gt)
        assert len(mean_length.mean) == len(means_lt_gt.mean)

        quantity_gt = length.select(10**5 < length)  # no sample matches condition
        with self.assertRaises(Exception):
            estimate_mean(quantity_gt)

        quantity_ge = length.select(10**5 <= length)  # no sample matches condition
        with self.assertRaises(Exception):
            estimate_mean(quantity_ge)

        quantity_eq = length.select(1 == length)
        with self.assertRaises(Exception):
             estimate_mean(quantity_eq)

        quantity_ne = length.select(-1 != length)
        means_ne = estimate_mean(quantity_ne)
        assert np.allclose((means_ne.mean).tolist(), mean_length.mean.tolist())

    def test_functions(self):
        """
        Test numpy functions
        """
        sample_storage = Memory()
        result_format, sizes = self.fill_sample_storage(sample_storage)
        root_quantity = make_root_quantity(sample_storage, result_format)

        root_quantity_means = estimate_mean(root_quantity)

        max_root_quantity = np.max(root_quantity, axis=0, keepdims=True)
        max_means = estimate_mean(max_root_quantity)
        assert len(max_means.mean) == 1

        sin_root_quantity = np.sin(root_quantity)
        sin_means = estimate_mean(sin_root_quantity)
        assert len(sin_means.mean) == np.sum(sizes)

        round_root_quantity = np.sum(root_quantity, axis=0, keepdims=True)
        round_means = estimate_mean(round_root_quantity)
        assert len(round_means.mean) == 1

        add_root_quantity = np.add(root_quantity, root_quantity)  # Add arguments element-wise.
        add_root_quantity_means = estimate_mean(add_root_quantity)
        assert np.allclose(add_root_quantity_means.mean.flatten(), (root_quantity_means.mean * 2))

        x = np.ones(108)
        add_one_root_quantity = np.add(x, root_quantity)  # Add arguments element-wise.
        add_one_root_quantity_means = estimate_mean(add_one_root_quantity)
        assert np.allclose(root_quantity_means.mean + np.ones((108,)), add_one_root_quantity_means.mean.flatten())

        x = np.ones(108)
        divide_one_root_quantity = np.divide(x, root_quantity)  # Add arguments element-wise.
        divide_one_root_quantity_means = estimate_mean(divide_one_root_quantity)
        assert np.all(divide_one_root_quantity_means.mean < 1)

        # Test broadcasting
        x = np.ones(108)
        arctan2_one_root_quantity = np.arctan2(x, root_quantity)  # Add arguments element-wise.
        arctan2_one_root_quantity_means = estimate_mean(arctan2_one_root_quantity)
        assert np.all(arctan2_one_root_quantity_means.mean < 1)

        max_root_quantity = np.maximum(root_quantity, root_quantity)  # Element-wise maximum of array elements.
        max_root_quantity_means = estimate_mean(max_root_quantity)
        assert np.allclose(max_root_quantity_means.mean.flatten(), root_quantity_means.mean)

        length = root_quantity['length']
        sin_length = np.sin(length)
        sin_means_length = estimate_mean(sin_length)
        assert np.allclose((sin_means.mean[sizes[0]:sizes[0]+sizes[1]]).tolist(), sin_means_length.mean.tolist())

        q_and = np.logical_and(True, root_quantity)
        self.assertRaises(TypeError, estimate_mean, q_and)

        cache_clear()
        x = np.ones((108, 5, 2))
        self.assertRaises(ValueError, np.add, x, root_quantity)

        x = np.ones((108, 5, 2))
        self.assertRaises(ValueError, np.divide, x, root_quantity)

    def test_quantity_const(self):
        x = QuantityConst(ScalarType(), 5)
        y = QuantityConst(ScalarType(), 10)
        z = x + y
        assert isinstance(z, QuantityConst)

    def fill_sample_storage(self, sample_storage):
        np.random.seed(123)
        n_levels = 3
        res_length = 3
        result_format = [
            QuantitySpec(name="depth", unit="mm", shape=(2, res_length - 2+1), times=[1, 2, 3], locations=['30', '40']),
            QuantitySpec(name="length", unit="m", shape=(2, res_length - 2+2), times=[1, 2, 3], locations=['10', '20']),
            QuantitySpec(name="width", unit="mm", shape=(2, res_length - 2+3), times=[1, 2, 3], locations=['30', '40'])]

        sample_storage.save_global_data(result_format=result_format, level_parameters=np.ones(n_levels))

        successful_samples = {}
        failed_samples = {}
        n_ops = {}
        n_successful = 150
        sizes = []
        for l_id in range(n_levels):
            sizes = []
            for quantity_spec in result_format:
                sizes.append(np.prod(quantity_spec.shape) * len(quantity_spec.times) * len(quantity_spec.locations))

            # Dict[level_id, List[Tuple[sample_id:str, Tuple[fine_result: ndarray, coarse_result: ndarray]]]]
            successful_samples[l_id] = []
            for sample_id in range(n_successful):
                fine_result = np.random.randint(5 + 5*sample_id, high=5+5*(1+sample_id),
                                                size=(np.sum(sizes),))

                if l_id == 0:
                    coarse_result = (np.zeros((np.sum(sizes),)))
                else:
                    coarse_result = (np.random.randint(5 + 5*sample_id, high=5+5*(1+sample_id),
                                                       size=(np.sum(sizes),)))

                successful_samples[l_id].append((str(sample_id), (fine_result, coarse_result)))

            n_ops[l_id] = [random.random(), n_successful]

            sample_storage.save_scheduled_samples(l_id, samples=["S{:07d}".format(i) for i in range(n_successful)])

        sample_storage.save_samples(successful_samples, failed_samples)
        sample_storage.save_n_ops(list(n_ops.items()))

        return result_format, sizes

    def _create_sampler(self, step_range, clean=False, memory=False):
        # Set work dir
        os.chdir(os.path.dirname(os.path.realpath(__file__)))
        work_dir = os.path.join(os.path.dirname(os.path.realpath(__file__)), '_test_tmp')
        if clean:
            if os.path.exists(work_dir):
                shutil.rmtree(work_dir)
            os.makedirs(work_dir)

        # Create simulations
        failed_fraction = 0.1
        distr = stats.norm()
        simulation_config = dict(distr=distr, complexity=2, nan_fraction=failed_fraction, sim_method='_sample_fn')
        simulation_factory = SynthSimulationForTests(simulation_config)

        # shutil.copyfile('synth_sim_config.yaml', os.path.join(work_dir, 'synth_sim_config.yaml'))
        # simulation_config = {"config_yaml": os.path.join(work_dir, 'synth_sim_config.yaml')}
        # simulation_workspace = SynthSimulationWorkspace(simulation_config)

        # Create sample storages
        if memory:
            sample_storage = Memory()
        else:
            sample_storage = SampleStorageHDF(file_path=os.path.join(work_dir, "mlmc_test.hdf5"))
        # Create sampling pools
        sampling_pool = OneProcessPool()
        # sampling_pool_dir = OneProcessPool(work_dir=work_dir)

        if clean:
            if sampling_pool._output_dir is not None:
                if os.path.exists(work_dir):
                    shutil.rmtree(work_dir)
                os.makedirs(work_dir)
            if simulation_factory.need_workspace:
                os.chdir(os.path.dirname(os.path.realpath(__file__)))
                shutil.copyfile('synth_sim_config.yaml', os.path.join(work_dir, 'synth_sim_config.yaml'))

        sampler = Sampler(sample_storage=sample_storage, sampling_pool=sampling_pool, sim_factory=simulation_factory,
                          level_parameters=step_range)

        return sampler, simulation_factory

    def test_moments(self):
        """
        Moments estimation
        """
        np.random.seed(1234)
        n_moments = 3
        step_range = [0.5, 0.01]
<<<<<<< HEAD
        n_levels = 5
=======
        n_levels = 3
>>>>>>> 57a921e7
        clean = True

        level_parameters = mlmc.estimator.determine_level_parameters(n_levels=n_levels, step_range=step_range)
        sampler, simulation_factory = self._create_sampler(level_parameters, clean=clean, memory=False)

        distr = stats.norm()
        true_domain = distr.ppf([0.0001, 0.9999])
        # moments_fn = Legendre(n_moments, true_domain)
        moments_fn = Monomial(n_moments, true_domain)

        sampler.set_initial_n_samples([100, 60, 15])
        sampler.schedule_samples()
        sampler.ask_sampling_pool_for_samples()

        root_quantity = make_root_quantity(storage=sampler.sample_storage, q_specs=simulation_factory.result_format())
        root_quantity_mean = estimate_mean(root_quantity)

        estimator = mlmc.estimator.Estimate(root_quantity, sample_storage=sampler.sample_storage, moments_fn=moments_fn)

        target_var = 1e-2
        sleep = 0
        add_coef = 0.1

        # New estimation according to already finished samples
        variances, n_ops = estimator.estimate_diff_vars_regression(sampler._n_scheduled_samples)
        n_estimated = mlmc.estimator.estimate_n_samples_for_target_variance(target_var, variances, n_ops,
                                                                            n_levels=sampler.n_levels)

        # Loop until number of estimated samples is greater than the number of scheduled samples
        while not sampler.process_adding_samples(n_estimated, sleep, add_coef):
            # New estimation according to already finished samples
            variances, n_ops = estimator.estimate_diff_vars_regression(sampler._n_scheduled_samples)
            n_estimated = mlmc.estimator.estimate_n_samples_for_target_variance(target_var, variances, n_ops,
                                                                                n_levels=sampler.n_levels)

        # Moments values are at the bottom
        moments_quantity = moments(root_quantity, moments_fn=moments_fn, mom_at_bottom=True)
        moments_mean = estimate_mean(moments_quantity)
        length_mean = moments_mean['length']
        time_mean = length_mean[1]
        location_mean = time_mean['10']
        values_mean = location_mean[0]

        assert np.allclose(values_mean.mean[:2], [1, 0.5], atol=1e-2)
        assert np.all(values_mean.var < target_var)

        new_moments = moments_quantity + moments_quantity
        new_moments_mean = estimate_mean(new_moments)
        assert np.allclose(moments_mean.mean + moments_mean.mean, new_moments_mean.mean)

        # Moments values are on the surface
        moments_quantity_2 = moments(root_quantity, moments_fn=moments_fn, mom_at_bottom=False)
        moments_mean = estimate_mean(moments_quantity_2)
        first_moment = moments_mean[0]
        second_moment = moments_mean[1]
        third_moment = moments_mean[2]
        assert np.allclose(values_mean.mean, [first_moment.mean[0], second_moment.mean[0], third_moment.mean[0]], atol=1e-4)

        # Central moments
        central_root_quantity = root_quantity - root_quantity_mean.mean
        monomial_mom_fn = Monomial(n_moments, domain=true_domain, ref_domain=true_domain)
        central_moments_quantity = moments(central_root_quantity, moments_fn=monomial_mom_fn, mom_at_bottom=True)

        central_moments_mean = estimate_mean(central_moments_quantity)
        length_mean = central_moments_mean['length']
        time_mean = length_mean[1]
        location_mean = time_mean['10']
        central_value_mean = location_mean[0]

        assert np.isclose(central_value_mean.mean[0], 1, atol=1e-10)
        assert np.isclose(central_value_mean.mean[1], 0, atol=1e-2)

        # Covariance
        covariance_quantity = covariance(root_quantity, moments_fn=moments_fn, cov_at_bottom=True)
        cov_mean = estimate_mean(covariance_quantity)
        length_mean = cov_mean['length']
        time_mean = length_mean[1]
        location_mean = time_mean['10']
        cov_mean = location_mean[0]
        assert np.allclose(values_mean.mean, cov_mean.mean[:, 0])

        # Single moment
        moment_quantity = moment(root_quantity, moments_fn=moments_fn, i=0)
        moment_mean = estimate_mean(moment_quantity)
        length_mean = moment_mean['length']
        time_mean = length_mean[1]
        location_mean = time_mean['10']
        value_mean = location_mean[0]
        assert len(value_mean.mean) == 1

        iter = 1000
        chunks_means = []
        chunks_vars = []
        chunks_subsamples = []
        rm_samples = []

        for i in range(iter):
            sample_vec = [30, 15, 10]
            root_quantity_subsamples = root_quantity.subsample(sample_vec)  # out of [100, 80, 50, 30, 10]
            moments_quantity = moments(root_quantity_subsamples, moments_fn=moments_fn, mom_at_bottom=True)
            mult_chunks_moments_mean = estimate_mean(moments_quantity)
            mult_chunks_length_mean = mult_chunks_moments_mean['length']
            mult_chunks_time_mean = mult_chunks_length_mean[1]
            mult_chunks_location_mean = mult_chunks_time_mean['10']
            mult_chunks_value_mean =mult_chunks_location_mean[0]

            chunks_means.append(mult_chunks_value_mean.mean)
            chunks_vars.append(mult_chunks_value_mean.var)
            chunks_subsamples.append(mult_chunks_value_mean.n_samples)

            rm_samples.append(mult_chunks_value_mean.n_rm_samples)

        assert np.allclose(np.mean(chunks_subsamples, axis=0), sample_vec, rtol=0.5)
        assert np.allclose(np.mean(chunks_means, axis=0), values_mean.mean, atol=1e-2)
        assert np.allclose(np.mean(chunks_vars, axis=0) / iter, values_mean.var, atol=1e-3)

    def dev_memory_usage_test(self):
        work_dir = "/home/martin/Documents/MLMC_quantity"
        sample_storage = SampleStorageHDF(file_path=os.path.join(work_dir, "mlmc_quantity_2.hdf5"))
        sample_storage.chunk_size = 1e6
        result_format = sample_storage.load_result_format()
        root_quantity = make_root_quantity(sample_storage, result_format)
        mean_root_quantity = estimate_mean(root_quantity)<|MERGE_RESOLUTION|>--- conflicted
+++ resolved
@@ -530,11 +530,7 @@
         np.random.seed(1234)
         n_moments = 3
         step_range = [0.5, 0.01]
-<<<<<<< HEAD
-        n_levels = 5
-=======
         n_levels = 3
->>>>>>> 57a921e7
         clean = True
 
         level_parameters = mlmc.estimator.determine_level_parameters(n_levels=n_levels, step_range=step_range)
