import os
import shutil
import unittest
import numpy as np
import random
import pytest
from scipy import stats
from mlmc.quantity_spec import QuantitySpec
from mlmc.sample_storage import Memory
from mlmc.sample_storage_hdf import SampleStorageHDF
from mlmc import quantity as q
from mlmc.quantity import make_root_quantity, estimate_mean, moment, moments, covariance
from mlmc.quantity import Quantity, QuantityStorage, DictType, QuantityConst, ScalarType
from mlmc.sampler import Sampler
from mlmc.moments import Legendre, Monomial
from mlmc.quantity_estimate import QuantityEstimate
from mlmc.sampling_pool import OneProcessPool, ProcessPool
from mlmc.sim.synth_simulation import SynthSimulationWorkspace
from test.synth_sim_for_tests import SynthSimulationForTests
import mlmc.estimator


def _prepare_work_dir():
    work_dir = os.path.join(os.path.dirname(os.path.realpath(__file__)), '_test_tmp')
    if os.path.exists(work_dir):
        shutil.rmtree(work_dir)
    os.makedirs(work_dir)

    return work_dir


class QuantityTests(unittest.TestCase):

    def test_basics(self):
        """
        Test basic quantity properties, especially indexing
        """
        work_dir = _prepare_work_dir()
        sample_storage = SampleStorageHDF(file_path=os.path.join(work_dir, "mlmc.hdf5"))
        result_format, sizes = self.fill_sample_storage(sample_storage)
        root_quantity = make_root_quantity(sample_storage, result_format)

        means = estimate_mean(root_quantity)
        self.assertEqual(len(means()), np.sum(sizes))

        quantity_add = root_quantity + root_quantity
        means_add = estimate_mean(quantity_add)
        assert np.allclose((means() + means()), means_add())

        length = root_quantity['length']
        means_length = estimate_mean(length)
        assert np.allclose((means()[sizes[0]:sizes[0]+sizes[1]]).tolist(), means_length().tolist())

        length_add = quantity_add['length']
        means_length_add = estimate_mean(length_add)
        assert np.allclose(means_length_add(), means_length()*2)

        depth = root_quantity['depth']
        means_depth = estimate_mean(depth)
        assert np.allclose((means()[:sizes[0]]), means_depth())

        # Interpolation in time
        locations = length.time_interpolation(2.5)
        mean_interp_value = estimate_mean(locations)

        # Select position
        position = locations['10']
        mean_position_1 = estimate_mean(position)
        assert np.allclose(mean_interp_value()[:len(mean_interp_value())//2], mean_position_1())

        # Array indexing tests
        # @TODO: uncomment to debug QuantityMean.__getitem__
        # values = position
        # values_mean = estimate_mean(values)
        # print(values_mean[1:2]())
        #
        # values = position
        # values_mean = estimate_mean(values)
        # print(values_mean[1]())

        values = position[:, 2]
        values_mean = estimate_mean(values)
        assert len(values_mean()) == 2

        y = position[1, 2]
        y_mean = estimate_mean(y)
        assert len(y_mean()) == 1

        y = position[:, :]
        y_mean = estimate_mean(y)
        assert np.allclose(y_mean(), mean_position_1())

        y = position[:1, 1:2]
        y_mean = estimate_mean(y)
        assert len(y_mean()) == 1

        y = position[:2, ...]
        y_mean = estimate_mean(y)
        assert len(y_mean()) == 6

        value = values[1]
        value_mean = estimate_mean(value)
        assert values_mean()[1] == value_mean()

        value = values[0]
        value_mean = estimate_mean(value)
        assert values_mean()[0] == value_mean()

        position = locations['20']
        mean_position_2 = estimate_mean(position)
        assert np.allclose(mean_interp_value()[len(mean_interp_value())//2:], mean_position_2())

        width = root_quantity['width']
        width_locations = width.time_interpolation(1.2)
        mean_width_interp_value = estimate_mean(width_locations)

        # Select position
        position = width_locations['30']
        mean_position_1 = estimate_mean(position)
        assert np.allclose(mean_width_interp_value()[:len(mean_width_interp_value())//2], mean_position_1())

        position = width_locations['40']
        mean_position_2 = estimate_mean(position)
        assert np.allclose(mean_width_interp_value()[len(mean_width_interp_value())//2:], mean_position_2())

        quantity_add = root_quantity + root_quantity
        means_add = estimate_mean(quantity_add)
        assert np.allclose((means() + means()), means_add())

        length = quantity_add['length']
        means_length = estimate_mean(length)
        assert np.allclose((means_add()[sizes[0]:sizes[0]+sizes[1]]).tolist(), means_length().tolist())

        width = quantity_add['width']
        means_width = estimate_mean(width)
        assert np.allclose((means_add()[sizes[0] + sizes[1]:sizes[0] + sizes[1] + sizes[2]]).tolist(), means_width().tolist())

        const = 5
        const_mult_quantity = const * root_quantity
        const_mult_mean = estimate_mean(const_mult_quantity)
        assert np.allclose((const * means()).tolist(), const_mult_mean().tolist())

        # Concatenate quantities
        quantity_dict = Quantity.QDict([("depth", depth), ("length", length)])
        quantity_dict_mean = estimate_mean(quantity_dict)
        assert np.allclose(quantity_dict_mean(), np.concatenate((means_depth(), means_length())))

        length_concat = quantity_dict['length']
        means_length_concat = estimate_mean(length_concat)
        assert np.allclose(means_length_concat(), means_length())
        locations = length_concat.time_interpolation(2.5)
        mean_interp_value = estimate_mean(locations)
        position = locations['10']
        mean_position_1 = estimate_mean(position)
        assert np.allclose(mean_interp_value()[:len(mean_interp_value()) // 2], mean_position_1())
        values = position[:, 2]
        values_mean = estimate_mean(values)
        assert len(values_mean()) == 2
        y = position[1, 2]
        y_mean = estimate_mean(y)
        assert len(y_mean()) == 1
        y_add = np.add(5, y)
        y_add_mean = estimate_mean(y_add)
        assert np.allclose(y_add_mean(), y_mean() + 5)
        depth = quantity_dict['depth']
        means_depth_concat = estimate_mean(depth)
        assert np.allclose((means()[:sizes[0]]), means_depth_concat())

        quantity_array = Quantity.QArray([[length, length], [length, length]])
        quantity_array_mean = estimate_mean(quantity_array)
        assert np.allclose(quantity_array_mean(), np.concatenate((means_length(), means_length(),
                                                                  means_length(), means_length())))

        quantity_timeseries = Quantity.QTimeSeries([(0, locations), (1, locations)])
        quantity_timeseries_mean = estimate_mean(quantity_timeseries)
        assert np.allclose(quantity_timeseries_mean(), np.concatenate((mean_interp_value(), mean_interp_value())))

        quantity_field = Quantity.QField([("f1", length), ("f2", length)])
        quantity_field_mean = estimate_mean(quantity_field)
        assert np.allclose(quantity_field_mean(), np.concatenate((means_length(), means_length())))

    def test_binary_operations(self):
        """
        Test quantity binary operations
        """
        sample_storage = Memory()
        result_format, sizes = self.fill_sample_storage(sample_storage)
        root_quantity = make_root_quantity(sample_storage, result_format)
        const = 5

        means = estimate_mean(root_quantity)
        self.assertEqual(len(means()), np.sum(sizes))

        # Addition
        quantity_add = root_quantity + root_quantity
        means_add = estimate_mean(quantity_add)
        assert np.allclose((means() + means()), means_add())

        quantity_add_const = root_quantity + const
        means_add_const = estimate_mean(quantity_add_const)
        means_add_const()

        quantity_add = root_quantity + root_quantity + root_quantity
        means_add = estimate_mean(quantity_add)
        assert np.allclose((means() + means() + means()), means_add())

        # Subtraction
        quantity_sub_const = root_quantity - const
        means_sub_const = estimate_mean(quantity_sub_const)
        means_sub_const()

        # Multiplication
        const_mult_quantity = root_quantity * const
        const_mult_mean = estimate_mean(const_mult_quantity)
        assert np.allclose((const * means()).tolist(), const_mult_mean().tolist())

        # True division
        const_div_quantity = root_quantity / const
        const_div_mean = estimate_mean(const_div_quantity)
        assert np.allclose((means()/const).tolist(), const_div_mean().tolist())

        # Mod
        const_mod_quantity = root_quantity % const
        const_mod_mean = estimate_mean(const_mod_quantity)
        assert np.allclose((means() % const).tolist(), const_mod_mean().tolist())

        # Further tests
        length = quantity_add['length']
        means_length = estimate_mean(length)
        assert np.allclose(means_add()[sizes[0]:sizes[0] + sizes[1]], means_length())

        width = quantity_add['width']
        means_width = estimate_mean(width)
        assert np.allclose(means_add()[sizes[0] + sizes[1]:sizes[0] + sizes[1] + sizes[2]], means_width())

        quantity_add = root_quantity + root_quantity * const
        means_add = estimate_mean(quantity_add)
        assert np.allclose((means() + means() * const), means_add())

        quantity_add_mult = root_quantity + root_quantity * root_quantity
        means_add = estimate_mean(quantity_add_mult)

        #### right operators ####
        # Addition
        const_add_quantity = const + root_quantity
        const_add_means = estimate_mean(const_add_quantity)
        assert np.allclose(means_add_const(), const_add_means())

        # Subtraction
        const_sub_quantity = const - root_quantity
        const_sub_means = estimate_mean(const_sub_quantity)
        assert np.allclose(means_sub_const(), -const_sub_means())

        # Multiplication
        const_mult_quantity = const * root_quantity
        const_mult_mean = estimate_mean(const_mult_quantity)
        means = estimate_mean(root_quantity)

        assert np.allclose((const * means()).tolist(), const_mult_mean().tolist())

        # True division
        const_div_quantity = const / root_quantity
        const_div_mean = estimate_mean(const_div_quantity)()
        #assert np.allclose((const / means()).tolist(), const_div_mean().tolist())

        # Mod
        const_mod_quantity = const % root_quantity
        const_mod_mean = estimate_mean(const_mod_quantity)()
        #assert np.allclose((const % means()).tolist(), const_mod_mean().tolist())

    def test_condition(self):
        """
        Test select method
        """
        sample_storage = Memory()
        result_format, size = self.fill_sample_storage(sample_storage)
        root_quantity = make_root_quantity(sample_storage, result_format)

        root_quantity_mean = estimate_mean(root_quantity)

        all_root_quantity = root_quantity.select(np.logical_or(0 < root_quantity, root_quantity < 10))
        all_root_quantity_mean = estimate_mean(all_root_quantity)
        assert np.allclose(root_quantity_mean(), all_root_quantity_mean())

        selected_quantity = root_quantity.select(root_quantity < 0)
        selected_quantity_mean = estimate_mean(selected_quantity)
        assert len(selected_quantity_mean()) == 0

        all_root_quantity = root_quantity.select(0 < root_quantity)
        all_root_quantity_mean = estimate_mean(all_root_quantity)
        assert np.allclose(root_quantity_mean(), all_root_quantity_mean())

        root_quantity_comp = root_quantity.select(root_quantity == root_quantity)
        root_quantity_comp_mean = estimate_mean(root_quantity_comp)
        assert np.allclose(root_quantity_mean(), root_quantity_comp_mean())

        root_quantity_comp = root_quantity.select(root_quantity < root_quantity)
        root_quantity_comp_mean = estimate_mean(root_quantity_comp)
        assert len(root_quantity_comp_mean()) == 0

        # new_quantity = selected_quantity + root_quantity
        # self.assertRaises(AssertionError, (selected_quantity + root_quantity))

        # bound root quantity result - select the ones which meet conditions
        mask = np.logical_and(0 < root_quantity, root_quantity < 10)
        q_bounded = root_quantity.select(mask)
        mean_q_bounded = estimate_mean(q_bounded)

        q_bounded_2 = root_quantity.select(0 < root_quantity, root_quantity < 10)
        mean_q_bounded_2 = estimate_mean(q_bounded_2)
        assert np.allclose(mean_q_bounded(), mean_q_bounded())

        quantity_add = root_quantity + root_quantity
        q_add_bounded = quantity_add.select(0 < quantity_add, quantity_add < 20)
        means_add_bounded = estimate_mean(q_add_bounded)
        assert np.allclose((means_add_bounded()), mean_q_bounded_2() * 2)

        q_bounded = root_quantity.select(10 < root_quantity, root_quantity < 20)
        mean_q_bounded = estimate_mean(q_bounded)

        q_add_bounded = quantity_add.select(20 < quantity_add, quantity_add < 40)
        means_add_bounded_2 = estimate_mean(q_add_bounded)
        assert np.allclose((means_add_bounded_2()), mean_q_bounded() * 2)

        q_add_bounded_3 = quantity_add.select(root_quantity < quantity_add)
        means_add_bounded_3 = estimate_mean(q_add_bounded_3)
        assert len(means_add_bounded_3()) == len(root_quantity_mean())

        q_add_bounded_4 = quantity_add.select(root_quantity > quantity_add)
        means_add_bounded_4 = estimate_mean(q_add_bounded_4)
        assert len(means_add_bounded_4()) == 0

        q_add_bounded_5 = quantity_add.select(root_quantity < quantity_add, root_quantity < 10)
        means_add_bounded_5 = estimate_mean(q_add_bounded_5)
        assert len(means_add_bounded_5()) == len(mean_q_bounded())

        length = root_quantity['length']
        mean_length = estimate_mean(length)
        quantity_lt = length.select(length < 10)  # use just first sample
        means_lt = estimate_mean(quantity_lt)
        assert len(mean_length()) == len(means_lt())

        q_add_bounded_6 = quantity_add.select(root_quantity < quantity_add, length < 1)
        means_add_bounded_6 = estimate_mean(q_add_bounded_6)
        assert len(means_add_bounded_6()) == 0

        q_add_bounded_7 = quantity_add.select(root_quantity < quantity_add, length < 10)
        means_add_bounded_7 = estimate_mean(q_add_bounded_7)
        assert np.allclose(means_add_bounded_7(), means_add_bounded())

        quantity_le = length.select(length <= 9)  # use just first sample
        means_le = estimate_mean(quantity_le)
        assert len(mean_length()) == len(means_le())

        quantity_lt = length.select(length < 1)  # no sample matches condition
        means_lt = estimate_mean(quantity_lt)
        assert len(means_lt()) == 0

        quantity_lt_gt = length.select(9 < length, length < 20)  # one sample matches condition
        means_lt_gt = estimate_mean(quantity_lt_gt)
        assert len(mean_length()) == len(means_lt_gt())

        quantity_gt = length.select(100 < length)  # no sample matches condition
        means_gt = estimate_mean(quantity_gt)
        assert len(means_gt()) == 0

        quantity_ge = length.select(100 <= length)  # no sample matches condition
        means_ge = estimate_mean(quantity_ge)
        assert len(means_ge()) == 0

        quantity_eq = length.select(1 == length)
        means_eq = estimate_mean(quantity_eq)
        assert len(means_eq()) == 0

        quantity_ne = length.select(-1 != length)
        means_ne = estimate_mean(quantity_ne)
        assert np.allclose((means_ne()).tolist(), mean_length().tolist())

        # Quantity sampling
        root_quantity_subsamples = root_quantity.select(root_quantity.sampling(size=2))
        means_eq = estimate_mean(root_quantity_subsamples)

        root_quantity_subsamples = root_quantity.select(root_quantity.sampling(size=10))
        means_eq = estimate_mean(root_quantity_subsamples)

    def test_functions(self):
        """
        Test numpy functions
        """
        work_dir = _prepare_work_dir()
        sample_storage = SampleStorageHDF(file_path=os.path.join(work_dir, "mlmc.hdf5"))
        sample_storage = Memory()
        result_format, sizes = self.fill_sample_storage(sample_storage)
        root_quantity = make_root_quantity(sample_storage, result_format)

        root_quantity_means = estimate_mean(root_quantity)

        #@TODO: should failed
        # q_and = np.logical_and(True, root_quantity)
        # q_and_mean = estimate_mean(q_and)
        # print("q and mean ", q_and_mean())

        sin_root_quantity = np.sin(root_quantity)
        sin_means = estimate_mean(sin_root_quantity)
        assert len(sin_means()) == np.sum(sizes)

        round_root_quantity = np.sum(root_quantity, axis=0, keepdims=True)
        round_means = estimate_mean(round_root_quantity)
        assert len(round_means()) == 1

        add_root_quantity = np.add(root_quantity, root_quantity)  # Add arguments element-wise.
        add_root_quantity_means = estimate_mean(add_root_quantity)
        assert np.allclose(add_root_quantity_means().tolist(), (root_quantity_means() * 2).tolist())

        x = np.ones((108, 5, 2))
        self.assertRaises(ValueError, np.add, x, root_quantity)

        x = np.ones(108)
        add_one_root_quantity = np.add(x, root_quantity)  # Add arguments element-wise.
        add_one_root_quantity_means = estimate_mean(add_one_root_quantity)
        assert np.allclose(root_quantity_means() + np.ones(108,), add_one_root_quantity_means())

        x = np.ones((108, 5, 2))
        self.assertRaises(ValueError, np.divide, x, root_quantity)

        x = np.ones(108)
        divide_one_root_quantity = np.divide(x, root_quantity)  # Add arguments element-wise.
        divide_one_root_quantity_means = estimate_mean(divide_one_root_quantity)
        assert np.all(divide_one_root_quantity_means() < 1)

        # Test broadcasting
        x = np.ones(108)
        arctan2_one_root_quantity = np.arctan2(x, root_quantity)  # Add arguments element-wise.
        arctan2_one_root_quantity_means = estimate_mean(arctan2_one_root_quantity)
        assert np.all(arctan2_one_root_quantity_means() < 1)

        max_root_quantity = np.maximum(root_quantity, root_quantity)  # Element-wise maximum of array elements.
        max_root_quantity_means = estimate_mean(max_root_quantity)
        assert np.allclose(max_root_quantity_means(), root_quantity_means())

        length = root_quantity['length']
        sin_length = np.sin(length)
        sin_means_length = estimate_mean(sin_length)
        assert np.allclose((sin_means()[sizes[0]:sizes[0]+sizes[1]]).tolist(), sin_means_length().tolist())

    # def test_quantity_const(self):
    #     x = QuantityConst(ScalarType(), 5)
    #     y = QuantityConst(ScalarType(), 10)
    #     z = x + y
    #     estimate_mean(z)

    def fill_sample_storage(self, sample_storage, chunk_size=512000000):
        sample_storage.chunk_size = chunk_size  # bytes in decimal
        np.random.seed(123)
        n_levels = 3
        res_length = 3
        result_format = [
            QuantitySpec(name="depth", unit="mm", shape=(2, res_length - 2+1), times=[1, 2, 3], locations=['30', '40']),
            QuantitySpec(name="length", unit="m", shape=(2, res_length - 2+2), times=[1, 2, 3], locations=['10', '20']),
            QuantitySpec(name="width", unit="mm", shape=(2, res_length - 2+3), times=[1, 2, 3], locations=['30', '40'])]

        sample_storage.save_global_data(result_format=result_format, level_parameters=np.ones(n_levels))

        successful_samples = {}
        failed_samples = {}
        n_ops = {}
        n_successful = 15
        sizes = []
        for l_id in range(n_levels):
            sizes = []
            for quantity_spec in result_format:
                sizes.append(np.prod(quantity_spec.shape) * len(quantity_spec.times) * len(quantity_spec.locations))

            # Dict[level_id, List[Tuple[sample_id:str, Tuple[fine_result: ndarray, coarse_result: ndarray]]]]
            successful_samples[l_id] = []
            for sample_id in range(n_successful):
                fine_result = np.random.randint(5 + 5*sample_id, high=5+5*(1+sample_id),
                                                size=(np.sum(sizes),))

                if l_id == 0:
                    coarse_result = (np.zeros((np.sum(sizes),)))
                else:
                    coarse_result = (np.random.randint(5 + 5*sample_id, high=5+5*(1+sample_id),
                                                       size=(np.sum(sizes),)))

                successful_samples[l_id].append((str(sample_id), (fine_result, coarse_result)))

            n_ops[l_id] = [random.random(), n_successful]

            sample_storage.save_scheduled_samples(l_id, samples=["S{:07d}".format(i) for i in range(n_successful)])

        sample_storage.save_samples(successful_samples, failed_samples)
        sample_storage.save_n_ops(list(n_ops.items()))

        return result_format, sizes

    def _create_sampler(self, step_range, clean=False, memory=False):
        # Set work dir
        os.chdir(os.path.dirname(os.path.realpath(__file__)))
        work_dir = os.path.join(os.path.dirname(os.path.realpath(__file__)), '_test_tmp')
        if clean:
            if os.path.exists(work_dir):
                shutil.rmtree(work_dir)
            os.makedirs(work_dir)

        # Create simulations
        failed_fraction = 0.1
        distr = stats.norm()
        simulation_config = dict(distr=distr, complexity=2, nan_fraction=failed_fraction, sim_method='_sample_fn')
        simulation_factory = SynthSimulationForTests(simulation_config)

        # shutil.copyfile('synth_sim_config.yaml', os.path.join(work_dir, 'synth_sim_config.yaml'))
        # simulation_config = {"config_yaml": os.path.join(work_dir, 'synth_sim_config.yaml')}
        # simulation_workspace = SynthSimulationWorkspace(simulation_config)

        # Create sample storages
        if memory:
            sample_storage = Memory()
        else:
            sample_storage = SampleStorageHDF(file_path=os.path.join(work_dir, "mlmc_test.hdf5"))
        # Create sampling pools
        sampling_pool = OneProcessPool()
        # sampling_pool_dir = OneProcessPool(work_dir=work_dir)

        if clean:
            if sampling_pool._output_dir is not None:
                if os.path.exists(work_dir):
                    shutil.rmtree(work_dir)
                os.makedirs(work_dir)
            if simulation_factory.need_workspace:
                os.chdir(os.path.dirname(os.path.realpath(__file__)))
                shutil.copyfile('synth_sim_config.yaml', os.path.join(work_dir, 'synth_sim_config.yaml'))

        sampler = Sampler(sample_storage=sample_storage, sampling_pool=sampling_pool, sim_factory=simulation_factory,
                          level_parameters=step_range)

        return sampler, simulation_factory

    def test_moments(self):
        """
        Moments estimation
        """
        np.random.seed(1234)
        n_moments = 3
        step_range = [0.5, 0.01]
        n_levels = 2

        assert step_range[0] > step_range[1]
        level_parameters = []
        for i_level in range(n_levels):
            if n_levels == 1:
                level_param = 1
            else:
                level_param = i_level / (n_levels - 1)
            level_parameters.append([step_range[0] ** (1 - level_param) * step_range[1] ** level_param])

        clean = True
        sampler, simulation_factory = self._create_sampler(level_parameters, clean=clean)

        distr = stats.norm()
        true_domain = distr.ppf([0.0001, 0.9999])
        moments_fn = Monomial(n_moments, true_domain)

        sampler.set_initial_n_samples([50, 50])
        sampler.schedule_samples()
        sampler.ask_sampling_pool_for_samples()

<<<<<<< HEAD
        sampler.sample_storage.chunk_size = 1024
        root_quantity = make_root_quantity(storage=sampler.sample_storage, q_specs=simulation_factory.result_format())
        root_quantity_mean = estimate_mean(root_quantity)

        estimator = new_estimator.Estimate(root_quantity, sample_storage=sampler.sample_storage, moments_fn=moments_fn)
=======
        q_estimator = QuantityEstimate(sample_storage=sampler.sample_storage, moments_fn=moments_fn,
                                       sim_steps=level_parameters)
>>>>>>> 6d5ee82b
        target_var = 1e-2
        sleep = 0
        add_coef = 0.1

        # @TODO: test
        # New estimation according to already finished samples
<<<<<<< HEAD
        variances, n_ops = estimator.estimate_diff_vars_regression(sampler._n_scheduled_samples)
        n_estimated = new_estimator.estimate_n_samples_for_target_variance(target_var, variances, n_ops,
                                                                            n_levels=sampler.n_levels)
=======
        variances, n_ops = q_estimator.estimate_diff_vars_regression(sampler._n_scheduled_samples)
        n_estimated = mlmc.estimator.estimate_n_samples_for_target_variance(target_var, variances, n_ops,
                                                                           n_levels=sampler.n_levels)
>>>>>>> 6d5ee82b

        # Loop until number of estimated samples is greater than the number of scheduled samples
        while not sampler.process_adding_samples(n_estimated, sleep, add_coef):
            # New estimation according to already finished samples
<<<<<<< HEAD
            variances, n_ops = estimator.estimate_diff_vars_regression(sampler._n_scheduled_samples)
            n_estimated = new_estimator.estimate_n_samples_for_target_variance(target_var, variances, n_ops,
                                                                                n_levels=sampler.n_levels)

        means, vars = estimator.estimate_moments(moments_fn)
=======
            variances, n_ops = q_estimator.estimate_diff_vars_regression(sampler._n_scheduled_samples)
            n_estimated = mlmc.estimator.estimate_n_samples_for_target_variance(target_var, variances, n_ops,
                                                                               n_levels=sampler.n_levels)

        means, vars = q_estimator.estimate_moments(moments_fn)

        sampler.sample_storage.chunk_size = 1024
        root_quantity = make_root_quantity(storage=sampler.sample_storage, q_specs=simulation_factory.result_format())
        root_quantity_mean = estimate_mean(root_quantity)
>>>>>>> 6d5ee82b

        # Moments values are at the bottom
        moments_quantity = moments(root_quantity, moments_fn=moments_fn, mom_at_bottom=True)
        moments_mean = estimate_mean(moments_quantity)
        length_mean = moments_mean['length']
        time_mean = length_mean[1]
        location_mean = time_mean['10']
        value_mean = location_mean[0]

        assert np.allclose(value_mean()[:2], [1, 0.5], atol=1e-2)
        assert np.all(value_mean.var < target_var)

        new_moments = moments_quantity + moments_quantity
        new_moments_mean = estimate_mean(new_moments)
        assert np.allclose(moments_mean() + moments_mean(), new_moments_mean())

        # Moments values are on the surface
        moments_quantity_2 = moments(root_quantity, moments_fn=moments_fn, mom_at_bottom=False)
        moments_mean = estimate_mean(moments_quantity_2)
        first_moment = moments_mean[0]
        second_moment = moments_mean[1]
        third_moment = moments_mean[2]
        assert np.allclose(value_mean(), [first_moment()[0], second_moment()[0], third_moment()[0]], atol=1e-4)

        # Central moments
        central_moments_fn = Monomial(n_moments, domain=true_domain, ref_domain=true_domain, mean=root_quantity_mean())
        central_moments_quantity = moments(root_quantity, moments_fn=central_moments_fn, mom_at_bottom=True)
        central_moments_mean = estimate_mean(central_moments_quantity)
        length_mean = central_moments_mean['length']
        time_mean = length_mean[1]
        location_mean = time_mean['10']
        central_value_mean = location_mean[0]

        assert np.isclose(central_value_mean()[0], 1, atol=1e-10)
        assert np.isclose(central_value_mean()[1], 0, atol=1e-2)

        # Covariance
        cov = q_estimator.estimate_covariance(moments_fn)
        covariance_quantity = covariance(root_quantity, moments_fn=moments_fn, cov_at_bottom=True)
        cov_mean = estimate_mean(covariance_quantity)
        length_mean = cov_mean['length']
        time_mean = length_mean[1]
        location_mean = time_mean['10']
        cov_mean = location_mean[0]
        assert np.allclose(value_mean(), cov_mean()[:, 0])

        # Single moment
        moment_quantity = moment(root_quantity, moments_fn=moments_fn, i=0)
        moment_mean = estimate_mean(moment_quantity)
        length_mean = moment_mean['length']
        time_mean = length_mean[1]
        location_mean = time_mean['10']
        value_mean = location_mean[0]
        assert len(value_mean()) == 1

    @pytest.mark.parametrize("memory", [False, True])
    def test_bootstrap(self, memory=False):
        np.random.seed(1234)
        n_moments = 3
        step_range = [0.5, 0.01]
        n_levels = 5

        assert step_range[0] > step_range[1]
        level_parameters = []
        for i_level in range(n_levels):
            if n_levels == 1:
                level_param = 1
            else:
                level_param = i_level / (n_levels - 1)
            level_parameters.append([step_range[0] ** (1 - level_param) * step_range[1] ** level_param])

        clean = True
        sampler, simulation_factory = self._create_sampler(level_parameters, clean=clean, memory=memory)

        distr = stats.norm()
        true_domain = distr.ppf([0.0001, 0.9999])
        # moments_fn = Legendre(n_moments, true_domain)
        moments_fn = Monomial(n_moments, true_domain)

        sampler.set_initial_n_samples([100, 80, 50, 30, 10])
        sampler.schedule_samples()
        sampler.ask_sampling_pool_for_samples()

        sampler.sample_storage.chunk_size = 1024
        root_quantity = make_root_quantity(storage=sampler.sample_storage, q_specs=simulation_factory.result_format())
        root_quantity_subsamples = root_quantity.subsample(sample_vec=[10, 8, 5, 3, 2])
        root_quantity_subsamples_select = root_quantity.select(root_quantity_subsamples)

        # Moments values are at the bottom
        moments_quantity = moments(root_quantity, moments_fn=moments_fn, mom_at_bottom=True)
        moments_mean = estimate_mean(moments_quantity)
        length_mean = moments_mean['length']
        time_mean = length_mean[1]
        location_mean = time_mean['10']
        value_mean = location_mean[0]

        # Moments values are at the bottom
        moments_quantity = moments(root_quantity_subsamples_select, moments_fn=moments_fn, mom_at_bottom=True)
        moments_mean = estimate_mean(moments_quantity)
        length_mean = moments_mean['length']
        time_mean = length_mean[1]
        location_mean = time_mean['10']
        value_mean_select = location_mean[0]
        assert np.all(np.array(value_mean.var[1:]) < np.array(value_mean_select.var[1:]))

    def dev_memory_usage_test(self):
        work_dir = "/home/martin/Documents/MLMC_quantity"
        sample_storage = SampleStorageHDF(file_path=os.path.join(work_dir, "mlmc_quantity_2.hdf5"))
        sample_storage.chunk_size = 1e6
        result_format = sample_storage.load_result_format()
        root_quantity = make_root_quantity(sample_storage, result_format)
        mean_root_quantity = estimate_mean(root_quantity)


if __name__ == '__main__':
    unittest.main()<|MERGE_RESOLUTION|>--- conflicted
+++ resolved
@@ -13,11 +13,10 @@
 from mlmc.quantity import Quantity, QuantityStorage, DictType, QuantityConst, ScalarType
 from mlmc.sampler import Sampler
 from mlmc.moments import Legendre, Monomial
-from mlmc.quantity_estimate import QuantityEstimate
 from mlmc.sampling_pool import OneProcessPool, ProcessPool
 from mlmc.sim.synth_simulation import SynthSimulationWorkspace
 from test.synth_sim_for_tests import SynthSimulationForTests
-import mlmc.estimator
+import mlmc.estimator as new_estimator
 
 
 def _prepare_work_dir():
@@ -565,52 +564,31 @@
         sampler.schedule_samples()
         sampler.ask_sampling_pool_for_samples()
 
-<<<<<<< HEAD
         sampler.sample_storage.chunk_size = 1024
         root_quantity = make_root_quantity(storage=sampler.sample_storage, q_specs=simulation_factory.result_format())
         root_quantity_mean = estimate_mean(root_quantity)
 
         estimator = new_estimator.Estimate(root_quantity, sample_storage=sampler.sample_storage, moments_fn=moments_fn)
-=======
-        q_estimator = QuantityEstimate(sample_storage=sampler.sample_storage, moments_fn=moments_fn,
-                                       sim_steps=level_parameters)
->>>>>>> 6d5ee82b
+
         target_var = 1e-2
         sleep = 0
         add_coef = 0.1
 
         # @TODO: test
         # New estimation according to already finished samples
-<<<<<<< HEAD
         variances, n_ops = estimator.estimate_diff_vars_regression(sampler._n_scheduled_samples)
         n_estimated = new_estimator.estimate_n_samples_for_target_variance(target_var, variances, n_ops,
                                                                             n_levels=sampler.n_levels)
-=======
-        variances, n_ops = q_estimator.estimate_diff_vars_regression(sampler._n_scheduled_samples)
-        n_estimated = mlmc.estimator.estimate_n_samples_for_target_variance(target_var, variances, n_ops,
-                                                                           n_levels=sampler.n_levels)
->>>>>>> 6d5ee82b
+
 
         # Loop until number of estimated samples is greater than the number of scheduled samples
         while not sampler.process_adding_samples(n_estimated, sleep, add_coef):
             # New estimation according to already finished samples
-<<<<<<< HEAD
             variances, n_ops = estimator.estimate_diff_vars_regression(sampler._n_scheduled_samples)
             n_estimated = new_estimator.estimate_n_samples_for_target_variance(target_var, variances, n_ops,
                                                                                 n_levels=sampler.n_levels)
 
         means, vars = estimator.estimate_moments(moments_fn)
-=======
-            variances, n_ops = q_estimator.estimate_diff_vars_regression(sampler._n_scheduled_samples)
-            n_estimated = mlmc.estimator.estimate_n_samples_for_target_variance(target_var, variances, n_ops,
-                                                                               n_levels=sampler.n_levels)
-
-        means, vars = q_estimator.estimate_moments(moments_fn)
-
-        sampler.sample_storage.chunk_size = 1024
-        root_quantity = make_root_quantity(storage=sampler.sample_storage, q_specs=simulation_factory.result_format())
-        root_quantity_mean = estimate_mean(root_quantity)
->>>>>>> 6d5ee82b
 
         # Moments values are at the bottom
         moments_quantity = moments(root_quantity, moments_fn=moments_fn, mom_at_bottom=True)
@@ -648,7 +626,7 @@
         assert np.isclose(central_value_mean()[1], 0, atol=1e-2)
 
         # Covariance
-        cov = q_estimator.estimate_covariance(moments_fn)
+        cov = estimator.estimate_covariance(moments_fn)
         covariance_quantity = covariance(root_quantity, moments_fn=moments_fn, cov_at_bottom=True)
         cov_mean = estimate_mean(covariance_quantity)
         length_mean = cov_mean['length']
