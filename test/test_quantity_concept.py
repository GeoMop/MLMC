--- conflicted
+++ resolved
@@ -7,15 +7,9 @@
 from mlmc.sim.simulation import QuantitySpec
 from mlmc.sample_storage import Memory
 from mlmc.sample_storage_hdf import SampleStorageHDF
-<<<<<<< HEAD
 from mlmc import quantity as q
 from mlmc.quantity import make_root_quantity, estimate_mean, moment, moments, covariance
-from mlmc.quantity import Quantity, QuantityStorage, DictType
-=======
-from mlmc import quantity_concept as q
-from mlmc.quantity_concept import make_root_quantity, estimate_mean, moment, moments, covariance
-from mlmc.quantity_concept import Quantity, QuantityStorage, DictType, QuantityConst, ScalarType
->>>>>>> fb499dff
+from mlmc.quantity import Quantity, QuantityStorage, DictType, QuantityConst, ScalarType
 from mlmc.sampler import Sampler
 from mlmc.moments import Legendre, Monomial
 from mlmc.quantity_estimate import QuantityEstimate
@@ -296,8 +290,8 @@
         root_quantity_comp_mean = estimate_mean(root_quantity_comp)
         assert len(root_quantity_comp_mean()) == 0
 
-        #new_quantity = selected_quantity + root_quantity
-        #self.assertRaises(AssertionError, (selected_quantity + root_quantity))
+        # new_quantity = selected_quantity + root_quantity
+        # self.assertRaises(AssertionError, (selected_quantity + root_quantity))
 
         # bound root quantity result - select the ones which meet conditions
         mask = np.logical_and(0 < root_quantity, root_quantity < 10)
@@ -311,7 +305,7 @@
         quantity_add = root_quantity + root_quantity
         q_add_bounded = quantity_add.select(0 < quantity_add, quantity_add < 20)
         means_add_bounded = estimate_mean(q_add_bounded)
-        assert np.allclose((means_add_bounded()), mean_q_bounded_2()*2)
+        assert np.allclose((means_add_bounded()), mean_q_bounded_2() * 2)
 
         q_bounded = root_quantity.select(10 < root_quantity, root_quantity < 20)
         mean_q_bounded = estimate_mean(q_bounded)
@@ -414,7 +408,7 @@
         x = np.ones(108)
         add_one_root_quantity = np.add(x, root_quantity)  # Add arguments element-wise.
         add_one_root_quantity_means = estimate_mean(add_one_root_quantity)
-        assert np.allclose(root_quantity_means() + np.ones((108,)), add_one_root_quantity_means())
+        assert np.allclose(root_quantity_means() + np.ones(108,), add_one_root_quantity_means())
 
         x = np.ones((108, 5, 2))
         self.assertRaises(ValueError, np.divide, x, root_quantity)
