--- conflicted
+++ resolved
@@ -397,17 +397,8 @@
 
         add_root_quantity = np.add(root_quantity, root_quantity)  # Add arguments element-wise.
         add_root_quantity_means = estimate_mean(add_root_quantity)
-<<<<<<< HEAD
         assert np.allclose(add_root_quantity_means.mean.flatten(), (root_quantity_means.mean * 2))
-=======
-        assert np.allclose(add_root_quantity_means().flatten(), (root_quantity_means() * 2))
-
-        x = np.ones((108, 5, 2))
-        # add_root_quantity = np.add(x, root_quantity)  # Add arguments element-wise.
-        # add_root_quantity_means = estimate_mean(add_root_quantity)
-        # print("add_root_quantity_means ", add_root_quantity_means())
-        self.assertRaises(ValueError, np.add, x, root_quantity)
->>>>>>> dcff777e
+
 
         x = np.ones(108)
         add_one_root_quantity = np.add(x, root_quantity)  # Add arguments element-wise.
@@ -612,15 +603,10 @@
         assert np.allclose(values_mean.mean, [first_moment.mean[0], second_moment.mean[0], third_moment.mean[0]], atol=1e-4)
 
         # Central moments
-<<<<<<< HEAD
         central_root_quantity = root_quantity - root_quantity_mean.mean
         monomial_mom_fn = Monomial(n_moments, domain=true_domain, ref_domain=true_domain)
         central_moments_quantity = moments(central_root_quantity, moments_fn=monomial_mom_fn, mom_at_bottom=True)
 
-=======
-        central_moments = Monomial(n_moments, domain=true_domain, ref_domain=true_domain, mean=root_quantity_mean())
-        central_moments_quantity = moments(root_quantity, moments_fn=central_moments, mom_at_bottom=True)
->>>>>>> dcff777e
         central_moments_mean = estimate_mean(central_moments_quantity)
         length_mean = central_moments_mean['length']
         time_mean = length_mean[1]
