--- conflicted
+++ resolved
@@ -534,23 +534,9 @@
         n_moments = 3
         step_range = [0.5, 0.01]
         n_levels = 5
-<<<<<<< HEAD
         clean = True
 
         level_parameters = mlmc.estimator.determine_level_parameters(n_levels=n_levels, step_range=step_range)
-=======
-
-        assert step_range[0] > step_range[1]
-        level_parameters = []
-        for i_level in range(n_levels):
-            if n_levels == 1:
-                level_param = 1
-            else:
-                level_param = i_level / (n_levels - 1)
-            level_parameters.append([step_range[0] ** (1 - level_param) * step_range[1] ** level_param])
-
-        clean = False
->>>>>>> 251085c3
         sampler, simulation_factory = self._create_sampler(level_parameters, clean=clean, memory=False)
 
         distr = stats.norm()
