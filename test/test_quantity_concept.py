import os
import shutil
import unittest
import numpy as np
import random
import pytest
from scipy import stats
from mlmc.quantity_spec import QuantitySpec
from mlmc.sample_storage import Memory
from mlmc.sample_storage_hdf import SampleStorageHDF
from mlmc import quantity as q
from mlmc.quantity import make_root_quantity
from mlmc.quantity_estimate import estimate_mean, moment, moments, covariance
from mlmc.quantity import Quantity, QuantityStorage, QuantityConst
from mlmc.quantity_types import DictType, ScalarType
from mlmc.sampler import Sampler
from mlmc.moments import Legendre, Monomial
<<<<<<< HEAD
#from mlmc.quantity_estimate import QuantityEstimate
from mlmc.sampling_pool import OneProcessPool, ProcessPool
from mlmc.sim.synth_simulation import SynthSimulationWorkspace
from test.synth_sim_for_tests import SynthSimulationForTests
import mlmc.estimator
=======
from mlmc.sampling_pool import OneProcessPool, ProcessPool
from mlmc.sim.synth_simulation import SynthSimulationWorkspace
from test.synth_sim_for_tests import SynthSimulationForTests
import mlmc.estimator as new_estimator
>>>>>>> 076eb4db


def _prepare_work_dir():
    work_dir = os.path.join(os.path.dirname(os.path.realpath(__file__)), '_test_tmp')
    if os.path.exists(work_dir):
        shutil.rmtree(work_dir)
    os.makedirs(work_dir)

    return work_dir


class QuantityTests(unittest.TestCase):

    def test_basics(self):
        """
        Test basic quantity properties, especially indexing
        """
        work_dir = _prepare_work_dir()
        sample_storage = SampleStorageHDF(file_path=os.path.join(work_dir, "mlmc.hdf5"))
        result_format, sizes = self.fill_sample_storage(sample_storage)
        root_quantity = make_root_quantity(sample_storage, result_format)

        means = estimate_mean(root_quantity)
        self.assertEqual(len(means()), np.sum(sizes))

        quantity_add = root_quantity + root_quantity
        means_add = estimate_mean(quantity_add)
        assert np.allclose((means() + means()), means_add())

        length = root_quantity['length']
        means_length = estimate_mean(length)
        assert np.allclose((means()[sizes[0]:sizes[0] + sizes[1]]).tolist(), means_length().tolist())

        length_add = quantity_add['length']
        means_length_add = estimate_mean(length_add)
        assert np.allclose(means_length_add(), means_length() * 2)

        depth = root_quantity['depth']
        means_depth = estimate_mean(depth)
        assert np.allclose((means()[:sizes[0]]), means_depth())

        # Interpolation in time
        locations = length.time_interpolation(2.5)
        mean_interp_value = estimate_mean(locations)

        # Select position
        position = locations['10']
        mean_position_1 = estimate_mean(position)
<<<<<<< HEAD
        assert np.allclose(mean_interp_value()[:len(mean_interp_value())//2], mean_position_1().flatten())
=======
        assert np.allclose(mean_interp_value()[:len(mean_interp_value()) // 2], mean_position_1().flatten())
>>>>>>> 076eb4db

        # Array indexing tests
        values = position
        values_mean = estimate_mean(values, level_means=True)
        assert values_mean[1:2]().shape == (1, 3)

        values = position
        values_mean = estimate_mean(values)
        assert values_mean[1]().shape == (3,)

        values = position[:, 2]
        values_mean = estimate_mean(values)
        assert len(values_mean()) == 2

        y = position[1, 2]
        y_mean = estimate_mean(y)
        assert len(y_mean()) == 1

        y = position[:, :]
        y_mean = estimate_mean(y)
        assert np.allclose(y_mean(), mean_position_1())

        y = position[:1, 1:2]
        y_mean = estimate_mean(y)
        assert len(y_mean()) == 1

        y = position[:2, ...]
        y_mean = estimate_mean(y)
        assert len(y_mean().flatten()) == 6

        value = values[1]
        value_mean = estimate_mean(value)
        assert values_mean()[1] == value_mean()

        value = values[0]
        value_mean = estimate_mean(value)
        assert values_mean()[0] == value_mean()

        position = locations['20']
        mean_position_2 = estimate_mean(position)
<<<<<<< HEAD
        assert np.allclose(mean_interp_value()[len(mean_interp_value())//2:], mean_position_2().flatten())
=======
        assert np.allclose(mean_interp_value()[len(mean_interp_value()) // 2:], mean_position_2().flatten())
>>>>>>> 076eb4db

        width = root_quantity['width']
        width_locations = width.time_interpolation(1.2)
        mean_width_interp_value = estimate_mean(width_locations)

        # Select position
        position = width_locations['30']
        mean_position_1 = estimate_mean(position)
<<<<<<< HEAD
        assert np.allclose(mean_width_interp_value()[:len(mean_width_interp_value())//2], mean_position_1().flatten())

        position = width_locations['40']
        mean_position_2 = estimate_mean(position)
        assert np.allclose(mean_width_interp_value()[len(mean_width_interp_value())//2:], mean_position_2().flatten())
=======
        assert np.allclose(mean_width_interp_value()[:len(mean_width_interp_value()) // 2], mean_position_1().flatten())

        position = width_locations['40']
        mean_position_2 = estimate_mean(position)
        assert np.allclose(mean_width_interp_value()[len(mean_width_interp_value()) // 2:], mean_position_2().flatten())
>>>>>>> 076eb4db

        quantity_add = root_quantity + root_quantity
        means_add = estimate_mean(quantity_add)
        assert np.allclose((means() + means()), means_add())

        length = quantity_add['length']
        means_length = estimate_mean(length)
        assert np.allclose((means_add()[sizes[0]:sizes[0] + sizes[1]]).tolist(), means_length().tolist())

        width = quantity_add['width']
        means_width = estimate_mean(width)
        assert np.allclose((means_add()[sizes[0] + sizes[1]:sizes[0] + sizes[1] + sizes[2]]).tolist(),
                           means_width().tolist())

        # Concatenate quantities
        quantity_dict = Quantity.QDict([("depth", depth), ("length", length)])
        quantity_dict_mean = estimate_mean(quantity_dict)
        assert np.allclose(quantity_dict_mean(), np.concatenate((means_depth(), means_length())))

        length_concat = quantity_dict['length']
        means_length_concat = estimate_mean(length_concat)
        assert np.allclose(means_length_concat(), means_length())
        locations = length_concat.time_interpolation(2.5)
        mean_interp_value = estimate_mean(locations)
        position = locations['10']
        mean_position_1 = estimate_mean(position)
        assert np.allclose(mean_interp_value()[:len(mean_interp_value()) // 2], mean_position_1().flatten())
        values = position[:, 2]
        values_mean = estimate_mean(values)
        assert len(values_mean()) == 2
        y = position[1, 2]
        y_mean = estimate_mean(y)
        assert len(y_mean()) == 1
        y_add = np.add(5, y)
        y_add_mean = estimate_mean(y_add)
        assert np.allclose(y_add_mean(), y_mean() + 5)
        depth = quantity_dict['depth']
        means_depth_concat = estimate_mean(depth)
        assert np.allclose((means()[:sizes[0]]), means_depth_concat())

        quantity_array = Quantity.QArray([[length, length], [length, length]])
        quantity_array_mean = estimate_mean(quantity_array)
        assert np.allclose(quantity_array_mean().flatten(), np.concatenate((means_length(), means_length(),
<<<<<<< HEAD
                                                                  means_length(), means_length())))
=======
                                                                            means_length(), means_length())))
>>>>>>> 076eb4db

        quantity_timeseries = Quantity.QTimeSeries([(0, locations), (1, locations)])
        quantity_timeseries_mean = estimate_mean(quantity_timeseries)
        assert np.allclose(quantity_timeseries_mean(), np.concatenate((mean_interp_value(), mean_interp_value())))

        quantity_field = Quantity.QField([("f1", length), ("f2", length)])
        quantity_field_mean = estimate_mean(quantity_field)
        assert np.allclose(quantity_field_mean(), np.concatenate((means_length(), means_length())))

    def test_binary_operations(self):
        """
        Test quantity binary operations
        """
        sample_storage = Memory()
        result_format, sizes = self.fill_sample_storage(sample_storage)
        root_quantity = make_root_quantity(sample_storage, result_format)
        const = 5

        means = estimate_mean(root_quantity)
        self.assertEqual(len(means()), np.sum(sizes))

        # Addition
        quantity_add = root_quantity + root_quantity
        means_add = estimate_mean(quantity_add)
        assert np.allclose((means() + means()), means_add())

        quantity_add_const = root_quantity + const
        means_add_const = estimate_mean(quantity_add_const)
        means_add_const()

        quantity_add = root_quantity + root_quantity + root_quantity
        means_add = estimate_mean(quantity_add)
        assert np.allclose((means() + means() + means()), means_add())

        # Subtraction
        quantity_sub_const = root_quantity - const
        means_sub_const = estimate_mean(quantity_sub_const)
        means_sub_const()

        # Multiplication
        const_mult_quantity = root_quantity * const
        const_mult_mean = estimate_mean(const_mult_quantity)
        assert np.allclose((const * means()).tolist(), const_mult_mean().tolist())

        # True division
        const_div_quantity = root_quantity / const
        const_div_mean = estimate_mean(const_div_quantity)
        assert np.allclose((means()/const).tolist(), const_div_mean().tolist())

        # Mod
        const_mod_quantity = root_quantity % const
        const_mod_mean = estimate_mean(const_mod_quantity)
        assert np.allclose((means() % const).tolist(), const_mod_mean().tolist())

        # Further tests
        length = quantity_add['length']
        means_length = estimate_mean(length)
        assert np.allclose(means_add()[sizes[0]:sizes[0] + sizes[1]], means_length())

        width = quantity_add['width']
        means_width = estimate_mean(width)
        assert np.allclose(means_add()[sizes[0] + sizes[1]:sizes[0] + sizes[1] + sizes[2]], means_width())

        quantity_add = root_quantity + root_quantity * const
        means_add = estimate_mean(quantity_add)
        assert np.allclose((means() + means() * const), means_add())

        quantity_add_mult = root_quantity + root_quantity * root_quantity
        means_add = estimate_mean(quantity_add_mult)

        #### right operators ####
        # Addition
        const_add_quantity = const + root_quantity
        const_add_means = estimate_mean(const_add_quantity)
        assert np.allclose(means_add_const(), const_add_means())

        # Subtraction
        const_sub_quantity = const - root_quantity
        const_sub_means = estimate_mean(const_sub_quantity)
        assert np.allclose(means_sub_const(), -const_sub_means())

        # Multiplication
        const_mult_quantity = const * root_quantity
        const_mult_mean = estimate_mean(const_mult_quantity)
        assert np.allclose((const * means()), const_mult_mean())

        # True division
        const_div_quantity = const / root_quantity
        const_div_mean = estimate_mean(const_div_quantity)
        assert len(const_div_mean()) == len(means())

        # Mod
        const_mod_quantity = const % root_quantity
        const_mod_mean = estimate_mean(const_mod_quantity)
        assert len(const_mod_mean()) == len(means())

    def test_condition(self):
        """
        Test select method
        """
        sample_storage = Memory()
        result_format, size = self.fill_sample_storage(sample_storage)
        root_quantity = make_root_quantity(sample_storage, result_format)

        root_quantity_mean = estimate_mean(root_quantity)

        all_root_quantity = root_quantity.select(np.logical_or(0 < root_quantity, root_quantity < 10))
        all_root_quantity_mean = estimate_mean(all_root_quantity)
        assert np.allclose(root_quantity_mean(), all_root_quantity_mean())

        selected_quantity = root_quantity.select(root_quantity < 0)
        selected_quantity_mean = estimate_mean(selected_quantity)
        print("selected_quantity_mean() ", selected_quantity_mean())
        assert len(selected_quantity_mean()) == 0

        all_root_quantity = root_quantity.select(0 < root_quantity)
        all_root_quantity_mean = estimate_mean(all_root_quantity)
        assert np.allclose(root_quantity_mean(), all_root_quantity_mean())

        root_quantity_comp = root_quantity.select(root_quantity == root_quantity)
        root_quantity_comp_mean = estimate_mean(root_quantity_comp)
        assert np.allclose(root_quantity_mean(), root_quantity_comp_mean())

        root_quantity_comp = root_quantity.select(root_quantity < root_quantity)
        root_quantity_comp_mean = estimate_mean(root_quantity_comp)
        assert len(root_quantity_comp_mean()) == 0

        #new_quantity = selected_quantity + root_quantity
        #self.assertRaises(AssertionError, (selected_quantity + root_quantity))

        # bound root quantity result - select the ones which meet conditions
        mask = np.logical_and(0 < root_quantity, root_quantity < 10)
        q_bounded = root_quantity.select(mask)
        mean_q_bounded = estimate_mean(q_bounded)

        q_bounded_2 = root_quantity.select(0 < root_quantity, root_quantity < 10)
        mean_q_bounded_2 = estimate_mean(q_bounded_2)
        assert np.allclose(mean_q_bounded(), mean_q_bounded())

        quantity_add = root_quantity + root_quantity
        q_add_bounded = quantity_add.select(0 < quantity_add, quantity_add < 20)
        means_add_bounded = estimate_mean(q_add_bounded)
        assert np.allclose((means_add_bounded()), mean_q_bounded_2() * 2)

        q_bounded = root_quantity.select(10 < root_quantity, root_quantity < 20)
        mean_q_bounded = estimate_mean(q_bounded)

        q_add_bounded = quantity_add.select(20 < quantity_add, quantity_add < 40)
        means_add_bounded_2 = estimate_mean(q_add_bounded)
        assert np.allclose((means_add_bounded_2()), mean_q_bounded() * 2)

        q_add_bounded_3 = quantity_add.select(root_quantity < quantity_add)
        means_add_bounded_3 = estimate_mean(q_add_bounded_3)
        assert len(means_add_bounded_3()) == len(root_quantity_mean())

        q_add_bounded_4 = quantity_add.select(root_quantity > quantity_add)
        means_add_bounded_4 = estimate_mean(q_add_bounded_4)
        assert len(means_add_bounded_4()) == 0

        q_add_bounded_5 = quantity_add.select(root_quantity < quantity_add, root_quantity < 10)
        means_add_bounded_5 = estimate_mean(q_add_bounded_5)
        assert len(means_add_bounded_5()) == len(mean_q_bounded())

        length = root_quantity['length']
        mean_length = estimate_mean(length)
        quantity_lt = length.select(length < 10)  # use just first sample
        means_lt = estimate_mean(quantity_lt)
        assert len(mean_length()) == len(means_lt())

        q_add_bounded_6 = quantity_add.select(root_quantity < quantity_add, length < 1)
        means_add_bounded_6 = estimate_mean(q_add_bounded_6)
        assert len(means_add_bounded_6()) == 0

        q_add_bounded_7 = quantity_add.select(root_quantity < quantity_add, length < 10)
        means_add_bounded_7 = estimate_mean(q_add_bounded_7)
        assert np.allclose(means_add_bounded_7(), means_add_bounded())

        quantity_le = length.select(length <= 9)  # use just first sample
        means_le = estimate_mean(quantity_le)
        assert len(mean_length()) == len(means_le())

        quantity_lt = length.select(length < 1)  # no sample matches condition
        means_lt = estimate_mean(quantity_lt)
        assert len(means_lt()) == 0

        quantity_lt_gt = length.select(9 < length, length < 20)  # one sample matches condition
        means_lt_gt = estimate_mean(quantity_lt_gt)
        assert len(mean_length()) == len(means_lt_gt())

        quantity_gt = length.select(100 < length)  # no sample matches condition
        means_gt = estimate_mean(quantity_gt)
        assert len(means_gt()) == 0

        quantity_ge = length.select(100 <= length)  # no sample matches condition
        means_ge = estimate_mean(quantity_ge)
        assert len(means_ge()) == 0

        quantity_eq = length.select(1 == length)
        means_eq = estimate_mean(quantity_eq)
        assert len(means_eq()) == 0

        quantity_ne = length.select(-1 != length)
        means_ne = estimate_mean(quantity_ne)
        assert np.allclose((means_ne()).tolist(), mean_length().tolist())

    def test_functions(self):
        """
        Test numpy functions
        """
        sample_storage = Memory()
        result_format, sizes = self.fill_sample_storage(sample_storage)
        root_quantity = make_root_quantity(sample_storage, result_format)

        root_quantity_means = estimate_mean(root_quantity)

        max_root_quantity = np.max(root_quantity, axis=0, keepdims=True)
        max_means = estimate_mean(max_root_quantity)
        assert len(max_means()) == 1

        #@TODO: should failed
        # q_and = np.logical_and(True, root_quantity)
        # q_and_mean = estimate_mean(q_and)
        # print("q and mean ", q_and_mean())

        sin_root_quantity = np.sin(root_quantity)
        sin_means = estimate_mean(sin_root_quantity)
        assert len(sin_means()) == np.sum(sizes)

        round_root_quantity = np.sum(root_quantity, axis=0, keepdims=True)
        round_means = estimate_mean(round_root_quantity)
        assert len(round_means()) == 1

        add_root_quantity = np.add(root_quantity, root_quantity)  # Add arguments element-wise.
        add_root_quantity_means = estimate_mean(add_root_quantity)
        assert np.allclose(add_root_quantity_means().flatten(), (root_quantity_means() * 2))

        x = np.ones((108, 5, 2))
        # add_root_quantity = np.add(x, root_quantity)  # Add arguments element-wise.
        # add_root_quantity_means = estimate_mean(add_root_quantity)
        # print("add_root_quantity_means ", add_root_quantity_means())
<<<<<<< HEAD
=======

>>>>>>> 076eb4db
        self.assertRaises(ValueError, np.add, x, root_quantity)

        x = np.ones(108)
        add_one_root_quantity = np.add(x, root_quantity)  # Add arguments element-wise.
        add_one_root_quantity_means = estimate_mean(add_one_root_quantity)
        assert np.allclose(root_quantity_means() + np.ones((108,)), add_one_root_quantity_means().flatten())

        x = np.ones((108, 5, 2))
        self.assertRaises(ValueError, np.divide, x, root_quantity)

        x = np.ones(108)
        divide_one_root_quantity = np.divide(x, root_quantity)  # Add arguments element-wise.
        divide_one_root_quantity_means = estimate_mean(divide_one_root_quantity)
        assert np.all(divide_one_root_quantity_means() < 1)

        # Test broadcasting
        x = np.ones(108)
        arctan2_one_root_quantity = np.arctan2(x, root_quantity)  # Add arguments element-wise.
        arctan2_one_root_quantity_means = estimate_mean(arctan2_one_root_quantity)
        assert np.all(arctan2_one_root_quantity_means() < 1)

        max_root_quantity = np.maximum(root_quantity, root_quantity)  # Element-wise maximum of array elements.
        max_root_quantity_means = estimate_mean(max_root_quantity)
        assert np.allclose(max_root_quantity_means().flatten(), root_quantity_means())

        length = root_quantity['length']
        sin_length = np.sin(length)
        sin_means_length = estimate_mean(sin_length)
        assert np.allclose((sin_means()[sizes[0]:sizes[0]+sizes[1]]).tolist(), sin_means_length().tolist())

    def test_quantity_const(self):
        x = QuantityConst(ScalarType(), 5)
        y = QuantityConst(ScalarType(), 10)
        z = x + y
        assert isinstance(z, QuantityConst)
<<<<<<< HEAD
=======

>>>>>>> 076eb4db

    def fill_sample_storage(self, sample_storage, chunk_size=512000000):
        sample_storage.chunk_size = chunk_size  # bytes in decimal
        np.random.seed(123)
        n_levels = 3
        res_length = 3
        result_format = [
            QuantitySpec(name="depth", unit="mm", shape=(2, res_length - 2+1), times=[1, 2, 3], locations=['30', '40']),
            QuantitySpec(name="length", unit="m", shape=(2, res_length - 2+2), times=[1, 2, 3], locations=['10', '20']),
            QuantitySpec(name="width", unit="mm", shape=(2, res_length - 2+3), times=[1, 2, 3], locations=['30', '40'])]

        sample_storage.save_global_data(result_format=result_format, level_parameters=np.ones(n_levels))

        successful_samples = {}
        failed_samples = {}
        n_ops = {}
        n_successful = 15
        sizes = []
        for l_id in range(n_levels):
            sizes = []
            for quantity_spec in result_format:
                sizes.append(np.prod(quantity_spec.shape) * len(quantity_spec.times) * len(quantity_spec.locations))

            # Dict[level_id, List[Tuple[sample_id:str, Tuple[fine_result: ndarray, coarse_result: ndarray]]]]
            successful_samples[l_id] = []
            for sample_id in range(n_successful):
                fine_result = np.random.randint(5 + 5*sample_id, high=5+5*(1+sample_id),
                                                size=(np.sum(sizes),))

                if l_id == 0:
                    coarse_result = (np.zeros((np.sum(sizes),)))
                else:
                    coarse_result = (np.random.randint(5 + 5*sample_id, high=5+5*(1+sample_id),
                                                       size=(np.sum(sizes),)))

                successful_samples[l_id].append((str(sample_id), (fine_result, coarse_result)))

            n_ops[l_id] = [random.random(), n_successful]

            sample_storage.save_scheduled_samples(l_id, samples=["S{:07d}".format(i) for i in range(n_successful)])

        sample_storage.save_samples(successful_samples, failed_samples)
        sample_storage.save_n_ops(list(n_ops.items()))

        return result_format, sizes

    def _create_sampler(self, step_range, clean=False, memory=False):
        # Set work dir
        os.chdir(os.path.dirname(os.path.realpath(__file__)))
        work_dir = os.path.join(os.path.dirname(os.path.realpath(__file__)), '_test_tmp')
        if clean:
            if os.path.exists(work_dir):
                shutil.rmtree(work_dir)
            os.makedirs(work_dir)

        # Create simulations
        failed_fraction = 0.1
        distr = stats.norm()
        simulation_config = dict(distr=distr, complexity=2, nan_fraction=failed_fraction, sim_method='_sample_fn')
        simulation_factory = SynthSimulationForTests(simulation_config)

        # shutil.copyfile('synth_sim_config.yaml', os.path.join(work_dir, 'synth_sim_config.yaml'))
        # simulation_config = {"config_yaml": os.path.join(work_dir, 'synth_sim_config.yaml')}
        # simulation_workspace = SynthSimulationWorkspace(simulation_config)

        # Create sample storages
        if memory:
            sample_storage = Memory()
        else:
            sample_storage = SampleStorageHDF(file_path=os.path.join(work_dir, "mlmc_test.hdf5"))
        # Create sampling pools
        sampling_pool = OneProcessPool()
        # sampling_pool_dir = OneProcessPool(work_dir=work_dir)

        if clean:
            if sampling_pool._output_dir is not None:
                if os.path.exists(work_dir):
                    shutil.rmtree(work_dir)
                os.makedirs(work_dir)
            if simulation_factory.need_workspace:
                os.chdir(os.path.dirname(os.path.realpath(__file__)))
                shutil.copyfile('synth_sim_config.yaml', os.path.join(work_dir, 'synth_sim_config.yaml'))

        sampler = Sampler(sample_storage=sample_storage, sampling_pool=sampling_pool, sim_factory=simulation_factory,
                          level_parameters=step_range)

        return sampler, simulation_factory

    def test_moments(self):
        """
        Moments estimation
        """
        np.random.seed(1234)
        n_moments = 3
        step_range = [0.5, 0.01]
        n_levels = 5
<<<<<<< HEAD

        assert step_range[0] > step_range[1]
        level_parameters = []
        for i_level in range(n_levels):
            if n_levels == 1:
                level_param = 1
            else:
                level_param = i_level / (n_levels - 1)
            level_parameters.append([step_range[0] ** (1 - level_param) * step_range[1] ** level_param])

        clean = False
=======

        assert step_range[0] > step_range[1]
        level_parameters = []
        for i_level in range(n_levels):
            if n_levels == 1:
                level_param = 1
            else:
                level_param = i_level / (n_levels - 1)
            level_parameters.append([step_range[0] ** (1 - level_param) * step_range[1] ** level_param])

        clean = True
>>>>>>> 076eb4db
        sampler, simulation_factory = self._create_sampler(level_parameters, clean=clean, memory=False)

        distr = stats.norm()
        true_domain = distr.ppf([0.0001, 0.9999])
        # moments_fn = Legendre(n_moments, true_domain)
        moments_fn = Monomial(n_moments, true_domain)

        sampler.set_initial_n_samples([100, 80, 50, 30, 10])
        sampler.schedule_samples()
        sampler.ask_sampling_pool_for_samples()

        root_quantity = make_root_quantity(storage=sampler.sample_storage, q_specs=simulation_factory.result_format())
        root_quantity_mean = estimate_mean(root_quantity)

<<<<<<< HEAD
        estimator = mlmc.estimator.Estimate(root_quantity, sample_storage=sampler.sample_storage, moments_fn=moments_fn)
=======
        estimator = new_estimator.Estimate(root_quantity, sample_storage=sampler.sample_storage, moments_fn=moments_fn)

>>>>>>> 076eb4db
        target_var = 1e-2
        sleep = 0
        add_coef = 0.1

        # New estimation according to already finished samples
        variances, n_ops = estimator.estimate_diff_vars_regression(sampler._n_scheduled_samples)
<<<<<<< HEAD
        n_estimated = mlmc.estimator.estimate_n_samples_for_target_variance(target_var, variances, n_ops,
                                                                            n_levels=sampler.n_levels)

=======
        n_estimated = new_estimator.estimate_n_samples_for_target_variance(target_var, variances, n_ops,
                                                                            n_levels=sampler.n_levels)


>>>>>>> 076eb4db
        # Loop until number of estimated samples is greater than the number of scheduled samples
        while not sampler.process_adding_samples(n_estimated, sleep, add_coef):
            # New estimation according to already finished samples
            variances, n_ops = estimator.estimate_diff_vars_regression(sampler._n_scheduled_samples)
<<<<<<< HEAD
            n_estimated = mlmc.estimator.estimate_n_samples_for_target_variance(target_var, variances, n_ops,
=======
            n_estimated = new_estimator.estimate_n_samples_for_target_variance(target_var, variances, n_ops,
>>>>>>> 076eb4db
                                                                                n_levels=sampler.n_levels)

        # Moments values are at the bottom
        moments_quantity = moments(root_quantity, moments_fn=moments_fn, mom_at_bottom=True)
        moments_mean = estimate_mean(moments_quantity)
        length_mean = moments_mean['length']
        time_mean = length_mean[1]
        location_mean = time_mean['10']
        values_mean = location_mean[0]

        assert np.allclose(values_mean()[:2], [1, 0.5], atol=1e-2)
        assert np.all(values_mean.var < target_var)

        new_moments = moments_quantity + moments_quantity
        new_moments_mean = estimate_mean(new_moments)
        assert np.allclose(moments_mean() + moments_mean(), new_moments_mean())

        # Moments values are on the surface
        moments_quantity_2 = moments(root_quantity, moments_fn=moments_fn, mom_at_bottom=False)
        moments_mean = estimate_mean(moments_quantity_2)
        first_moment = moments_mean[0]
        second_moment = moments_mean[1]
        third_moment = moments_mean[2]
        assert np.allclose(values_mean(), [first_moment()[0], second_moment()[0], third_moment()[0]], atol=1e-4)

        # Central moments
        central_moments = Monomial(n_moments, domain=true_domain, ref_domain=true_domain, mean=root_quantity_mean())
        central_moments_quantity = moments(root_quantity, moments_fn=central_moments, mom_at_bottom=True)
        central_moments_mean = estimate_mean(central_moments_quantity)
        length_mean = central_moments_mean['length']
        time_mean = length_mean[1]
        location_mean = time_mean['10']
        central_value_mean = location_mean[0]

        assert np.isclose(central_value_mean()[0], 1, atol=1e-10)
        assert np.isclose(central_value_mean()[1], 0, atol=1e-2)

        # Covariance
        covariance_quantity = covariance(root_quantity, moments_fn=moments_fn, cov_at_bottom=True)
        cov_mean = estimate_mean(covariance_quantity)
        length_mean = cov_mean['length']
        time_mean = length_mean[1]
        location_mean = time_mean['10']
        cov_mean = location_mean[0]
        assert np.allclose(values_mean(), cov_mean()[:, 0])

        # Single moment
        moment_quantity = moment(root_quantity, moments_fn=moments_fn, i=0)
        moment_mean = estimate_mean(moment_quantity)
        length_mean = moment_mean['length']
        time_mean = length_mean[1]
        location_mean = time_mean['10']
        value_mean = location_mean[0]
        assert len(value_mean()) == 1

        root_quantity_subsamples = root_quantity.subsample(sample_vec=[10, 8, 5, 3, 2])
        root_quantity_subsamples_select = root_quantity.select(root_quantity_subsamples)

        # Moments values are at the bottom
        moments_quantity = moments(root_quantity_subsamples_select, moments_fn=moments_fn, mom_at_bottom=True)
        moments_mean = estimate_mean(moments_quantity)
        length_mean = moments_mean['length']
        time_mean = length_mean[1]
        location_mean = time_mean['10']
        value_mean_select = location_mean[0]
        assert np.all(np.array(values_mean.var[1:]) < np.array(value_mean_select.var[1:]))

    def dev_memory_usage_test(self):
        work_dir = "/home/martin/Documents/MLMC_quantity"
        sample_storage = SampleStorageHDF(file_path=os.path.join(work_dir, "mlmc_quantity_2.hdf5"))
        sample_storage.chunk_size = 1e6
        result_format = sample_storage.load_result_format()
        root_quantity = make_root_quantity(sample_storage, result_format)
        mean_root_quantity = estimate_mean(root_quantity)


if __name__ == '__main__':
    qt = QuantityTests()
    qt.test_moments()
    #unittest.main()<|MERGE_RESOLUTION|>--- conflicted
+++ resolved
@@ -15,18 +15,10 @@
 from mlmc.quantity_types import DictType, ScalarType
 from mlmc.sampler import Sampler
 from mlmc.moments import Legendre, Monomial
-<<<<<<< HEAD
-#from mlmc.quantity_estimate import QuantityEstimate
-from mlmc.sampling_pool import OneProcessPool, ProcessPool
-from mlmc.sim.synth_simulation import SynthSimulationWorkspace
-from test.synth_sim_for_tests import SynthSimulationForTests
-import mlmc.estimator
-=======
 from mlmc.sampling_pool import OneProcessPool, ProcessPool
 from mlmc.sim.synth_simulation import SynthSimulationWorkspace
 from test.synth_sim_for_tests import SynthSimulationForTests
 import mlmc.estimator as new_estimator
->>>>>>> 076eb4db
 
 
 def _prepare_work_dir():
@@ -75,11 +67,7 @@
         # Select position
         position = locations['10']
         mean_position_1 = estimate_mean(position)
-<<<<<<< HEAD
-        assert np.allclose(mean_interp_value()[:len(mean_interp_value())//2], mean_position_1().flatten())
-=======
         assert np.allclose(mean_interp_value()[:len(mean_interp_value()) // 2], mean_position_1().flatten())
->>>>>>> 076eb4db
 
         # Array indexing tests
         values = position
@@ -120,11 +108,7 @@
 
         position = locations['20']
         mean_position_2 = estimate_mean(position)
-<<<<<<< HEAD
-        assert np.allclose(mean_interp_value()[len(mean_interp_value())//2:], mean_position_2().flatten())
-=======
         assert np.allclose(mean_interp_value()[len(mean_interp_value()) // 2:], mean_position_2().flatten())
->>>>>>> 076eb4db
 
         width = root_quantity['width']
         width_locations = width.time_interpolation(1.2)
@@ -133,19 +117,11 @@
         # Select position
         position = width_locations['30']
         mean_position_1 = estimate_mean(position)
-<<<<<<< HEAD
-        assert np.allclose(mean_width_interp_value()[:len(mean_width_interp_value())//2], mean_position_1().flatten())
-
-        position = width_locations['40']
-        mean_position_2 = estimate_mean(position)
-        assert np.allclose(mean_width_interp_value()[len(mean_width_interp_value())//2:], mean_position_2().flatten())
-=======
         assert np.allclose(mean_width_interp_value()[:len(mean_width_interp_value()) // 2], mean_position_1().flatten())
 
         position = width_locations['40']
         mean_position_2 = estimate_mean(position)
         assert np.allclose(mean_width_interp_value()[len(mean_width_interp_value()) // 2:], mean_position_2().flatten())
->>>>>>> 076eb4db
 
         quantity_add = root_quantity + root_quantity
         means_add = estimate_mean(quantity_add)
@@ -189,11 +165,8 @@
         quantity_array = Quantity.QArray([[length, length], [length, length]])
         quantity_array_mean = estimate_mean(quantity_array)
         assert np.allclose(quantity_array_mean().flatten(), np.concatenate((means_length(), means_length(),
-<<<<<<< HEAD
-                                                                  means_length(), means_length())))
-=======
                                                                             means_length(), means_length())))
->>>>>>> 076eb4db
+
 
         quantity_timeseries = Quantity.QTimeSeries([(0, locations), (1, locations)])
         quantity_timeseries_mean = estimate_mean(quantity_timeseries)
@@ -434,10 +407,6 @@
         # add_root_quantity = np.add(x, root_quantity)  # Add arguments element-wise.
         # add_root_quantity_means = estimate_mean(add_root_quantity)
         # print("add_root_quantity_means ", add_root_quantity_means())
-<<<<<<< HEAD
-=======
-
->>>>>>> 076eb4db
         self.assertRaises(ValueError, np.add, x, root_quantity)
 
         x = np.ones(108)
@@ -473,10 +442,6 @@
         y = QuantityConst(ScalarType(), 10)
         z = x + y
         assert isinstance(z, QuantityConst)
-<<<<<<< HEAD
-=======
-
->>>>>>> 076eb4db
 
     def fill_sample_storage(self, sample_storage, chunk_size=512000000):
         sample_storage.chunk_size = chunk_size  # bytes in decimal
@@ -573,7 +538,6 @@
         n_moments = 3
         step_range = [0.5, 0.01]
         n_levels = 5
-<<<<<<< HEAD
 
         assert step_range[0] > step_range[1]
         level_parameters = []
@@ -584,20 +548,7 @@
                 level_param = i_level / (n_levels - 1)
             level_parameters.append([step_range[0] ** (1 - level_param) * step_range[1] ** level_param])
 
-        clean = False
-=======
-
-        assert step_range[0] > step_range[1]
-        level_parameters = []
-        for i_level in range(n_levels):
-            if n_levels == 1:
-                level_param = 1
-            else:
-                level_param = i_level / (n_levels - 1)
-            level_parameters.append([step_range[0] ** (1 - level_param) * step_range[1] ** level_param])
-
         clean = True
->>>>>>> 076eb4db
         sampler, simulation_factory = self._create_sampler(level_parameters, clean=clean, memory=False)
 
         distr = stats.norm()
@@ -612,37 +563,22 @@
         root_quantity = make_root_quantity(storage=sampler.sample_storage, q_specs=simulation_factory.result_format())
         root_quantity_mean = estimate_mean(root_quantity)
 
-<<<<<<< HEAD
-        estimator = mlmc.estimator.Estimate(root_quantity, sample_storage=sampler.sample_storage, moments_fn=moments_fn)
-=======
         estimator = new_estimator.Estimate(root_quantity, sample_storage=sampler.sample_storage, moments_fn=moments_fn)
 
->>>>>>> 076eb4db
         target_var = 1e-2
         sleep = 0
         add_coef = 0.1
 
         # New estimation according to already finished samples
         variances, n_ops = estimator.estimate_diff_vars_regression(sampler._n_scheduled_samples)
-<<<<<<< HEAD
-        n_estimated = mlmc.estimator.estimate_n_samples_for_target_variance(target_var, variances, n_ops,
-                                                                            n_levels=sampler.n_levels)
-
-=======
         n_estimated = new_estimator.estimate_n_samples_for_target_variance(target_var, variances, n_ops,
                                                                             n_levels=sampler.n_levels)
 
-
->>>>>>> 076eb4db
         # Loop until number of estimated samples is greater than the number of scheduled samples
         while not sampler.process_adding_samples(n_estimated, sleep, add_coef):
             # New estimation according to already finished samples
             variances, n_ops = estimator.estimate_diff_vars_regression(sampler._n_scheduled_samples)
-<<<<<<< HEAD
-            n_estimated = mlmc.estimator.estimate_n_samples_for_target_variance(target_var, variances, n_ops,
-=======
             n_estimated = new_estimator.estimate_n_samples_for_target_variance(target_var, variances, n_ops,
->>>>>>> 076eb4db
                                                                                 n_levels=sampler.n_levels)
 
         # Moments values are at the bottom
