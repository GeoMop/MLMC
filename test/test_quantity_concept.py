--- conflicted
+++ resolved
@@ -8,15 +8,10 @@
 from mlmc.quantity_spec import QuantitySpec
 from mlmc.sample_storage import Memory
 from mlmc.sample_storage_hdf import SampleStorageHDF
-<<<<<<< HEAD
 from mlmc import quantity as q
-from mlmc.quantity import make_root_quantity, estimate_mean, moment, moments, covariance
-from mlmc.quantity import Quantity, QuantityStorage, DictType
-=======
-from mlmc import quantity_concept as q
-from mlmc.quantity_concept import make_root_quantity, estimate_mean, moment, moments, covariance
-from mlmc.quantity_concept import Quantity, QuantityStorage, DictType, QuantityConst, ScalarType
->>>>>>> fb499dff
+from mlmc.quantity import make_root_quantity
+from mlmc.quantity_estimate import estimate_mean, moment, moments, covariance
+from mlmc.quantity import Quantity, QuantityStorage, DictType, QuantityConst, ScalarType
 from mlmc.sampler import Sampler
 from mlmc.moments import Legendre, Monomial
 #from mlmc.quantity_estimate import QuantityEstimate
@@ -544,7 +539,7 @@
 
         level_parameters = mlmc.estimator.calc_level_params(step_range, n_levels)
 
-        clean = False
+        clean = True
         sampler, simulation_factory = self._create_sampler(level_parameters, clean=clean)
 
         distr = stats.norm()
@@ -563,6 +558,8 @@
         target_var = 1e-2
         sleep = 0
         add_coef = 0.1
+
+        print("sampler._n_scheduled_samples ", sampler._n_scheduled_samples)
 
         # New estimation according to already finished samples
         variances, n_ops = estimator.estimate_diff_vars_regression(sampler._n_scheduled_samples)
@@ -586,7 +583,10 @@
         location_mean = time_mean['10']
         value_mean = location_mean[0]
 
-        assert np.allclose(value_mean()[:2], [1, 0.5], atol=1e-2)
+        print("value_mean() ", value_mean())
+        print("value_mean()[:2] ", value_mean()[0, :2])
+
+        assert np.allclose(value_mean()[0, :2], [1, 0.5], atol=1e-2)
         assert np.all(value_mean.var < target_var)
 
         new_moments = moments_quantity + moments_quantity
@@ -610,8 +610,8 @@
         location_mean = time_mean['10']
         central_value_mean = location_mean[0]
 
-        assert np.isclose(central_value_mean()[0], 1, atol=1e-10)
-        assert np.isclose(central_value_mean()[1], 0, atol=1e-2)
+        assert np.isclose(central_value_mean()[0, 0], 1, atol=1e-10)
+        assert np.isclose(central_value_mean()[0, 1], 0, atol=1e-2)
 
         # Covariance
         covariance_quantity = covariance(root_quantity, moments_fn=moments_fn, cov_at_bottom=True)
@@ -631,55 +631,55 @@
         value_mean = location_mean[0]
         assert len(value_mean()) == 1
 
-    @pytest.mark.parametrize("memory", [False, True])
-    def test_bootstrap(self, memory=False):
-        np.random.seed(1234)
-        n_moments = 3
-        step_range = [0.5, 0.01]
-        n_levels = 5
-
-        assert step_range[0] > step_range[1]
-        level_parameters = []
-        for i_level in range(n_levels):
-            if n_levels == 1:
-                level_param = 1
-            else:
-                level_param = i_level / (n_levels - 1)
-            level_parameters.append([step_range[0] ** (1 - level_param) * step_range[1] ** level_param])
-
-        clean = True
-        sampler, simulation_factory = self._create_sampler(level_parameters, clean=clean, memory=memory)
-
-        distr = stats.norm()
-        true_domain = distr.ppf([0.0001, 0.9999])
-        # moments_fn = Legendre(n_moments, true_domain)
-        moments_fn = Monomial(n_moments, true_domain)
-
-        sampler.set_initial_n_samples([100, 80, 50, 30, 10])
-        sampler.schedule_samples()
-        sampler.ask_sampling_pool_for_samples()
-
-        sampler.sample_storage.chunk_size = 1024
-        root_quantity = make_root_quantity(storage=sampler.sample_storage, q_specs=simulation_factory.result_format())
-        root_quantity_subsamples = root_quantity.subsample(sample_vec=[10, 8, 5, 3, 2])
-        root_quantity_subsamples_select = root_quantity.select(root_quantity_subsamples)
-
-        # Moments values are at the bottom
-        moments_quantity = moments(root_quantity, moments_fn=moments_fn, mom_at_bottom=True)
-        moments_mean = estimate_mean(moments_quantity)
-        length_mean = moments_mean['length']
-        time_mean = length_mean[1]
-        location_mean = time_mean['10']
-        value_mean = location_mean[0]
-
-        # Moments values are at the bottom
-        moments_quantity = moments(root_quantity_subsamples_select, moments_fn=moments_fn, mom_at_bottom=True)
-        moments_mean = estimate_mean(moments_quantity)
-        length_mean = moments_mean['length']
-        time_mean = length_mean[1]
-        location_mean = time_mean['10']
-        value_mean_select = location_mean[0]
-        assert np.all(np.array(value_mean.var[1:]) < np.array(value_mean_select.var[1:]))
+    # @pytest.mark.parametrize("memory", [False, True])
+    # def test_bootstrap(self, memory=False):
+    #     np.random.seed(1234)
+    #     n_moments = 3
+    #     step_range = [0.5, 0.01]
+    #     n_levels = 5
+    #
+    #     assert step_range[0] > step_range[1]
+    #     level_parameters = []
+    #     for i_level in range(n_levels):
+    #         if n_levels == 1:
+    #             level_param = 1
+    #         else:
+    #             level_param = i_level / (n_levels - 1)
+    #         level_parameters.append([step_range[0] ** (1 - level_param) * step_range[1] ** level_param])
+    #
+    #     clean = False
+    #     sampler, simulation_factory = self._create_sampler(level_parameters, clean=clean, memory=memory)
+    #
+    #     distr = stats.norm()
+    #     true_domain = distr.ppf([0.0001, 0.9999])
+    #     # moments_fn = Legendre(n_moments, true_domain)
+    #     moments_fn = Monomial(n_moments, true_domain)
+    #
+    #     sampler.set_initial_n_samples([100, 80, 50, 30, 10])
+    #     sampler.schedule_samples()
+    #     sampler.ask_sampling_pool_for_samples()
+    #
+    #     sampler.sample_storage.chunk_size = 1024
+    #     root_quantity = make_root_quantity(storage=sampler.sample_storage, q_specs=simulation_factory.result_format())
+    #     root_quantity_subsamples = root_quantity.subsample(sample_vec=[10, 8, 5, 3, 2])
+    #     root_quantity_subsamples_select = root_quantity.select(root_quantity_subsamples)
+    #
+    #     # Moments values are at the bottom
+    #     moments_quantity = moments(root_quantity, moments_fn=moments_fn, mom_at_bottom=True)
+    #     moments_mean = estimate_mean(moments_quantity)
+    #     length_mean = moments_mean['length']
+    #     time_mean = length_mean[1]
+    #     location_mean = time_mean['10']
+    #     value_mean = location_mean[0]
+    #
+    #     # Moments values are at the bottom
+    #     moments_quantity = moments(root_quantity_subsamples_select, moments_fn=moments_fn, mom_at_bottom=True)
+    #     moments_mean = estimate_mean(moments_quantity)
+    #     length_mean = moments_mean['length']
+    #     time_mean = length_mean[1]
+    #     location_mean = time_mean['10']
+    #     value_mean_select = location_mean[0]
+    #     assert np.all(np.array(value_mean.var[1:]) < np.array(value_mean_select.var[1:]))
 
     def dev_memory_usage_test(self):
         work_dir = "/home/martin/Documents/MLMC_quantity"
