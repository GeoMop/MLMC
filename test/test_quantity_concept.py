--- conflicted
+++ resolved
@@ -656,14 +656,4 @@
         sample_storage.chunk_size = 1e6
         result_format = sample_storage.load_result_format()
         root_quantity = make_root_quantity(sample_storage, result_format)
-<<<<<<< HEAD
-        mean_root_quantity = estimate_mean(root_quantity)
-
-
-if __name__ == '__main__':
-    qt = QuantityTests()
-    qt.test_basics()
-    #unittest.main()
-=======
-        mean_root_quantity = estimate_mean(root_quantity)
->>>>>>> bd402379
+        mean_root_quantity = estimate_mean(root_quantity)