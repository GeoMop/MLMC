--- conflicted
+++ resolved
@@ -6,11 +6,7 @@
 src_path = os.path.dirname(os.path.abspath(__file__))
 sys.path.append(os.path.join(src_path, '..', '..', 'src'))
 
-<<<<<<< HEAD
-import mlmc.pbs as pbs
-=======
 import mlmc.tool.pbs
->>>>>>> 6335f298
 from  mlmc.moments import Legendre
 from mlmc.estimate import Estimate
 from mlmc.estimate import CompareLevels
