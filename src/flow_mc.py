--- conflicted
+++ resolved
@@ -1,10 +1,5 @@
 import os
 import os.path
-<<<<<<< HEAD
-import yaml
-import glob
-=======
->>>>>>> 26604e5e
 import subprocess
 import time as t
 import gmsh_io
