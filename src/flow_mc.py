import os
import os.path
import yaml
import subprocess
<<<<<<< HEAD
import mlmc.gmsh_io as gmsh_io
=======

import src.mlmc.gmsh_io as gmsh_io
>>>>>>> 29958cbe
import numpy as np
#from operator import add
<<<<<<< HEAD
import mlmc.simulation
=======
import src.mlmc.simulation
import numpy as np
>>>>>>> 29958cbe


#from unipath import Path

class Environment:
    def __init__(self, flow123d, gmsh, pbs):
        """

        :param flow123d: Flow123d executable path.
        :param gmsh: Gmsh executable path.
        :param pbs: Dictionary with pbs options:
            n_cpu
            n_nodes
            mem
            queue
        """
        self.flow123d = flow123d
        self.gmsh = gmsh
        self.pbs = pbs


def sub_file_params(file_in, file_out, params):
    """
    Substitute for placeholders of format '<name>' from the dict 'params'.
    :param file_in: Template file.
    :param file_out: Values substituted.
    :param params: { 'name': value, ...}
    """
    with open(file_in, 'r') as src:
        text = src.read()
    for name, value in params.items():
        text = text.replace('<%s>' % name, str(value))
    with open(file_out, 'w') as dst:
        dst.write(text)



<<<<<<< HEAD
class FlowSim(mlmc.simulation.Simulation):
=======
class FlowSim(src.mlmc.simulation.Simulation):

>>>>>>> 29958cbe
    """
    Gather data for single flow call (coarse/fine)
    """

    def __init__(self, flow_dict, mesh_step):
        """
        :param env - Environment object.
        :param fields - FieldSet object
        :param yaml_file: Path to the main YAML input.  (absolute or relative to CWD)
        :param geo_file: Path to the geometry file (default is <yaml file base>.geo
        """
        self.__dict__.update(flow_dict)
        # Set attributes of FlowSimGeneric (env, fields, yaml_template, sim_param_range, geo_file).
        self.mesh_step = mesh_step
        self._make_mesh()
        self._substitute_yaml()


    def _make_mesh(self):
        """
        Make the mesh, mesh_file: <geo_base>_step.msh.
        Make substituted yaml: <yaml_base>_step.yaml,
        using common fields_step.msh file for generated fields.
        :return:
        """
        subprocess.call(self.env.gmsh, -2, '-clscale', self.mesh_step, self.geo_file)

        self.mesh_file = os.path.splitext(self.geo_file)[0] + '.msh'
        mesh = gmsh_io.GmshIO(self.mesh_file)
        n_ele = len(mesh.elements)
        self.points = np.zeros(n_ele, 3)
        self.ele_ids = np.zeros(n_ele)
        i = 0
        for id, el in mesh.elements.items():
            type, tags, i_nodes = el
            self.points[i] = np.average(np.array([mesh.nodes[i_node] for i_node in i_nodes]), axis=0)
            self.ele_ids[i] = id
            i += 1


    def _substitute_yaml(self):
        """
        Create substituted YAML file from the tamplate.
        :return:
        """
        self.yaml_file = os.path.splitext(self.yaml_template)[0] + '.inst.yaml'
        self.fields_file = os.path.splitext(self.yaml_template)[0] + '.data.msh'
        param_dict = {}
        field_tmpl = "!FieldElementwise {gmsh_file: ${INPUT}/%s, field_name: %s}"
        for field in self.fields.names():
            param_dict[field] = field_tmpl%(self.fields_file, field)
        param_dict['mesh_file'] = self.mesh_file
        sub_file_params(self.yaml_template, self.yaml_file, param_dict)


    def set_coarse_sim(self, coarse_sim):
        """
        Set coarse simulation ot the fine simulation so that the fine can generate the
        correlated input data sample for both.

        Here in particular set_points to the field generator
        :param coarse_sim
        """
        coarse_centers = coarse_sim.points
        both_centers = np.concatenate((self.points, coarse_centers), axis=0)
        self.n_fine_elements = self.points.shape[0]
        self.fields.set_points(both_centers)


    # Needed by Level
    def random_array(self):
        """
        Generate random field, both fine and coarse part.
        Store them separeted.
        :return:
        """
        assert self._is_fine_sim
        fields_sample = self.fields.sample()
        self._input_sample = {name: values[:self.n_fine_elements] for name, values in fields_sample }
        self._coarse_sample = {name: values[self.n_fine_elements:] for name, values in fields_sample }

    def get_random_array(self):
        """
        Return coarse part of generated field.
        :return:
        """
        return self._coarse_sample

    def cycle(self, sample_tag):
        """
        Evaluate model using generated or set input data sample.
        :param sample_tag: A unique ID used as work directory of the single simulation run.
        :return: run_token, a dict representing executed simulation. This is passed to extract_result
        to get the result or None if simulation is not finished yet.
        TODO:
        - different mesh and yaml files for individual levels/fine/coarse
        - reuse fine mesh from previous level as coarse mesh
        """
        work_dir_base = os.path.dirname(self.yaml_file)
        work_dir = os.path.join(work_dir_base, sample_tag)
        gmsh_io.GmshIO().write_fields(self.fields_file, self.ele_ids, self._input_sample)
        subprocess.call(self.env.flow123d,
                        '-i', work_dir,
                        '-o', work_dir,
                        '--yaml_balance',
                        self.yaml_file)
        return dict(tag = sample_tag, work_dir = work_dir)

    def extract_result(self, run_token):
        """
        Extract the observed value from the Flow123d output.
        Get sample from the field restriction, write to the GMSH file, call flow.
        :param fields:
        :return:
        JS TODO:
        - check that simulation is done
        - extract  boundary flux
        """
        if run_is_done:
            # extract the flux
            balance_file = os.path.join(run_token['work_dir'], "water_balance.yaml")
            with open(balance_file, "r") as f:
                balance = yaml.load(f)


class FlowSimGeneric:
    """
    Class to run a single Flow123d simulation with generated input random fields.
    Setup:
    - set environment, main YAML, geometry (__init__), field set (must be a single object since we have to deal
    with cross correlations)

    Initialization:
    1. construction:
        environment (flow123d path, gmsh path, pbs setting)
        main yaml_file (with mesh and fields placeholders),
        given geometry file,
        given mesh step
    2. create the fine mesh, calling GMSH
    3. set the coarse mesh (from upper level)
    4. create the yaml file (substitute mesh files, fields)
    5. extract element centers

    Run simulation:
    4. Create realization directory, cd to relaization directory
    5. Generate random fields, write them to the GMSH file
    6. Copy yaml files and meshes there.
    7. run flow (use yaml balance) using a (PBS possibly) script that touch a given file lock at the end.

    Postprocess:
    1. test if we have results, check for the lock file.
    2. read from balance.yaml, the result
    """
    def __init__(self, env, fields, yaml_file, step_range, geo_file=None):
        """
        :param env - Environment object.
        :param fields - FieldSet object
        :param yaml_file: Path to the main YAML input.  (absolute or relative to CWD)
        :param geo_file: Path to the geometry file (default is <yaml file base>.geo
        """

        yaml_file = os.path.abspath(yaml_file)

        if geo_file is None:
            geo_file = os.path.splitext(yaml_file)[0] + '.geo'

        self.flow_setup = {
            'env': env,                 # The Environment.
            'fields': fields,           # correlated_field.FieldSet object
            'yaml_file': yaml_file,     # The template with a mesh and field placeholders
            'sim_param_range': step_range,  # Range of MLMC simulation parametr. Here the mesh step.
            'geo_file': geo_file        # The file with simulation geometry (independent of the step)
        }



    def interpolate_precision(self, t=None):
            """
            't' is a parameter from interval [0,1], where 0 corresponds to the lower bound
            and 1 to the upper bound of the simulation parameter range.
            :param t: float 0 to 1
            :return:
            TODO: move to the parent class, pass in the range as a parameter
            """
            if t is None:
                sim_param = 0
            else:
                assert 0 <= t <= 1
                # logaritmic interpolation
                sim_param = self.flow_setup['sim_param_range'][0] ** (1 - t) * self.flow_setup['sim_param_range'][1] ** t

            return FlowSim(self.flow_setup, sim_param)

        #
        # #fileDir = os.path.dirname(os.path.realpath('__file__'))
        # mesh_file = self._extract_mesh_file(yaml_file)
        # #filename = os.path.join(fileDir, mesh_file_dir)
        # gio = GmshIO()
        # with open(mesh_file) as f:
        #    gio.read(f)
        # coord = np.zeros((len(gio.elements),3))
        # for i, one_el in enumerate(gio.elements.values()):
        #     i_nodes = one_el[2]
        #     coord[i] = np.average(np.array([ gio.nodes[i_node] for i_node in i_nodes]), axis=0)
        # self.points = coord
        # self.yaml_dir = os.path.join(fileDir, yaml_file)
        # self.mesh_dir = os.path.join(fileDir, mesh_file_dir)
        # self.gio      = gio


    #
    # def add_field(self, placeholder):
    #     """
    #     Specify a generated field.
    #     :param placeholder: The placeholder for the generated FieldElementwise field in the YAMLfile, e.g.
    #     ...
    #       input_fields:
    #         - region: BULK
    #           conductivity: !FieldElementwise
    #             <PLACEHOLDER>
    #
    #     :return:
    #     """
    #
    #
    # def initialize(self, mesh_step):
    #     """
    #     Set the mesh step, generate the meshes and substitute to the yaml files.
    #     :param mesh_step: The mesh step of the fine mesh.
    #     :return:
    #     """
    #     self.fine = FlowCall(self.flow123d, self.yaml_template, self.geo_file, mesh_step)
    #     self.coarse = FlowCall(self.flow123d, self.yaml_template, self.geo_file, mesh_step * self.coarsing_factor)
    #     for flow in [self.fine, self.coarse]:
    #         flow.make_mesh()
    #
    #
    #
    # def _extract_mesh_file(self, yaml_file):
    #     with open(yaml_file, 'r') as f:
    #         input = yaml.load(f)
    #         return input.mesh.mesh_file
    #
    # def add_field(self, name, mu, sig2, corr):
    #
    #     field = SpatialCorrelatedField(corr_exp = 'gauss', dim = self.points.shape[1], corr_length = corr,aniso_correlation = None,  )
    #     field.set_points(self.points, mu = mu, sigma = sig2)
    #     hodnoty = field.sample()
    #     p = Path(self.mesh_dir)
    #     filepath = p.parent +'\\'+ name + '_values.msh'
    #     self.gio.write_fields(filepath, hodnoty, name)
    #     print ("Field created in",filepath)
    #
    #
    # def extract_value(self):
    #     p = Path(self.mesh_dir)
    #     filename = os.path.join(p.parent,'output\\mass_balance.txt')
    #     soubor   = open(filename,'r')
    #     for line in soubor:
    #         line = line.rstrip()
    #         if re.search('1', line):
    #             x = line
    #
    #     y         = x.split('"conc"',100)
    #     z         = y[1].split('\t')
    #     var_name  = -float(z[3])
    #
    #     return var_name
    #
    # def Flow_run(self,yaml_file):
    #     p = Path(self.yaml_dir)
    #     os.chdir(p.parent)
    #     #os.chdir("C:\\Users\\Klara\\Documents\\Intec\\PythonScripts\\MonteCarlo\\Flow_02_test")
    #     os.system('call fterm.bat //opt/flow123d/bin/flow123d -s ' + str(yaml_file))
    #     #os.system("call fterm.bat //opt/flow123d/bin/flow123d -s 02_mysquare.yaml")
    #     #os.system('call fterm.bat //opt/flow123d/bin/flow123d -s 02_mysquare.yaml')
    #     #os.system("call fterm.bat //opt/flow123d/bin/flow123d -s" + str(self.yaml_dir) + '"')
    #<|MERGE_RESOLUTION|>--- conflicted
+++ resolved
@@ -2,20 +2,11 @@
 import os.path
 import yaml
 import subprocess
-<<<<<<< HEAD
 import mlmc.gmsh_io as gmsh_io
-=======
-
-import src.mlmc.gmsh_io as gmsh_io
->>>>>>> 29958cbe
 import numpy as np
+
 #from operator import add
-<<<<<<< HEAD
 import mlmc.simulation
-=======
-import src.mlmc.simulation
-import numpy as np
->>>>>>> 29958cbe
 
 
 #from unipath import Path
@@ -53,12 +44,7 @@
 
 
 
-<<<<<<< HEAD
 class FlowSim(mlmc.simulation.Simulation):
-=======
-class FlowSim(src.mlmc.simulation.Simulation):
-
->>>>>>> 29958cbe
     """
     Gather data for single flow call (coarse/fine)
     """
@@ -85,7 +71,6 @@
         :return:
         """
         subprocess.call(self.env.gmsh, -2, '-clscale', self.mesh_step, self.geo_file)
-
         self.mesh_file = os.path.splitext(self.geo_file)[0] + '.msh'
         mesh = gmsh_io.GmshIO(self.mesh_file)
         n_ele = len(mesh.elements)
@@ -127,7 +112,6 @@
         self.n_fine_elements = self.points.shape[0]
         self.fields.set_points(both_centers)
 
-
     # Needed by Level
     def random_array(self):
         """
@@ -177,7 +161,6 @@
         - check that simulation is done
         - extract  boundary flux
         """
-        if run_is_done:
             # extract the flux
             balance_file = os.path.join(run_token['work_dir'], "water_balance.yaml")
             with open(balance_file, "r") as f:
@@ -219,9 +202,7 @@
         :param yaml_file: Path to the main YAML input.  (absolute or relative to CWD)
         :param geo_file: Path to the geometry file (default is <yaml file base>.geo
         """
-
         yaml_file = os.path.abspath(yaml_file)
-
         if geo_file is None:
             geo_file = os.path.splitext(yaml_file)[0] + '.geo'
 
@@ -232,7 +213,6 @@
             'sim_param_range': step_range,  # Range of MLMC simulation parametr. Here the mesh step.
             'geo_file': geo_file        # The file with simulation geometry (independent of the step)
         }
-
 
 
     def interpolate_precision(self, t=None):
