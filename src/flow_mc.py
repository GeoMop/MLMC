import os
import os.path
import yaml
import subprocess
<<<<<<< HEAD

import src.mlmc.gmsh_io as gmsh_io
=======
import mlmc.gmsh_io as gmsh_io
>>>>>>> 12b24916
import numpy as np
#from operator import add
<<<<<<< HEAD
import src.mlmc.simulation
import numpy as np
=======
import mlmc.simulation
>>>>>>> 12b24916


#from unipath import Path

class Environment:
    def __init__(self, flow123d, gmsh, pbs):
        """

        :param flow123d: Flow123d executable path.
        :param gmsh: Gmsh executable path.
        :param pbs: Dictionary with pbs options:
            n_cpu
            n_nodes
            mem
            queue
        """
        self.flow123d = flow123d
        self.gmsh = gmsh
        self.pbs = pbs


def sub_file_params(file_in, file_out, params):
    """
    Substitute for placeholders of format '<name>' from the dict 'params'.
    :param file_in: Template file.
    :param file_out: Values substituted.
    :param params: { 'name': value, ...}
    """
    with open(file_in, 'r') as src:
        text = src.read()
    for name, value in params.items():
        text = text.replace('<%s>' % name, str(value))
    with open(file_out, 'w') as dst:
        dst.write(text)



<<<<<<< HEAD
class FlowSim(src.mlmc.simulation.Simulation):

=======
class FlowSim(mlmc.simulation.Simulation):
>>>>>>> 12b24916
    """
    Gather data for single flow call (coarse/fine)
    """

    def __init__(self, flow_dict, mesh_step):
        """
        :param env - Environment object.
        :param fields - FieldSet object
        :param yaml_file: Path to the main YAML input.  (absolute or relative to CWD)
        :param geo_file: Path to the geometry file (default is <yaml file base>.geo
        """
        self.__dict__.update(flow_dict)
        # Set attributes of FlowSimGeneric (env, fields, yaml_template, sim_param_range, geo_file).
        self.mesh_step = mesh_step
        self._make_mesh()
        self._substitute_yaml()


    def _make_mesh(self):
        """
        Make the mesh, mesh_file: <geo_base>_step.msh.
        Make substituted yaml: <yaml_base>_step.yaml,
        using common fields_step.msh file for generated fields.
        :return:
        """
        subprocess.call(self.env.gmsh, -2, '-clscale', self.mesh_step, self.geo_file)

        self.mesh_file = os.path.splitext(self.geo_file)[0] + '.msh'
        mesh = gmsh_io.GmshIO(self.mesh_file)
        n_ele = len(mesh.elements)
        self.points = np.zeros(n_ele, 3)
        self.ele_ids = np.zeros(n_ele)
        i = 0
        for id, el in mesh.elements.items():
            type, tags, i_nodes = el
            self.points[i] = np.average(np.array([mesh.nodes[i_node] for i_node in i_nodes]), axis=0)
            self.ele_ids[i] = id
            i += 1


    def _substitute_yaml(self):
        """
        Create substituted YAML file from the tamplate.
        :return:
        """
        self.yaml_file = os.path.splitext(self.yaml_template)[0] + '.inst.yaml'
        self.fields_file = os.path.splitext(self.yaml_template)[0] + '.data.msh'
        param_dict = {}
        field_tmpl = "!FieldElementwise {gmsh_file: ${INPUT}/%s, field_name: %s}"
        for field in self.fields.names():
            param_dict[field] = field_tmpl%(self.fields_file, field)
        param_dict['mesh_file'] = self.mesh_file
        sub_file_params(self.yaml_template, self.yaml_file, param_dict)


    def set_coarse_sim(self, coarse_sim):
        """
        Set coarse simulation ot the fine simulation so that the fine can generate the
        correlated input data sample for both.

        Here in particular set_points to the field generator
        :param coarse_sim
        """
        coarse_centers = coarse_sim.points
        both_centers = np.concatenate((self.points, coarse_centers), axis=0)
        self.n_fine_elements = self.points.shape[0]
        self.fields.set_points(both_centers)


    # Needed by Level
    def random_array(self):
        """
        Generate random field, both fine and coarse part.
        Store them separeted.
        :return:
        """
        assert self._is_fine_sim
        fields_sample = self.fields.sample()
        self._input_sample = {name: values[:self.n_fine_elements] for name, values in fields_sample }
        self._coarse_sample = {name: values[self.n_fine_elements:] for name, values in fields_sample }

    def get_random_array(self):
        """
        Return coarse part of generated field.
        :return:
        """
        return self._coarse_sample

    def cycle(self, sample_tag):
        """
        Evaluate model using generated or set input data sample.
        :param sample_tag: A unique ID used as work directory of the single simulation run.
        :return: run_token, a dict representing executed simulation. This is passed to extract_result
        to get the result or None if simulation is not finished yet.
        TODO:
        - different mesh and yaml files for individual levels/fine/coarse
        - reuse fine mesh from previous level as coarse mesh
        """
        work_dir_base = os.path.dirname(self.yaml_file)
        work_dir = os.path.join(work_dir_base, sample_tag)
        gmsh_io.GmshIO().write_fields(self.fields_file, self.ele_ids, self._input_sample)
        subprocess.call(self.env.flow123d,
                        '-i', work_dir,
                        '-o', work_dir,
                        '--yaml_balance',
                        self.yaml_file)
        return dict(tag = sample_tag, work_dir = work_dir)

    def extract_result(self, run_token):
        """
        Extract the observed value from the Flow123d output.
        Get sample from the field restriction, write to the GMSH file, call flow.
        :param fields:
        :return:
        JS TODO:
        - check that simulation is done
        - extract  boundary flux
        """
        if run_is_done:
            # extract the flux
            balance_file = os.path.join(run_token['work_dir'], "water_balance.yaml")
            with open(balance_file, "r") as f:
                balance = yaml.load(f)


class FlowSimGeneric:
    """
    Class to run a single Flow123d simulation with generated input random fields.
    Setup:
    - set environment, main YAML, geometry (__init__), field set (must be a single object since we have to deal
    with cross correlations)

    Initialization:
    1. construction:
        environment (flow123d path, gmsh path, pbs setting)
        main yaml_file (with mesh and fields placeholders),
        given geometry file,
        given mesh step
    2. create the fine mesh, calling GMSH
    3. set the coarse mesh (from upper level)
    4. create the yaml file (substitute mesh files, fields)
    5. extract element centers

    Run simulation:
    4. Create realization directory, cd to relaization directory
    5. Generate random fields, write them to the GMSH file
    6. Copy yaml files and meshes there.
    7. run flow (use yaml balance) using a (PBS possibly) script that touch a given file lock at the end.

    Postprocess:
    1. test if we have results, check for the lock file.
    2. read from balance.yaml, the result
    """
    def __init__(self, env, fields, yaml_file, step_range, geo_file=None):
        """
        :param env - Environment object.
        :param fields - FieldSet object
        :param yaml_file: Path to the main YAML input.  (absolute or relative to CWD)
        :param geo_file: Path to the geometry file (default is <yaml file base>.geo
        """

        yaml_file = os.path.abspath(yaml_file)

        if geo_file is None:
            geo_file = os.path.splitext(yaml_file)[0] + '.geo'

        self.flow_setup = {
            'env': env,                 # The Environment.
            'fields': fields,           # correlated_field.FieldSet object
            'yaml_file': yaml_file,     # The template with a mesh and field placeholders
            'sim_param_range': step_range,  # Range of MLMC simulation parametr. Here the mesh step.
            'geo_file': geo_file        # The file with simulation geometry (independent of the step)
        }



    def interpolate_precision(self, t=None):
            """
            't' is a parameter from interval [0,1], where 0 corresponds to the lower bound
            and 1 to the upper bound of the simulation parameter range.
            :param t: float 0 to 1
            :return:
            TODO: move to the parent class, pass in the range as a parameter
            """
            if t is None:
                sim_param = 0
            else:
                assert 0 <= t <= 1
                # logaritmic interpolation
                sim_param = self.flow_setup['sim_param_range'][0] ** (1 - t) * self.flow_setup['sim_param_range'][1] ** t

            return FlowSim(self.flow_setup, sim_param)

        #
        # #fileDir = os.path.dirname(os.path.realpath('__file__'))
        # mesh_file = self._extract_mesh_file(yaml_file)
        # #filename = os.path.join(fileDir, mesh_file_dir)
        # gio = GmshIO()
        # with open(mesh_file) as f:
        #    gio.read(f)
        # coord = np.zeros((len(gio.elements),3))
        # for i, one_el in enumerate(gio.elements.values()):
        #     i_nodes = one_el[2]
        #     coord[i] = np.average(np.array([ gio.nodes[i_node] for i_node in i_nodes]), axis=0)
        # self.points = coord
        # self.yaml_dir = os.path.join(fileDir, yaml_file)
        # self.mesh_dir = os.path.join(fileDir, mesh_file_dir)
        # self.gio      = gio


    #
    # def add_field(self, placeholder):
    #     """
    #     Specify a generated field.
    #     :param placeholder: The placeholder for the generated FieldElementwise field in the YAMLfile, e.g.
    #     ...
    #       input_fields:
    #         - region: BULK
    #           conductivity: !FieldElementwise
    #             <PLACEHOLDER>
    #
    #     :return:
    #     """
    #
    #
    # def initialize(self, mesh_step):
    #     """
    #     Set the mesh step, generate the meshes and substitute to the yaml files.
    #     :param mesh_step: The mesh step of the fine mesh.
    #     :return:
    #     """
    #     self.fine = FlowCall(self.flow123d, self.yaml_template, self.geo_file, mesh_step)
    #     self.coarse = FlowCall(self.flow123d, self.yaml_template, self.geo_file, mesh_step * self.coarsing_factor)
    #     for flow in [self.fine, self.coarse]:
    #         flow.make_mesh()
    #
    #
    #
    # def _extract_mesh_file(self, yaml_file):
    #     with open(yaml_file, 'r') as f:
    #         input = yaml.load(f)
    #         return input.mesh.mesh_file
    #
    # def add_field(self, name, mu, sig2, corr):
    #
    #     field = SpatialCorrelatedField(corr_exp = 'gauss', dim = self.points.shape[1], corr_length = corr,aniso_correlation = None,  )
    #     field.set_points(self.points, mu = mu, sigma = sig2)
    #     hodnoty = field.sample()
    #     p = Path(self.mesh_dir)
    #     filepath = p.parent +'\\'+ name + '_values.msh'
    #     self.gio.write_fields(filepath, hodnoty, name)
    #     print ("Field created in",filepath)
    #
    #
    # def extract_value(self):
    #     p = Path(self.mesh_dir)
    #     filename = os.path.join(p.parent,'output\\mass_balance.txt')
    #     soubor   = open(filename,'r')
    #     for line in soubor:
    #         line = line.rstrip()
    #         if re.search('1', line):
    #             x = line
    #
    #     y         = x.split('"conc"',100)
    #     z         = y[1].split('\t')
    #     var_name  = -float(z[3])
    #
    #     return var_name
    #
    # def Flow_run(self,yaml_file):
    #     p = Path(self.yaml_dir)
    #     os.chdir(p.parent)
    #     #os.chdir("C:\\Users\\Klara\\Documents\\Intec\\PythonScripts\\MonteCarlo\\Flow_02_test")
    #     os.system('call fterm.bat //opt/flow123d/bin/flow123d -s ' + str(yaml_file))
    #     #os.system("call fterm.bat //opt/flow123d/bin/flow123d -s 02_mysquare.yaml")
    #     #os.system('call fterm.bat //opt/flow123d/bin/flow123d -s 02_mysquare.yaml')
    #     #os.system("call fterm.bat //opt/flow123d/bin/flow123d -s" + str(self.yaml_dir) + '"')
    #<|MERGE_RESOLUTION|>--- conflicted
+++ resolved
@@ -2,42 +2,34 @@
 import os.path
 import yaml
 import subprocess
-<<<<<<< HEAD
-
-import src.mlmc.gmsh_io as gmsh_io
-=======
 import mlmc.gmsh_io as gmsh_io
->>>>>>> 12b24916
 import numpy as np
+import shutil
+
 #from operator import add
-<<<<<<< HEAD
-import src.mlmc.simulation
-import numpy as np
-=======
 import mlmc.simulation
->>>>>>> 12b24916
 
 
 #from unipath import Path
 
 class Environment:
-    def __init__(self, flow123d, gmsh, pbs):
+    def __init__(self, flow123d, gmsh, pbs=None):
         """
 
         :param flow123d: Flow123d executable path.
         :param gmsh: Gmsh executable path.
-        :param pbs: Dictionary with pbs options:
-            n_cpu
-            n_nodes
-            mem
-            queue
+        :param pbs: None or dictionary with pbs options :
+            n_nodes = 1
+            n_cores = 1
+            mem - reserved memory for single flow run = 2GB
+            queue = 'charon'
         """
         self.flow123d = flow123d
         self.gmsh = gmsh
         self.pbs = pbs
 
 
-def sub_file_params(file_in, file_out, params):
+def substitute_placeholders(file_in, file_out, params):
     """
     Substitute for placeholders of format '<name>' from the dict 'params'.
     :param file_in: Template file.
@@ -52,44 +44,92 @@
         dst.write(text)
 
 
-
-<<<<<<< HEAD
-class FlowSim(src.mlmc.simulation.Simulation):
-
-=======
+def force_mkdir(path):
+    """
+    Make directory 'path' with all parents,
+    remove the leaf dir recoursively if it already exists.
+    :param path:
+    :return:
+    """
+    if os.path.isdir(path):
+        shutil.rmtree(path)
+    os.makedirs(path)
+
+
+
+
 class FlowSim(mlmc.simulation.Simulation):
->>>>>>> 12b24916
+    total_sim_id = 0
+    MESH_FILE_PLACEHOLDER = 'mesh_file'
+    GEO_FILE='mesh.geo'
+    MESH_FILE='mesh.msh'
+    YAML_TEMPLATE='flow_input.yaml.tmpl'
+    YAML_FILE = 'flow_input.yaml'
+    FIELDS_FILE = 'fields_sample.msh'
+
     """
     Gather data for single flow call (coarse/fine)
     """
 
     def __init__(self, flow_dict, mesh_step):
         """
-        :param env - Environment object.
-        :param fields - FieldSet object
-        :param yaml_file: Path to the main YAML input.  (absolute or relative to CWD)
-        :param geo_file: Path to the geometry file (default is <yaml file base>.geo
-        """
-        self.__dict__.update(flow_dict)
-        # Set attributes of FlowSimGeneric (env, fields, yaml_template, sim_param_range, geo_file).
+
+        :param flow_dict: configuration of the simulation, processed keys:
+            env - Environment object.
+            fields - FieldSet object
+            yaml_file: Template for main input file. Placeholders:
+                <mesh_file> - replaced by generated mesh
+                <FIELD> - for FIELD be name of any of `fields`, replaced by the FieldElementwise field with generated
+                 field input file and the field name for the component.
+                 (TODO: allow relative paths, not tested but should work)
+            geo_file: Path to the geometry file. (TODO: default is <yaml file base>.geo
+        :param mesh_step: Mesh step, decrease with increasing MC Level.
+        """
+        self.sim_id = FlowSim.total_sim_id
+        FlowSim.total_sim_id += 1
+        self.env  = flow_dict['env']
+        self.fields = flow_dict['fields']
+        self.base_yaml_file = flow_dict['yaml_file']
+        self.base_geo_file = flow_dict['geo_file']
         self.mesh_step = mesh_step
-        self._make_mesh()
-        self._substitute_yaml()
-
-
-    def _make_mesh(self):
+
+        # Set in _make_mesh
+        self.points = None
+        # Element centers of computational mesh.
+        self.ele_ids = None
+        # Element IDs of computational mesh.
+
+        # Prepare base workdir for this mesh_step
+        base_dir = os.path.dirname(self.base_yaml_file)
+        self.work_dir = os.path.join(base_dir, 'sim_%d_step_%f'%(self.sim_id, self.mesh_step))
+        force_mkdir(self.work_dir)
+
+        # Prepare mesh
+        geo_file = os.path.join(self.work_dir, self.GEO_FILE)
+        shutil.copy(self.base_geo_file, geo_file)
+        self.mesh_file = os.path.join(self.work_dir, self.MESH_FILE)
+        # Common computational mesh for all samples.
+        self._make_mesh(geo_file, self.mesh_file)
+
+        # Prepare main input YAML
+        yaml_template = os.path.join(self.work_dir, self.YAML_TEMPLATE)
+        shutil.copy(self.base_yaml_file, yaml_template)
+        self.yaml_file = os.path.join(self.work_dir, self.YAML_FILE)
+        self._substitute_yaml(yaml_template, self.yaml_file)
+
+
+    def _make_mesh(self, geo_file, mesh_file):
         """
         Make the mesh, mesh_file: <geo_base>_step.msh.
         Make substituted yaml: <yaml_base>_step.yaml,
         using common fields_step.msh file for generated fields.
         :return:
         """
-        subprocess.call(self.env.gmsh, -2, '-clscale', self.mesh_step, self.geo_file)
-
-        self.mesh_file = os.path.splitext(self.geo_file)[0] + '.msh'
-        mesh = gmsh_io.GmshIO(self.mesh_file)
+        subprocess.call([self.env['gmsh'], "-2", '-clscale', str(self.mesh_step), '-o', mesh_file, geo_file])
+
+        mesh = gmsh_io.GmshIO(mesh_file)
         n_ele = len(mesh.elements)
-        self.points = np.zeros(n_ele, 3)
+        self.points = np.zeros((n_ele, 3))
         self.ele_ids = np.zeros(n_ele)
         i = 0
         for id, el in mesh.elements.items():
@@ -99,19 +139,17 @@
             i += 1
 
 
-    def _substitute_yaml(self):
+    def _substitute_yaml(self, yaml_tmpl, yaml_out):
         """
         Create substituted YAML file from the tamplate.
         :return:
         """
-        self.yaml_file = os.path.splitext(self.yaml_template)[0] + '.inst.yaml'
-        self.fields_file = os.path.splitext(self.yaml_template)[0] + '.data.msh'
         param_dict = {}
         field_tmpl = "!FieldElementwise {gmsh_file: ${INPUT}/%s, field_name: %s}"
         for field in self.fields.names():
-            param_dict[field] = field_tmpl%(self.fields_file, field)
-        param_dict['mesh_file'] = self.mesh_file
-        sub_file_params(self.yaml_template, self.yaml_file, param_dict)
+            param_dict[field] = field_tmpl%(self.FIELDS_FILE, field)
+        param_dict[self.MESH_FILE_PLACEHOLDER] = self.mesh_file
+        substitute_placeholders(yaml_tmpl, yaml_out, param_dict)
 
 
     def set_coarse_sim(self, coarse_sim):
@@ -140,12 +178,33 @@
         self._input_sample = {name: values[:self.n_fine_elements] for name, values in fields_sample }
         self._coarse_sample = {name: values[self.n_fine_elements:] for name, values in fields_sample }
 
+
     def get_random_array(self):
         """
         Return coarse part of generated field.
         :return:
         """
         return self._coarse_sample
+
+
+    @staticmethod
+    def _make_pbs_script(**kwargs):
+
+        lines = [
+            "#!/bin/bash",
+            '# PBS -S /bin/bash',
+            '# PBS -l select={n_nodes}:ncpus=${n_cores}:mem={mem}gb',
+            '# PBS -q {queue}',
+            '# PBS -N Flow123d',
+            '# PBS -j oe',
+            '# PBS -e {work_dir}/{output_subdir}'
+            '# PBS -o {work_dir}/{output_subdir}',
+            'cd {work_dir}',
+            'time -p {flow123d} --yaml_balance -i {output_subdir} -o {output_subdir} {main_input} >{work_dir}/{output_subdir}/flow.out',
+            'touch FINISHED']
+
+        lines = [ line.format(kwargs) for line in lines ]
+        return "\n".join(lines)
 
     def cycle(self, sample_tag):
         """
@@ -156,16 +215,38 @@
         TODO:
         - different mesh and yaml files for individual levels/fine/coarse
         - reuse fine mesh from previous level as coarse mesh
-        """
-        work_dir_base = os.path.dirname(self.yaml_file)
-        work_dir = os.path.join(work_dir_base, sample_tag)
-        gmsh_io.GmshIO().write_fields(self.fields_file, self.ele_ids, self._input_sample)
-        subprocess.call(self.env.flow123d,
-                        '-i', work_dir,
-                        '-o', work_dir,
-                        '--yaml_balance',
-                        self.yaml_file)
-        return dict(tag = sample_tag, work_dir = work_dir)
+
+        1. create work dir
+        2. write input sample there
+        3. call flow through PBS or a script that mark the folder when done
+        """
+        sample_dir = os.path.join(self.work_dir, sample_tag)
+        force_mkdir(sample_dir)
+        fields_file = os.path.join(self.sample_dir, self.FIELDS_FILE)
+        gmsh_io.GmshIO().write_fields(fields_file, self.ele_ids, self._input_sample)
+
+        pbs = self.env.pbs or {}    # Empty dict for None.
+        pbs_file = os.path.join(sample_dir, "pbs_script.sh")
+        with open(pbs_file, "w") as f:
+            pbs_script = self.make_pbs_script(
+                n_nodes = pbs.get('n_nodes', 1),
+                n_cores = pbs.get('n_cores', 1),
+                mem = pbs.get('mem', 2),
+                queue = pbs.get('queue', "charon"),
+                output_dir = sample_dir,
+                work_dir = self.work_dir,
+                flow123d = self.env['flow123d']
+            )
+            f.write(pbs_script)
+        os.chmod(pbs_file, 774) # Make exectutable to allow direct call.
+
+        if self.env.pbs is None:
+            # Direct execution.
+            subprocess.call(pbs_file)
+        else:
+            # Batch execution.
+            subprocess.call("qsub", shell=True)
+        return (sample_tag, sample_dir)
 
     def extract_result(self, run_token):
         """
@@ -173,15 +254,40 @@
         Get sample from the field restriction, write to the GMSH file, call flow.
         :param fields:
         :return:
-        JS TODO:
-        - check that simulation is done
-        - extract  boundary flux
-        """
-        if run_is_done:
+
+        TODO: Pass an extraction function as other FlowSim parameter. This function will take the
+        balance data and retun observed values.
+        """
+        sample_tag, sample_dir = run_token
+
+        if os.path.exists(os.path.join(sample_dir, "FINISHED")):
+
             # extract the flux
-            balance_file = os.path.join(run_token['work_dir'], "water_balance.yaml")
+            balance_file = os.path.join(sample_dir, "water_balance.yaml")
             with open(balance_file, "r") as f:
                 balance = yaml.load(f)
+
+            # TODO: we need to move this part out of the library as soon as possible
+            # it has to be changed for every new input file or different observation.
+            # However in Analysis it is already done in general way.
+            flux_regions = ['.bc_outflow']
+            total_flux = 0.0
+            found = False
+            for flux_item in balance['data']:
+                if flux_item['time'] > 0:
+                    break
+                if flux_item['region'] in flux_regions:
+                    flux = flux_item['data'][0]
+                    flux_in = flux_item['data'][1]
+                    if flux_in > 1e-10:
+                        raise Exception("Possitive inflow at outlet region.")
+                    total_flux += flux  # flux field
+                    found = True
+            raise Exception("Observation region not found.")
+            return total_flux
+        else:
+            return None
+
 
 
 class FlowSimGeneric:
@@ -219,9 +325,7 @@
         :param yaml_file: Path to the main YAML input.  (absolute or relative to CWD)
         :param geo_file: Path to the geometry file (default is <yaml file base>.geo
         """
-
         yaml_file = os.path.abspath(yaml_file)
-
         if geo_file is None:
             geo_file = os.path.splitext(yaml_file)[0] + '.geo'
 
@@ -232,7 +336,6 @@
             'sim_param_range': step_range,  # Range of MLMC simulation parametr. Here the mesh step.
             'geo_file': geo_file        # The file with simulation geometry (independent of the step)
         }
-
 
 
     def interpolate_precision(self, t=None):
