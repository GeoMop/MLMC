--- conflicted
+++ resolved
@@ -7,7 +7,6 @@
 config.gpu_options.allow_growth = True
 session = tf.compat.v1.InteractiveSession(config=config)
 
-<<<<<<< HEAD
 import os
 import numpy as np
 #os.environ["CUDA_VISIBLE_DEVICES"] = "-1"  # Run on CPU only
@@ -27,8 +26,7 @@
 
 from mlmc.metamodel.graph_models import Net1
 
-=======
->>>>>>> b95b49de
+
 
 ##################################
 # Convolutional neural network   #
