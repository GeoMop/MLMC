--- conflicted
+++ resolved
@@ -1,845 +1,837 @@
-<<<<<<< HEAD
-import numpy as np
-import mlmc
-from sample import Sample
-=======
->>>>>>> c933f7b8
-import os
-import shutil
-import copy
-import time as t
-import numpy as np
-from mlmc.sample import Sample
-
-
-class Level:
-    """
-    Call Simulation methods
-    There are information about random variable - average, dispersion, number of simulation, ...
-    TODO:
-    - have HDF level either permanently (do not copy values), or use just for load and save
-    - fix consistency for: n_ops, n_ops_estimate, _n_ops_estimate
-    """
-
-    def __init__(self, sim_factory, previous_level, precision, level_idx, hdf_level_group, regen_failed=False,
-                 keep_collected=False):
-        """
-        :param sim_factory: Method that create instance of particular simulation class
-        :param previous_level: Previous level object
-        :param precision: Current level number / total number of all levels
-        :param level_idx: Level identifier
-        :param hdf_level_group: hdf.LevelGroup instance, wrapper object for HDF5 group
-        :param regen_failed: bool, if True then regenerate failed simulations
-        :param keep_collected: bool, if True keep sample dirs otherwise remove them
-        """
-        # TODO: coarse_simulation can be different to previous_level_sim if they have same mean value
-        # Method for creating simulations
-        self._sim_factory = sim_factory
-        # Level fine simulation precision
-        self._precision = precision
-        # LevelGroup instance - storage for level data
-        self._hdf_level_group = hdf_level_group
-        # Directory with level sample's jobs
-        self._jobs_dir = self._hdf_level_group.job_dir
-        # Level identifier
-        self._level_idx = level_idx
-        # Keep or remove sample directories, bool value
-        self._keep_collected = keep_collected
-
-        # Indicator of first level
-        self.is_zero_level = (int(level_idx) == 0)
-        # Previous level instance
-        self._previous_level = previous_level
-        # Fine simulation instance
-        self._fine_simulation = None
-        # Coarse simulation instance
-        self._coarse_simulation = None
-        # Estimate of operations number
-        self._n_ops_estimate = None
-        # Running unfinished simulations that were generated in last whole mlmc run
-        self.run_failed = False
-        # Target number of samples for the level
-        self.target_n_samples = None
-        # Last moments function
-        self._last_moments_fn = None
-        # Moments from coarse and fine samples
-        self.last_moments_eval = None
-        # Moments outliers mask
-        self.mask = None
-        # Currently running simulations
-        self.scheduled_samples = {}
-        # Collected simulations, all results of simulations. Including Nans and None ...
-        self.collected_samples = []
-        # Failed samples, result is np.Inf
-        self.failed_samples = set()
-        # Target number of samples.
-        self.target_n_samples = 1
-        # Number of level samples
-        self._n_total_samples = None
-        # Collected samples (array may be partly filled)
-        # Without any order, without Nans and inf. Only this is used for estimates.
-        self._sample_values = np.empty((self.target_n_samples, 2))
-        # Number of collected samples in _sample_values.
-        self._n_collected_samples = 0
-        # Possible subsample indices.
-        self.sample_indices = None
-        # Array of indices of nan samples (in fine or coarse sim)
-        self.nan_samples = []
-        # Cache evaluated moments.
-        self._last_moments_fn = None
-        self.fine_times = []
-        self.coarse_times = []
-        self._select_condition = None
-        self._select_param = None
-        # Load simulations from log
-        self.load_samples(regen_failed)
-
-    def reset(self):
-        """
-        Reset level variables for further use
-        :return: None
-        """
-        self.scheduled_samples = {}
-        self.target_n_samples = 3
-        self._sample_values = np.empty((self.target_n_samples, 2))
-        self._n_collected_samples = 0
-        self.sample_indices = None
-        self.nan_samples = []
-        self._last_moments_fn = None
-        self.fine_times = []
-        self.coarse_times = []
-        self._select_condition = None
-        self._select_param = None
-        self.collected_samples = []
-
-    @property
-    def finished_samples(self):
-        """
-        Get collected and failed samples ids
-        :return: NumPy array
-        """
-        return len(self.collected_samples) + len(self.failed_samples)
-
-    @property
-    def fine_simulation(self):
-        """
-        Fine simulation object
-        :return: Simulation object
-        """
-        if self._fine_simulation is None:
-            self._fine_simulation = self._sim_factory(self._precision, int(self._level_idx))
-        return self._fine_simulation
-
-    @property
-    def step(self):
-        # TODO: modify mechanism to combine precision and step_range in simulation factory
-        # in order to get true step here.
-        return self._precision
-
-    @property
-    def coarse_simulation(self):
-        """
-        Coarse simulation object
-        :return: Simulations object
-        """
-        if self._previous_level is not None and self._coarse_simulation is None:
-            self._coarse_simulation = self._previous_level.fine_simulation
-        return self._coarse_simulation
-
-    def load_samples(self, regen_failed):
-        """
-        Load collected and scheduled samples from log
-        :return: None
-        """
-        collected_samples = {}
-        # Get logs content
-        log_scheduled_samples, log_collected_samples = self._reload_samples()
-
-        for fine_sample, coarse_sample in log_collected_samples:
-            # Append collected samples
-            collected_samples[fine_sample.sample_id] = (fine_sample, coarse_sample)
-
-            # Add sample results
-            self._add_sample(fine_sample.sample_id, (fine_sample.result, coarse_sample.result))
-            # Get time from samples
-            self.fine_times.append(fine_sample.time)
-            self.coarse_times.append(coarse_sample.time)
-
-        finished_ids = self._hdf_level_group.get_finished_ids()
-
-        # Recover scheduled
-        for fine_sample, coarse_sample in log_scheduled_samples:
-            # Regenerate failed samples
-            if regen_failed:
-                # Sample that is not in collected to scheduled
-                if fine_sample.sample_id not in collected_samples:
-                    self.scheduled_samples[fine_sample.sample_id] = (fine_sample, coarse_sample)
-            # Not collected and not failed sample to scheduled
-            elif fine_sample.sample_id not in finished_ids:
-                    self.scheduled_samples[fine_sample.sample_id] = (fine_sample, coarse_sample)
-
-        self.collected_samples = list(collected_samples.values())
-        self.n_ops_estimate = self._hdf_level_group.n_ops_estimate
-
-        # Get n_ops_estimate
-        if self.n_ops_estimate is None:
-            self.set_coarse_sim()
-
-        # Total number of samples
-        self._n_total_samples = len(self.scheduled_samples) + len(self.collected_samples) + len(self._failed_sample_ids)
-
-        # Regenerate failed samples and collect samples
-        if regen_failed and len(self._failed_sample_ids) > 0:
-            self._run_failed_samples()
-
-        # Collect scheduled samples
-        #if len(self.scheduled_samples) > 0:
-        #     self.collect_samples()
-
-
-    def set_target_n_samples(self, n_samples):
-        """
-        Set target number of samples for the level.
-        :param n_samples: Number of samples
-        :return: None
-        """
-        self.target_n_samples = max(self.target_n_samples, n_samples)
-
-    @property
-    def sample_values(self):
-        """
-        Get ALL colected level samples.
-        Without filtering Nans in moments. Without subsampling.
-        :return: array, shape (n_samples, 2). First column fine, second coarse.
-        """
-        if self.sample_indices is not None:
-            bool_mask = self.sample_indices
-            # Sample values are sometimes larger than sample indices (caused by enlarge_samples() method)
-
-            # if len(self.sample_indices) < len(self._sample_values):
-            #     bool_mask = np.full(len(self._sample_values), True)
-            #     bool_mask[:len(self.sample_indices)] = self.sample_indices
-
-            return self._sample_values[bool_mask]
-        return self._sample_values[:self._n_collected_samples]
-
-    def _add_sample(self, idx, sample_pair):
-        """
-        Add samples pair to rest of samples
-        :param id: sample id
-        :param sample_pair: Fine and coarse result
-        :return: None
-        """
-        fine, coarse = sample_pair
-
-        if len(fine) == 0 or len(coarse) == 0:
-            return
-
-        if len(self._sample_values.shape) < 3:
-            self._sample_values = np.empty((self.target_n_samples, 2, len(fine)))
-
-        # Samples are not finite
-        if not np.all(np.isfinite(fine)) or not np.all(np.isfinite(coarse)):
-            self.nan_samples.append(idx)
-            return
-
-        # Enlarge matrix of samples
-        if self._n_collected_samples == self._sample_values.shape[0]:
-            self.enlarge_samples(2 * self._n_collected_samples)
-
-        # Add fine and coarse sample
-        self._sample_values[self._n_collected_samples, :] = (fine, coarse)
-        self._n_collected_samples += 1
-
-    def enlarge_samples(self, size):
-        """
-        Enlarge matrix of samples
-        :param size: New sample matrix size
-        :return: None
-        """
-        # Enlarge sample matrix
-        new_size = list(self._sample_values.shape)
-        new_size[0] = size
-
-        new_values = np.empty(new_size)
-        new_values[:self._n_collected_samples] = self._sample_values[:self._n_collected_samples]
-        self._sample_values = new_values
-
-    @property
-    def n_samples(self):
-        """
-        Number of collected level samples.
-        OR number of samples with correct fine and coarse moments
-        OR number of subsampled samples.
-        :return: int, number of samples
-        """
-        # Number of samples used for estimates.
-        if self.sample_indices is None:
-            if self.last_moments_eval is not None:
-                return len(self.last_moments_eval[0])
-            return self._n_collected_samples
-        elif np.any(self.sample_indices > 1):
-            return len(self.sample_indices)
-        else:
-            return sum(self.sample_indices)
-
-    def _get_sample_tag(self, char, sample_id):
-        """
-        Create sample tag
-        :param char: 'C' or 'F' depending on the type of simulation
-        :param sample_id: int, identifier of current sample
-        :return: str
-        """
-        return "L{:02d}_{}_S{:07d}".format(int(self._level_idx), char, sample_id)
-
-    @property
-    def n_ops_estimate(self):
-        """
-        :return: number of fine sim operations
-        """
-        if self._n_ops_estimate is None:
-            self._n_ops_estimate = self._hdf_level_group.n_ops_estimate
-        return self._n_ops_estimate
-
-    @n_ops_estimate.setter
-    def n_ops_estimate(self, n_ops):
-        """
-        Set n ops estimate
-        :param n_ops: number of operations
-        :return: None
-        """
-        self._n_ops_estimate = n_ops
-        if n_ops is not None:
-            self._hdf_level_group.n_ops_estimate = n_ops
-
-    def set_coarse_sim(self):
-        """
-        Set coarse sim to fine simulation
-        :return: None
-        """
-        if not self.fine_simulation.coarse_sim_set:
-            self.fine_simulation.set_coarse_sim(self.coarse_simulation)
-            self.n_ops_estimate = self.fine_simulation.n_ops_estimate()
-
-    def _make_sample_pair(self, sample_pair_id=None):
-        """
-        Generate new random samples for fine and coarse simulation objects
-        :return: list
-        """
-        start_time = t.time()
-        self.set_coarse_sim()
-        # All levels have fine simulation
-        if sample_pair_id is None:
-            sample_pair_id = self._n_total_samples
-        self.fine_simulation.generate_random_sample()
-        tag = self._get_sample_tag('F', sample_pair_id)
-        fine_sample = self.fine_simulation.simulation_sample(tag, sample_pair_id, start_time)
-
-        start_time = t.time()
-        if self.coarse_simulation is not None:
-            tag = self._get_sample_tag('C', sample_pair_id)
-            coarse_sample = self.coarse_simulation.simulation_sample(tag, sample_pair_id, start_time)
-        else:
-            # Zero level have no coarse simulation
-            coarse_sample = Sample(sample_id=sample_pair_id)
-            #@TODO: find more elegant workaround for multilevel usage
-            coarse_sample.result = np.array([0.0])
-
-        self._n_total_samples += 1
-
-        return [(sample_pair_id, (fine_sample, coarse_sample))]
-
-    def _run_failed_samples(self):
-        """
-        Run already generated simulations again
-        :return: None
-        """
-        for sample_id, _ in self.scheduled_samples.items():
-            # Run simulations again
-            if sample_id in self._failed_sample_ids:
-                self.scheduled_samples.update(self._make_sample_pair(sample_id))
-
-        # Empty failed samples set
-        self.failed_samples = set()
-        self.run_failed = False
-
-        self.collect_samples()
-
-    def fill_samples(self):
-        """
-        Generate samples up to target number set through 'set_target_n_samples'.
-        Simulations are planed for execution, but sample values are collected in
-        :return: None
-        """
-        if self.run_failed:
-            self._run_failed_samples()
-
-        new_scheduled_simulations = {}
-        if self.target_n_samples > self._n_total_samples:
-            self.enlarge_samples(self.target_n_samples)
-            # Create pair of fine and coarse simulations and add them to list of all running simulations
-            while self._n_total_samples < self.target_n_samples:
-                new_scheduled_simulations.update(self._make_sample_pair())
-
-            self.scheduled_samples.update(new_scheduled_simulations)
-            self._log_scheduled(new_scheduled_simulations)
-
-    def collect_samples(self):
-        """
-        Extract values from non queued samples. Save no data to HDF datasets.
-        :return: Number of samples to finish yet.
-        """
-        # Samples that are not running and aren't finished
-        not_queued_sample_ids = self._not_queued_sample_ids()
-        orig_n_finished = len(self.collected_samples)
-
-        for sample_id in not_queued_sample_ids:
-            fine_sample, coarse_sample = self.scheduled_samples[sample_id]
-
-            # Sample() instance
-            fine_sample = self.fine_simulation.extract_result(fine_sample)
-            fine_done = not np.any(np.isnan(fine_sample.result))
-            # For zero level don't create Sample() instance via simulations,
-            # however coarse sample is created for easier processing
-            if not self.is_zero_level:
-                coarse_sample = self.coarse_simulation.extract_result(coarse_sample)
-                coarse_done = np.all(np.isnan(coarse_sample.result))
-            else:
-                coarse_done = True
-
-            if fine_done and coarse_done:
-                # Set result structure to hdf level group
-                if self._hdf_level_group.result_additional_data is None:
-                    self.set_result_additional_data()
-                # 'Remove' from scheduled
-                self.scheduled_samples[sample_id] = False
-
-                # Enlarge coarse sample result to length of fine sample result
-                if self.is_zero_level:
-                    coarse_sample.result = np.full((len(fine_sample.result),), 0.0)
-
-                # Failed sample
-                if np.any(np.isinf(fine_sample.result)) or np.any(np.isinf(coarse_sample.result)):
-                    coarse_sample.result = fine_sample.result = np.full((len(fine_sample.result), ), np.inf)
-                    self.failed_samples.add(sample_id)
-                    continue
-
-                self.fine_times.append(fine_sample.time)
-                self.coarse_times.append(coarse_sample.time)
-
-                # collect values
-                self.collected_samples.append((fine_sample, coarse_sample))
-                self._add_sample(sample_id, (fine_sample.result, coarse_sample.result))
-
-        # Still scheduled samples
-        self.scheduled_samples = {sample_id: values for sample_id, values in self.scheduled_samples.items()
-                                  if values is not False}
-
-        # Log new collected samples
-        self._log_collected(self.collected_samples[orig_n_finished:])
-
-        # Log failed samples
-        self._log_failed(self.failed_samples)
-
-        return len(self.scheduled_samples)
-
-    def _log_failed(self, samples):
-        """
-        Log failed samples
-        :param samples: set; sample ids
-        :return: None
-        """
-        self._hdf_level_group.save_failed(samples)
-
-    def _log_collected(self, samples):
-        """
-        Log collected samples, eventually remove samples
-        :param samples: list [(fine sample, coarse sample), ...], both are Sample() instances
-        :return: None
-        """
-        if not samples:
-            return
-
-        self._hdf_level_group.append_collected(samples)
-
-        # If not keep collected remove samples
-        if not self._keep_collected:
-            self._rm_samples(samples)
-
-    def _reload_samples(self):
-        """
-        Read collected and scheduled samples from hdf file
-        :return: tuple of generators - item is Sample()
-        """
-        scheduled_samples = self._hdf_level_group.scheduled()
-        collected_samples = self._hdf_level_group.collected()
-        return scheduled_samples, collected_samples
-
-    @property
-    def _failed_sample_ids(self):
-        """
-        Get failed samples from hdf file
-        :return: set
-        """
-        return self._hdf_level_group.get_failed_ids()
-
-    def _log_scheduled(self, samples):
-        """
-        Log scheduled samples
-        :param samples: dict {sample_id : (fine sample, coarse sample), ...}, samples are Sample() instances
-        :return: None
-        """
-        if not samples:
-            return
-        # n_ops_estimate is already in log file
-        if self.n_ops_estimate > 0:
-            self._hdf_level_group.n_ops_estimate = self.n_ops_estimate
-
-        self._hdf_level_group.append_scheduled(samples)
-
-    def _not_queued_sample_ids(self):
-        """
-        Get level queued jobs and sample ids from these jobs
-        :return: NumPy array
-        """
-        # Level jobs ids (=names)
-        job_ids = self._hdf_level_group.level_jobs()
-        # Ids from jobs that are not queued
-        not_queued_jobs = [job_id for job_id in job_ids
-                           if not os.path.exists(os.path.join(self._jobs_dir, *[job_id, 'QUEUED']))]
-
-        # Set of sample ids that are not in queued
-        not_queued_sample_ids = self._hdf_level_group.job_samples(not_queued_jobs)
-        finished_sample_ids = self._hdf_level_group.get_finished_ids()
-
-        # Return sample ids of not queued and not finished samples
-        if len(not_queued_sample_ids) > 0 and len(finished_sample_ids) > 0:
-                return np.setdiff1d(not_queued_sample_ids, finished_sample_ids)
-        return not_queued_sample_ids
-
-    def _rm_samples(self, samples):
-        """
-        Remove sample dirs
-        :param samples: List of sample tuples (fine Sample(), coarse Sample())
-        :return: None
-        """
-        for fine_sample, coarse_sample in samples:
-            if os.path.isdir(coarse_sample.directory):
-                shutil.rmtree(coarse_sample.directory, ignore_errors=True)
-            if os.path.isdir(fine_sample.directory):
-                shutil.rmtree(fine_sample.directory, ignore_errors=True)
-
-    def subsample(self, size=None, sample_indices=None):
-        """
-        Sub-selection from samples with correct moments (dependes on last call to eval_moments).
-        :param size: number of subsamples
-        :param sample_indices: subsample indices
-        :return: None
-        """
-        self.sample_indices = None if sample_indices is None else sample_indices.copy()
-
-        if size is not None and sample_indices is None:
-            assert self.last_moments_eval is not None
-            n_moment_samples = len(self.last_moments_eval[0])
-            assert 0 < size, "0 < {}".format(size)
-            self.sample_indices = np.random.choice(np.arange(n_moment_samples, dtype=int), size=size)
-            self.sample_indices.sort()  # Better for caches.
-
-    def evaluate_moments(self, moments_fn, force=False):
-        """
-        Evaluate level difference for all samples and given moments.
-        :param moments_fn: Moment evaluation object.
-        :param force: Reevaluate moments
-        :return: (fine, coarse) both of shape (n_samples, n_moments)
-        """
-        # Current moment functions are different from last moment functions
-        same_moments = moments_fn == self._last_moments_fn
-        same_shapes = self.last_moments_eval is not None
-        if force or not same_moments or not same_shapes:
-            samples = self.sample_values
-            moments_fine = moments_fn(samples[:, 0])
-
-            # For first level moments from coarse samples are zeroes
-            if self.is_zero_level:
-                moments_coarse = np.zeros(moments_fine.shape)
-            else:
-                moments_coarse = moments_fn(samples[:, 1])
-
-            # Set last moments function
-            self._last_moments_fn = moments_fn
-            # Moments from fine and coarse samples
-            self.last_moments_eval = moments_fine, moments_coarse
-
-            # if self.sample_indices is not None:
-            #     self.subsample(len(self.sample_indices))
-
-            self._remove_outliers_moments()
-
-        # if self.sample_indices is None:
-        #     return self.last_moments_eval
-        # else:
-        #     m_fine, m_coarse = self.last_moments_eval
-        #     return m_fine[self.sample_indices, :], m_coarse[self.sample_indices, :]
-        return self.last_moments_eval
-
-    def _remove_outliers_moments(self, ):
-        """
-        Remove moments from outliers from fine and course moments
-        :return: None
-        """
-        # Fine and coarse moments mask
-        ok_fine = np.all(np.isfinite(self.last_moments_eval[0]), axis=len(self.last_moments_eval[0][0].shape))
-        ok_coarse = np.all(np.isfinite(self.last_moments_eval[1]), axis=len(self.last_moments_eval[1][0].shape))
-
-        # Common mask for coarse and fine
-        ok_fine_coarse = np.logical_and(ok_fine, ok_coarse)
-        bool_mask = np.ones((ok_fine_coarse[0].shape))
-        for bool_array in ok_fine_coarse:
-            bool_mask = np.logical_and(bool_mask, bool_array)
-
-        ok_fine_coarse = bool_mask
-
-        # New moments without outliers
-        self.last_moments_eval = self.last_moments_eval[0][:, ok_fine_coarse],\
-                                 self.last_moments_eval[1][:, ok_fine_coarse]
-
-
-    def estimate_level_var(self, moments_fn):
-        mom_fine, mom_coarse = self.evaluate_moments(moments_fn)
-        var_fine = np.var(mom_fine, axis=0, ddof=1)
-        var_coarse = np.var(mom_coarse, axis=0, ddof=1)
-        return var_coarse, var_fine
-
-    def estimate_diff_var(self, moments_fn):
-        """
-        Estimate moments variance
-        :param moments_fn: Moments evaluation function
-        :return: tuple (variance vector, length of moments)
-        """
-        mom_fine, mom_coarse = self.evaluate_moments(moments_fn)
-
-        assert len(mom_fine) == len(mom_coarse)
-        assert len(mom_fine) >= 2
-        var_vec = np.var(mom_fine - mom_coarse, axis=0, ddof=1)
-        ns = self.n_samples
-
-        assert ns == len(mom_fine), (ns, len(mom_fine))  # This was previous unconsistent implementation.
-        return var_vec, ns
-
-    def estimate_diff_mean(self, moments_fn):
-        """
-        Estimate moments mean
-        :param moments_fn: Function for calculating moments
-        :return: np.array, moments mean vector
-        """
-        mom_fine, mom_coarse = self.evaluate_moments(moments_fn)
-
-        assert len(mom_fine) == len(mom_coarse)
-        assert len(mom_fine) >= 1
-
-        mean_vec = np.mean(mom_fine - mom_coarse, axis=0)
-        return mean_vec
-
-    def estimate_covariance(self, moments_fn, stable=False):
-        """
-        Estimate covariance matrix (non central).
-        :param moments_fn: Moment functions object.
-        :param stable: Use alternative formula with better numerical stability.
-        :return: cov covariance matrix  with shape (n_moments, n_moments)
-        """
-        mom_fine, mom_coarse = self.evaluate_moments(moments_fn)
-        assert len(mom_fine) == len(mom_coarse)
-        assert len(mom_fine) >= 2
-        assert self.n_samples == len(mom_fine)
-
-        if stable:
-            # Stable formula - however seems that we have no problem with numerical stability
-            mom_diff = mom_fine - mom_coarse
-            mom_sum = mom_fine + mom_coarse
-            cov = 0.5 * (np.matmul(mom_diff.T, mom_sum) + np.matmul(mom_sum.T, mom_diff)) / self.n_samples
-        else:
-            mom_fine = np.squeeze(mom_fine)
-            mom_coarse = np.squeeze(mom_coarse)
-
-            # Direct formula
-            cov_fine = np.matmul(mom_fine.T,   mom_fine)
-            cov_coarse = np.matmul(mom_coarse.T, mom_coarse)
-            cov = (cov_fine - cov_coarse) / self.n_samples
-
-        return cov
-
-    def estimate_cov_diag_err(self, moments_fn, ):
-        """
-        Estimate mean square error (variance) of the estimate of covariance matrix difference at this level.
-        Only compute MSE for diagonal elements of the covariance matrix.
-        :param moments_fn:
-        :return: Vector of MSE for diagonal
-        """
-        mom_fine, mom_coarse = self.evaluate_moments(moments_fn)
-        assert len(mom_fine) == len(mom_coarse)
-        assert len(mom_fine) >= 2
-        assert self.n_samples == len(mom_fine)
-
-        mse_vec = np.var(mom_fine**2 - mom_coarse**2, axis=0, ddof=1)
-        return mse_vec
-
-    def sample_iqr(self):
-        """
-        Determine limits for outliers
-        :return: tuple
-        """
-        fine_sample = self.sample_values[:, 0]
-        quantile_1, quantile_3 = np.percentile(fine_sample, [25, 75])
-
-        iqr = quantile_3 - quantile_1
-        min_sample = np.min(fine_sample)
-
-        left = max(min_sample, quantile_1 - 1.5 * iqr)
-        if min_sample > 0.0:  # guess that we have positive distribution
-            left = min_sample
-        right = min(np.max(fine_sample), quantile_3 + 1.5 * iqr)
-
-        return left, right
-
-    def sample_range(self):
-        fine_sample = self.sample_values[:, 0]
-        if len(fine_sample) > 0:
-            return np.min(fine_sample), np.max(fine_sample)
-        return 0, 0
-
-    def sample_domain(self, quantile=None):
-        if quantile is None:
-            return self.sample_range()
-        fine_sample = self.sample_values[:, 0]
-        return np.percentile(fine_sample, [100*quantile, 100*(1-quantile)])
-
-    def get_n_finished(self):
-        """
-        Number of finished simulations
-        :return: int
-        """
-        self.collect_samples()
-        return len(self.collected_samples) + len(self.failed_samples)
-
-    def select(self, condition=None, selected_param=None):
-        """
-        Select samples
-        :param condition: dict, ({sample result param: (value, comparison)})
-        :param selected_param: string, name of column in result additional data
-        :return: None
-        """
-        # If no conditions and param, return sample values
-        if condition is None and self._select_condition is None and selected_param is None:
-            return self._sample_values
-        elif condition is not None:
-            self._select_condition = condition
-
-        # Additional data matrix from hdf file
-        sample_additional_data = self.sample_additional_data()
-        samples = self._sample_values
-
-        # Selected samples boolean mask
-        if self._select_condition is not None and len(self._select_condition) != 0:
-            bool_masks = []
-            for param, (value, comparison) in self._select_condition.items():
-                if comparison == "=":
-                    bool_masks.append(sample_additional_data[param] == value)
-                elif comparison == ">":
-                    bool_masks.append(sample_additional_data[param] > value)
-                elif comparison == ">=":
-                    bool_masks.append(sample_additional_data[param] >= value)
-                elif comparison == "<":
-                    bool_masks.append(sample_additional_data[param] < value)
-                elif comparison == "<=":
-                    bool_masks.append(sample_additional_data[param] <= value)
-
-            if len(bool_masks) == 1:
-                samples = self._sample_values[:, :, bool_masks[0]]
-            else:
-                samples = self._sample_values[:, :, np.logical_and(*bool_masks)]
-
-        # Select param from sample additional data
-        # TODO: get param values for string
-        if selected_param is not None:
-            self._select_param = selected_param
-            if self._select_param == 'value':
-                samples = self._sample_values
-            else:
-                samples = np.full(self._sample_values.shape, sample_additional_data[self._select_param])
-
-        if samples.size == 0:
-            raise Exception('Given condition excluded all samples')
-
-        self._sample_values = samples
-        return samples
-
-    def _reload_sample_values(self, samples):
-        """
-        Get selected samples result values
-        :param samples: list of tuples [(Sample(), Sample()), ...]
-        :return: None
-        """
-        self._sample_values = np.empty((len(samples), 2, len(samples[0][0].result)))
-        for index, (fine, coarse) in enumerate(samples):
-            self._sample_values[index, :, :] = np.stack((fine.result, coarse.result), axis=0)
-
-    def clean_select(self):
-        """
-        Remove select condition
-        :return: None
-        """
-        self._select_condition = None
-        self._select_param = None
-
-    def sample_time(self):
-        """
-        Get average sample time
-        :return: float
-        """
-        times = np.array(self.fine_times) + np.array(self.coarse_times)
-        # Remove error times - temporary solution
-        times = times[(times < 1e5)]
-
-        return np.mean(times)
-
-    def avg_sample_running_time(self):
-        """
-        Get average sample simulation running time per samples
-        :return: float
-        """
-        return np.mean([sample.running_time for sample, _ in self.collected_samples])
-
-    def avg_sample_prepare_time(self):
-        """
-        Get average sample simulation running time per samples
-        :return: float
-        """
-        return np.mean([sample.time - sample.running_time for sample, _ in self.collected_samples])
-
-    def avg_level_running_time(self):
-        """
-        Get average level (fine + coarse) running time per samples
-        :return: float
-        """
-        return np.mean([fine_sample.running_time + coarse_sample.running_time for fine_sample, coarse_sample in self.collected_samples])
-
-    def avg_level_prepare_time(self):
-        """
-        Get average level (fine + coarse) prepare time per samples
-        :return: float
-        """
-        return np.mean([fine_sample.time - coarse_sample.running_time for fine_sample, coarse_sample in self.collected_samples])
-
-    def set_result_additional_data(self):
-        """
-        Get simulation sample format and pass it to HDF level group
-        :return: None
-        """
-        self._hdf_level_group.result_additional_data = self.fine_simulation.result_additional_data
-
-    def sample_additional_data(self):
-        """
-        Get additional data matrix for hdf file
-        :return: numpy array
-        """
-        return self._hdf_level_group.sample_additional_data()
+from sample import Sample
+import os
+import shutil
+import time as t
+import numpy as np
+
+class Level:
+    """
+    Call Simulation methods
+    There are information about random variable - average, dispersion, number of simulation, ...
+    TODO:
+    - have HDF level either permanently (do not copy values), or use just for load and save
+    - fix consistency for: n_ops, n_ops_estimate, _n_ops_estimate
+    """
+
+    def __init__(self, sim_factory, previous_level, precision, level_idx, hdf_level_group, regen_failed=False,
+                 keep_collected=False):
+        """
+        :param sim_factory: Method that create instance of particular simulation class
+        :param previous_level: Previous level object
+        :param precision: Current level number / total number of all levels
+        :param level_idx: Level identifier
+        :param hdf_level_group: hdf.LevelGroup instance, wrapper object for HDF5 group
+        :param regen_failed: bool, if True then regenerate failed simulations
+        :param keep_collected: bool, if True keep sample dirs otherwise remove them
+        """
+        # TODO: coarse_simulation can be different to previous_level_sim if they have same mean value
+        # Method for creating simulations
+        self._sim_factory = sim_factory
+        # Level fine simulation precision
+        self._precision = precision
+        # LevelGroup instance - storage for level data
+        self._hdf_level_group = hdf_level_group
+        # Directory with level sample's jobs
+        self._jobs_dir = self._hdf_level_group.job_dir
+        # Level identifier
+        self._level_idx = level_idx
+        # Keep or remove sample directories, bool value
+        self._keep_collected = keep_collected
+
+        # Indicator of first level
+        self.is_zero_level = (int(level_idx) == 0)
+        # Previous level instance
+        self._previous_level = previous_level
+        # Fine simulation instance
+        self._fine_simulation = None
+        # Coarse simulation instance
+        self._coarse_simulation = None
+        # Estimate of operations number
+        self._n_ops_estimate = None
+        # Running unfinished simulations that were generated in last whole mlmc run
+        self.run_failed = False
+        # Target number of samples for the level
+        self.target_n_samples = None
+        # Last moments function
+        self._last_moments_fn = None
+        # Moments from coarse and fine samples
+        self.last_moments_eval = None
+        # Moments outliers mask
+        self.mask = None
+        # Currently running simulations
+        self.scheduled_samples = {}
+        # Collected simulations, all results of simulations. Including Nans and None ...
+        self.collected_samples = []
+        # Failed samples, result is np.Inf
+        self.failed_samples = set()
+        # Target number of samples.
+        self.target_n_samples = 1
+        # Number of level samples
+        self._n_total_samples = None
+        # Collected samples (array may be partly filled)
+        # Without any order, without Nans and inf. Only this is used for estimates.
+        self._sample_values = np.empty((self.target_n_samples, 2))
+        # Number of collected samples in _sample_values.
+        self._n_collected_samples = 0
+        # Possible subsample indices.
+        self.sample_indices = None
+        # Array of indices of nan samples (in fine or coarse sim)
+        self.nan_samples = []
+        # Cache evaluated moments.
+        self._last_moments_fn = None
+        self.fine_times = []
+        self.coarse_times = []
+        self._select_condition = None
+        self._select_param = None
+        # Load simulations from log
+        self.load_samples(regen_failed)
+
+    def reset(self):
+        """
+        Reset level variables for further use
+        :return: None
+        """
+        self.scheduled_samples = {}
+        self.target_n_samples = 3
+        self._sample_values = np.empty((self.target_n_samples, 2))
+        self._n_collected_samples = 0
+        self.sample_indices = None
+        self.nan_samples = []
+        self._last_moments_fn = None
+        self.fine_times = []
+        self.coarse_times = []
+        self._select_condition = None
+        self._select_param = None
+        self.collected_samples = []
+
+    @property
+    def finished_samples(self):
+        """
+        Get collected and failed samples ids
+        :return: NumPy array
+        """
+        return len(self.collected_samples) + len(self.failed_samples)
+
+    @property
+    def fine_simulation(self):
+        """
+        Fine simulation object
+        :return: Simulation object
+        """
+        if self._fine_simulation is None:
+            self._fine_simulation = self._sim_factory(self._precision, int(self._level_idx))
+        return self._fine_simulation
+
+    @property
+    def step(self):
+        # TODO: modify mechanism to combine precision and step_range in simulation factory
+        # in order to get true step here.
+        return self._precision
+
+    @property
+    def coarse_simulation(self):
+        """
+        Coarse simulation object
+        :return: Simulations object
+        """
+        if self._previous_level is not None and self._coarse_simulation is None:
+            self._coarse_simulation = self._previous_level.fine_simulation
+        return self._coarse_simulation
+
+    def load_samples(self, regen_failed):
+        """
+        Load collected and scheduled samples from log
+        :return: None
+        """
+        collected_samples = {}
+        # Get logs content
+        log_scheduled_samples, log_collected_samples = self._reload_samples()
+
+        for fine_sample, coarse_sample in log_collected_samples:
+            # Append collected samples
+            collected_samples[fine_sample.sample_id] = (fine_sample, coarse_sample)
+
+            # Add sample results
+            self._add_sample(fine_sample.sample_id, (fine_sample.result, coarse_sample.result))
+            # Get time from samples
+            self.fine_times.append(fine_sample.time)
+            self.coarse_times.append(coarse_sample.time)
+
+        finished_ids = self._hdf_level_group.get_finished_ids()
+
+        # Recover scheduled
+        for fine_sample, coarse_sample in log_scheduled_samples:
+            # Regenerate failed samples
+            if regen_failed:
+                # Sample that is not in collected to scheduled
+                if fine_sample.sample_id not in collected_samples:
+                    self.scheduled_samples[fine_sample.sample_id] = (fine_sample, coarse_sample)
+            # Not collected and not failed sample to scheduled
+            elif fine_sample.sample_id not in finished_ids:
+                    self.scheduled_samples[fine_sample.sample_id] = (fine_sample, coarse_sample)
+
+        self.collected_samples = list(collected_samples.values())
+        self.n_ops_estimate = self._hdf_level_group.n_ops_estimate
+
+        # Get n_ops_estimate
+        if self.n_ops_estimate is None:
+            self.set_coarse_sim()
+
+        # Total number of samples
+        self._n_total_samples = len(self.scheduled_samples) + len(self.collected_samples) + len(self._failed_sample_ids)
+
+        # Regenerate failed samples and collect samples
+        if regen_failed and len(self._failed_sample_ids) > 0:
+            self._run_failed_samples()
+
+        # Collect scheduled samples
+        #if len(self.scheduled_samples) > 0:
+        #     self.collect_samples()
+
+
+    def set_target_n_samples(self, n_samples):
+        """
+        Set target number of samples for the level.
+        :param n_samples: Number of samples
+        :return: None
+        """
+        self.target_n_samples = max(self.target_n_samples, n_samples)
+
+    @property
+    def sample_values(self):
+        """
+        Get ALL colected level samples.
+        Without filtering Nans in moments. Without subsampling.
+        :return: array, shape (n_samples, 2). First column fine, second coarse.
+        """
+        if self.sample_indices is not None:
+            bool_mask = self.sample_indices
+            # Sample values are sometimes larger than sample indices (caused by enlarge_samples() method)
+
+            # if len(self.sample_indices) < len(self._sample_values):
+            #     bool_mask = np.full(len(self._sample_values), True)
+            #     bool_mask[:len(self.sample_indices)] = self.sample_indices
+
+            return self._sample_values[bool_mask]
+        return self._sample_values[:self._n_collected_samples]
+
+    def _add_sample(self, idx, sample_pair):
+        """
+        Add samples pair to rest of samples
+        :param id: sample id
+        :param sample_pair: Fine and coarse result
+        :return: None
+        """
+        fine, coarse = sample_pair
+
+        if len(fine) == 0 or len(coarse) == 0:
+            return
+
+        if len(self._sample_values.shape) < 3:
+            self._sample_values = np.empty((self.target_n_samples, 2, len(fine)))
+
+        # Samples are not finite
+        if not np.all(np.isfinite(fine)) or not np.all(np.isfinite(coarse)):
+            self.nan_samples.append(idx)
+            return
+
+        # Enlarge matrix of samples
+        if self._n_collected_samples == self._sample_values.shape[0]:
+            self.enlarge_samples(2 * self._n_collected_samples)
+
+        # Add fine and coarse sample
+        self._sample_values[self._n_collected_samples, :] = (fine, coarse)
+        self._n_collected_samples += 1
+
+    def enlarge_samples(self, size):
+        """
+        Enlarge matrix of samples
+        :param size: New sample matrix size
+        :return: None
+        """
+        # Enlarge sample matrix
+        new_size = list(self._sample_values.shape)
+        new_size[0] = size
+
+        new_values = np.empty(new_size)
+        new_values[:self._n_collected_samples] = self._sample_values[:self._n_collected_samples]
+        self._sample_values = new_values
+
+    @property
+    def n_samples(self):
+        """
+        Number of collected level samples.
+        OR number of samples with correct fine and coarse moments
+        OR number of subsampled samples.
+        :return: int, number of samples
+        """
+        # Number of samples used for estimates.
+        if self.sample_indices is None:
+            if self.last_moments_eval is not None:
+                return len(self.last_moments_eval[0])
+            return self._n_collected_samples
+        elif np.any(self.sample_indices > 1):
+            return len(self.sample_indices)
+        else:
+            return sum(self.sample_indices)
+
+    def _get_sample_tag(self, char, sample_id):
+        """
+        Create sample tag
+        :param char: 'C' or 'F' depending on the type of simulation
+        :param sample_id: int, identifier of current sample
+        :return: str
+        """
+        return "L{:02d}_{}_S{:07d}".format(int(self._level_idx), char, sample_id)
+
+    @property
+    def n_ops_estimate(self):
+        """
+        :return: number of fine sim operations
+        """
+        if self._n_ops_estimate is None:
+            self._n_ops_estimate = self._hdf_level_group.n_ops_estimate
+        return self._n_ops_estimate
+
+    @n_ops_estimate.setter
+    def n_ops_estimate(self, n_ops):
+        """
+        Set n ops estimate
+        :param n_ops: number of operations
+        :return: None
+        """
+        self._n_ops_estimate = n_ops
+        if n_ops is not None:
+            self._hdf_level_group.n_ops_estimate = n_ops
+
+    def set_coarse_sim(self):
+        """
+        Set coarse sim to fine simulation
+        :return: None
+        """
+        if not self.fine_simulation.coarse_sim_set:
+            self.fine_simulation.set_coarse_sim(self.coarse_simulation)
+            self.n_ops_estimate = self.fine_simulation.n_ops_estimate()
+
+    def _make_sample_pair(self, sample_pair_id=None):
+        """
+        Generate new random samples for fine and coarse simulation objects
+        :return: list
+        """
+        start_time = t.time()
+        self.set_coarse_sim()
+        # All levels have fine simulation
+        if sample_pair_id is None:
+            sample_pair_id = self._n_total_samples
+        self.fine_simulation.generate_random_sample()
+        tag = self._get_sample_tag('F', sample_pair_id)
+        fine_sample = self.fine_simulation.simulation_sample(tag, sample_pair_id, start_time)
+
+        start_time = t.time()
+        if self.coarse_simulation is not None:
+            tag = self._get_sample_tag('C', sample_pair_id)
+            coarse_sample = self.coarse_simulation.simulation_sample(tag, sample_pair_id, start_time)
+        else:
+            # Zero level have no coarse simulation
+            coarse_sample = Sample(sample_id=sample_pair_id)
+            #@TODO: find more elegant workaround for multilevel usage
+            coarse_sample.result = np.array([0.0])
+
+        self._n_total_samples += 1
+
+        return [(sample_pair_id, (fine_sample, coarse_sample))]
+
+    def _run_failed_samples(self):
+        """
+        Run already generated simulations again
+        :return: None
+        """
+        for sample_id, _ in self.scheduled_samples.items():
+            # Run simulations again
+            if sample_id in self._failed_sample_ids:
+                self.scheduled_samples.update(self._make_sample_pair(sample_id))
+
+        # Empty failed samples set
+        self.failed_samples = set()
+        self.run_failed = False
+
+        self.collect_samples()
+
+    def fill_samples(self):
+        """
+        Generate samples up to target number set through 'set_target_n_samples'.
+        Simulations are planed for execution, but sample values are collected in
+        :return: None
+        """
+        if self.run_failed:
+            self._run_failed_samples()
+
+        new_scheduled_simulations = {}
+        if self.target_n_samples > self._n_total_samples:
+            self.enlarge_samples(self.target_n_samples)
+            # Create pair of fine and coarse simulations and add them to list of all running simulations
+            while self._n_total_samples < self.target_n_samples:
+                new_scheduled_simulations.update(self._make_sample_pair())
+
+            self.scheduled_samples.update(new_scheduled_simulations)
+            self._log_scheduled(new_scheduled_simulations)
+
+    def collect_samples(self):
+        """
+        Extract values from non queued samples. Save no data to HDF datasets.
+        :return: Number of samples to finish yet.
+        """
+        # Samples that are not running and aren't finished
+        not_queued_sample_ids = self._not_queued_sample_ids()
+        orig_n_finished = len(self.collected_samples)
+
+        for sample_id in not_queued_sample_ids:
+            fine_sample, coarse_sample = self.scheduled_samples[sample_id]
+
+            # Sample() instance
+            fine_sample = self.fine_simulation.extract_result(fine_sample)
+            fine_done = not np.any(np.isnan(fine_sample.result))
+            # For zero level don't create Sample() instance via simulations,
+            # however coarse sample is created for easier processing
+            if not self.is_zero_level:
+                coarse_sample = self.coarse_simulation.extract_result(coarse_sample)
+                coarse_done = np.all(np.isnan(coarse_sample.result))
+            else:
+                coarse_done = True
+
+            if fine_done and coarse_done:
+                # Set result structure to hdf level group
+                if self._hdf_level_group.result_additional_data is None:
+                    self.set_result_additional_data()
+                # 'Remove' from scheduled
+                self.scheduled_samples[sample_id] = False
+
+                # Enlarge coarse sample result to length of fine sample result
+                if self.is_zero_level:
+                    coarse_sample.result = np.full((len(fine_sample.result),), 0.0)
+
+                # Failed sample
+                if np.any(np.isinf(fine_sample.result)) or np.any(np.isinf(coarse_sample.result)):
+                    coarse_sample.result = fine_sample.result = np.full((len(fine_sample.result), ), np.inf)
+                    self.failed_samples.add(sample_id)
+                    continue
+
+                self.fine_times.append(fine_sample.time)
+                self.coarse_times.append(coarse_sample.time)
+
+                # collect values
+                self.collected_samples.append((fine_sample, coarse_sample))
+                self._add_sample(sample_id, (fine_sample.result, coarse_sample.result))
+
+        # Still scheduled samples
+        self.scheduled_samples = {sample_id: values for sample_id, values in self.scheduled_samples.items()
+                                  if values is not False}
+
+        # Log new collected samples
+        self._log_collected(self.collected_samples[orig_n_finished:])
+
+        # Log failed samples
+        self._log_failed(self.failed_samples)
+
+        return len(self.scheduled_samples)
+
+    def _log_failed(self, samples):
+        """
+        Log failed samples
+        :param samples: set; sample ids
+        :return: None
+        """
+        self._hdf_level_group.save_failed(samples)
+
+    def _log_collected(self, samples):
+        """
+        Log collected samples, eventually remove samples
+        :param samples: list [(fine sample, coarse sample), ...], both are Sample() instances
+        :return: None
+        """
+        if not samples:
+            return
+
+        self._hdf_level_group.append_collected(samples)
+
+        # If not keep collected remove samples
+        if not self._keep_collected:
+            self._rm_samples(samples)
+
+    def _reload_samples(self):
+        """
+        Read collected and scheduled samples from hdf file
+        :return: tuple of generators - item is Sample()
+        """
+        scheduled_samples = self._hdf_level_group.scheduled()
+        collected_samples = self._hdf_level_group.collected()
+        return scheduled_samples, collected_samples
+
+    @property
+    def _failed_sample_ids(self):
+        """
+        Get failed samples from hdf file
+        :return: set
+        """
+        return self._hdf_level_group.get_failed_ids()
+
+    def _log_scheduled(self, samples):
+        """
+        Log scheduled samples
+        :param samples: dict {sample_id : (fine sample, coarse sample), ...}, samples are Sample() instances
+        :return: None
+        """
+        if not samples:
+            return
+        # n_ops_estimate is already in log file
+        if self.n_ops_estimate > 0:
+            self._hdf_level_group.n_ops_estimate = self.n_ops_estimate
+
+        self._hdf_level_group.append_scheduled(samples)
+
+    def _not_queued_sample_ids(self):
+        """
+        Get level queued jobs and sample ids from these jobs
+        :return: NumPy array
+        """
+        # Level jobs ids (=names)
+        job_ids = self._hdf_level_group.level_jobs()
+        # Ids from jobs that are not queued
+        not_queued_jobs = [job_id for job_id in job_ids
+                           if not os.path.exists(os.path.join(self._jobs_dir, *[job_id, 'QUEUED']))]
+
+        # Set of sample ids that are not in queued
+        not_queued_sample_ids = self._hdf_level_group.job_samples(not_queued_jobs)
+        finished_sample_ids = self._hdf_level_group.get_finished_ids()
+
+        # Return sample ids of not queued and not finished samples
+        if len(not_queued_sample_ids) > 0 and len(finished_sample_ids) > 0:
+                return np.setdiff1d(not_queued_sample_ids, finished_sample_ids)
+        return not_queued_sample_ids
+
+    def _rm_samples(self, samples):
+        """
+        Remove sample dirs
+        :param samples: List of sample tuples (fine Sample(), coarse Sample())
+        :return: None
+        """
+        for fine_sample, coarse_sample in samples:
+            if os.path.isdir(coarse_sample.directory):
+                shutil.rmtree(coarse_sample.directory, ignore_errors=True)
+            if os.path.isdir(fine_sample.directory):
+                shutil.rmtree(fine_sample.directory, ignore_errors=True)
+
+    def subsample(self, size=None, sample_indices=None):
+        """
+        Sub-selection from samples with correct moments (dependes on last call to eval_moments).
+        :param size: number of subsamples
+        :param sample_indices: subsample indices
+        :return: None
+        """
+        self.sample_indices = None if sample_indices is None else sample_indices.copy()
+
+        if size is not None and sample_indices is None:
+            assert self.last_moments_eval is not None
+            n_moment_samples = len(self.last_moments_eval[0])
+            assert 0 < size, "0 < {}".format(size)
+            self.sample_indices = np.random.choice(np.arange(n_moment_samples, dtype=int), size=size)
+            self.sample_indices.sort()  # Better for caches.
+
+    def evaluate_moments(self, moments_fn, force=False):
+        """
+        Evaluate level difference for all samples and given moments.
+        :param moments_fn: Moment evaluation object.
+        :param force: Reevaluate moments
+        :return: (fine, coarse) both of shape (n_samples, n_moments)
+        """
+        # Current moment functions are different from last moment functions
+        same_moments = moments_fn == self._last_moments_fn
+        same_shapes = self.last_moments_eval is not None
+        if force or not same_moments or not same_shapes:
+            samples = self.sample_values
+            moments_fine = moments_fn(samples[:, 0])
+
+            # For first level moments from coarse samples are zeroes
+            if self.is_zero_level:
+                moments_coarse = np.zeros(moments_fine.shape)
+            else:
+                moments_coarse = moments_fn(samples[:, 1])
+
+            # Set last moments function
+            self._last_moments_fn = moments_fn
+            # Moments from fine and coarse samples
+            self.last_moments_eval = moments_fine, moments_coarse
+
+            # if self.sample_indices is not None:
+            #     self.subsample(len(self.sample_indices))
+
+            self._remove_outliers_moments()
+
+        # if self.sample_indices is None:
+        #     return self.last_moments_eval
+        # else:
+        #     m_fine, m_coarse = self.last_moments_eval
+        #     return m_fine[self.sample_indices, :], m_coarse[self.sample_indices, :]
+        return self.last_moments_eval
+
+    def _remove_outliers_moments(self, ):
+        """
+        Remove moments from outliers from fine and course moments
+        :return: None
+        """
+        # Fine and coarse moments mask
+        ok_fine = np.all(np.isfinite(self.last_moments_eval[0]), axis=len(self.last_moments_eval[0][0].shape))
+        ok_coarse = np.all(np.isfinite(self.last_moments_eval[1]), axis=len(self.last_moments_eval[1][0].shape))
+
+        # Common mask for coarse and fine
+        ok_fine_coarse = np.logical_and(ok_fine, ok_coarse)
+        bool_mask = np.ones((ok_fine_coarse[0].shape))
+        for bool_array in ok_fine_coarse:
+            bool_mask = np.logical_and(bool_mask, bool_array)
+
+        ok_fine_coarse = bool_mask
+
+        # New moments without outliers
+        self.last_moments_eval = self.last_moments_eval[0][:, ok_fine_coarse],\
+                                 self.last_moments_eval[1][:, ok_fine_coarse]
+
+
+    def estimate_level_var(self, moments_fn):
+        mom_fine, mom_coarse = self.evaluate_moments(moments_fn)
+        var_fine = np.var(mom_fine, axis=0, ddof=1)
+        var_coarse = np.var(mom_coarse, axis=0, ddof=1)
+        return var_coarse, var_fine
+
+    def estimate_diff_var(self, moments_fn):
+        """
+        Estimate moments variance
+        :param moments_fn: Moments evaluation function
+        :return: tuple (variance vector, length of moments)
+        """
+        mom_fine, mom_coarse = self.evaluate_moments(moments_fn)
+
+        assert len(mom_fine) == len(mom_coarse)
+        assert len(mom_fine) >= 2
+        var_vec = np.var(mom_fine - mom_coarse, axis=0, ddof=1)
+        ns = self.n_samples
+
+        assert ns == len(mom_fine), (ns, len(mom_fine))  # This was previous unconsistent implementation.
+        return var_vec, ns
+
+    def estimate_diff_mean(self, moments_fn):
+        """
+        Estimate moments mean
+        :param moments_fn: Function for calculating moments
+        :return: np.array, moments mean vector
+        """
+        mom_fine, mom_coarse = self.evaluate_moments(moments_fn)
+
+        assert len(mom_fine) == len(mom_coarse)
+        assert len(mom_fine) >= 1
+
+        mean_vec = np.mean(mom_fine - mom_coarse, axis=0)
+        return mean_vec
+
+    def estimate_covariance(self, moments_fn, stable=False):
+        """
+        Estimate covariance matrix (non central).
+        :param moments_fn: Moment functions object.
+        :param stable: Use alternative formula with better numerical stability.
+        :return: cov covariance matrix  with shape (n_moments, n_moments)
+        """
+        mom_fine, mom_coarse = self.evaluate_moments(moments_fn)
+        assert len(mom_fine) == len(mom_coarse)
+        assert len(mom_fine) >= 2
+        assert self.n_samples == len(mom_fine)
+
+        if stable:
+            # Stable formula - however seems that we have no problem with numerical stability
+            mom_diff = mom_fine - mom_coarse
+            mom_sum = mom_fine + mom_coarse
+            cov = 0.5 * (np.matmul(mom_diff.T, mom_sum) + np.matmul(mom_sum.T, mom_diff)) / self.n_samples
+        else:
+            mom_fine = np.squeeze(mom_fine)
+            mom_coarse = np.squeeze(mom_coarse)
+
+            # Direct formula
+            cov_fine = np.matmul(mom_fine.T,   mom_fine)
+            cov_coarse = np.matmul(mom_coarse.T, mom_coarse)
+            cov = (cov_fine - cov_coarse) / self.n_samples
+
+        return cov
+
+    def estimate_cov_diag_err(self, moments_fn, ):
+        """
+        Estimate mean square error (variance) of the estimate of covariance matrix difference at this level.
+        Only compute MSE for diagonal elements of the covariance matrix.
+        :param moments_fn:
+        :return: Vector of MSE for diagonal
+        """
+        mom_fine, mom_coarse = self.evaluate_moments(moments_fn)
+        assert len(mom_fine) == len(mom_coarse)
+        assert len(mom_fine) >= 2
+        assert self.n_samples == len(mom_fine)
+
+        mse_vec = np.var(mom_fine**2 - mom_coarse**2, axis=0, ddof=1)
+        return mse_vec
+
+    def sample_iqr(self):
+        """
+        Determine limits for outliers
+        :return: tuple
+        """
+        fine_sample = self.sample_values[:, 0]
+        quantile_1, quantile_3 = np.percentile(fine_sample, [25, 75])
+
+        iqr = quantile_3 - quantile_1
+        min_sample = np.min(fine_sample)
+
+        left = max(min_sample, quantile_1 - 1.5 * iqr)
+        if min_sample > 0.0:  # guess that we have positive distribution
+            left = min_sample
+        right = min(np.max(fine_sample), quantile_3 + 1.5 * iqr)
+
+        return left, right
+
+    def sample_range(self):
+        fine_sample = self.sample_values[:, 0]
+        if len(fine_sample) > 0:
+            return np.min(fine_sample), np.max(fine_sample)
+        return 0, 0
+
+    def sample_domain(self, quantile=None):
+        if quantile is None:
+            return self.sample_range()
+        fine_sample = self.sample_values[:, 0]
+        return np.percentile(fine_sample, [100*quantile, 100*(1-quantile)])
+
+    def get_n_finished(self):
+        """
+        Number of finished simulations
+        :return: int
+        """
+        self.collect_samples()
+        return len(self.collected_samples) + len(self.failed_samples)
+
+    def select(self, condition=None, selected_param=None):
+        """
+        Select samples
+        :param condition: dict, ({sample result param: (value, comparison)})
+        :param selected_param: string, name of column in result additional data
+        :return: None
+        """
+        # If no conditions and param, return sample values
+        if condition is None and self._select_condition is None and selected_param is None:
+            return self._sample_values
+        elif condition is not None:
+            self._select_condition = condition
+
+        # Additional data matrix from hdf file
+        sample_additional_data = self.sample_additional_data()
+        samples = self._sample_values
+
+        # Selected samples boolean mask
+        if self._select_condition is not None and len(self._select_condition) != 0:
+            bool_masks = []
+            for param, (value, comparison) in self._select_condition.items():
+                if comparison == "=":
+                    bool_masks.append(sample_additional_data[param] == value)
+                elif comparison == ">":
+                    bool_masks.append(sample_additional_data[param] > value)
+                elif comparison == ">=":
+                    bool_masks.append(sample_additional_data[param] >= value)
+                elif comparison == "<":
+                    bool_masks.append(sample_additional_data[param] < value)
+                elif comparison == "<=":
+                    bool_masks.append(sample_additional_data[param] <= value)
+
+            if len(bool_masks) == 1:
+                samples = self._sample_values[:, :, bool_masks[0]]
+            else:
+                samples = self._sample_values[:, :, np.logical_and(*bool_masks)]
+
+        # Select param from sample additional data
+        # TODO: get param values for string
+        if selected_param is not None:
+            self._select_param = selected_param
+            if self._select_param == 'value':
+                samples = self._sample_values
+            else:
+                samples = np.full(self._sample_values.shape, sample_additional_data[self._select_param])
+
+        if samples.size == 0:
+            raise Exception('Given condition excluded all samples')
+
+        self._sample_values = samples
+        return samples
+
+    def _reload_sample_values(self, samples):
+        """
+        Get selected samples result values
+        :param samples: list of tuples [(Sample(), Sample()), ...]
+        :return: None
+        """
+        self._sample_values = np.empty((len(samples), 2, len(samples[0][0].result)))
+        for index, (fine, coarse) in enumerate(samples):
+            self._sample_values[index, :, :] = np.stack((fine.result, coarse.result), axis=0)
+
+    def clean_select(self):
+        """
+        Remove select condition
+        :return: None
+        """
+        self._select_condition = None
+        self._select_param = None
+
+    def sample_time(self):
+        """
+        Get average sample time
+        :return: float
+        """
+        times = np.array(self.fine_times) + np.array(self.coarse_times)
+        # Remove error times - temporary solution
+        times = times[(times < 1e5)]
+
+        return np.mean(times)
+
+    def avg_sample_running_time(self):
+        """
+        Get average sample simulation running time per samples
+        :return: float
+        """
+        return np.mean([sample.running_time for sample, _ in self.collected_samples])
+
+    def avg_sample_prepare_time(self):
+        """
+        Get average sample simulation running time per samples
+        :return: float
+        """
+        return np.mean([sample.time - sample.running_time for sample, _ in self.collected_samples])
+
+    def avg_level_running_time(self):
+        """
+        Get average level (fine + coarse) running time per samples
+        :return: float
+        """
+        return np.mean([fine_sample.running_time + coarse_sample.running_time for fine_sample, coarse_sample in self.collected_samples])
+
+    def avg_level_prepare_time(self):
+        """
+        Get average level (fine + coarse) prepare time per samples
+        :return: float
+        """
+        return np.mean([fine_sample.time - coarse_sample.running_time for fine_sample, coarse_sample in self.collected_samples])
+
+    def set_result_additional_data(self):
+        """
+        Get simulation sample format and pass it to HDF level group
+        :return: None
+        """
+        self._hdf_level_group.result_additional_data = self.fine_simulation.result_additional_data
+
+    def sample_additional_data(self):
+        """
+        Get additional data matrix for hdf file
+        :return: numpy array
+        """
+        return self._hdf_level_group.sample_additional_data()