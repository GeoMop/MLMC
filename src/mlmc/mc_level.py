--- conflicted
+++ resolved
@@ -1,231 +1,209 @@
-import numpy as np
-import scipy as sc
-import scipy.stats
-import uuid
-import copy as cp
-
-class Level:
-    """
-    Call Simulation methods
-    There are information about random variable - average, dispersion, number of simulation, ...
-
-    JS TODO:
-    Property and setter methods just boilerplate here, but if done you MUST provide
-    documentation of returned data structures otherwise related code is very hard to read.
-    """
-
-    def __init__(self, sim, previous_level_sim, moments_object, precision):
-        """
-        :param simulation_size: number of simulation steps
-        :param sim: instance of object Simulation
-        """
-        self.data = []
-        self.simulation = sim
-
-        # Instance of object Simulation
-        self.fine_simulation = sim.interpolate_precision(precision)
-        self.fine_simulation.n_sim_steps = self.fine_simulation.sim_param
-        self.coarse_simulation = previous_level_sim
-        self.coarse_simulation.n_sim_steps = self.coarse_simulation.sim_param
-
-        # Initialization of variables
-        self._result = []
-        self._moments = []
-        self.moments_object = moments_object
-        self.moments_estimate = []
-
-        # Default number of simulations is 10
-        # that is enough for estimate variance
-        self.number_of_simulations = 10
-        self._estimate_moments()
-
-        self.variance = np.var(self.result)
-
-    @property
-<<<<<<< HEAD
-=======
-    def data(self):
-        """
-        Simulations data on this level
-        """
-        return self._data
-
-    # JS TODO: Very bed, this setter does not have semantics of setter but is rather an append.
-    # Extremaly confusing. Expose the level data attribute or make clear MCLevel.append_sample() method.
-    @data.setter
-    def data(self, values):
-        if tuple is not type(values):
-            raise TypeError("Item of level data must be tuple")
-        self._data.append(values)
-
-    @property
->>>>>>> 6375aef9
-    def result(self):
-        """
-        Simulations results (fine step simulations result - coarse step simulation result)
-        :return: array, each item is fine_result - coarse_result
-        """
-        return self._result
-
-    @result.setter
-    def result(self, result):
-        if not isinstance(result, list):
-            raise TypeError("Simulation results must be list")
-        self._result = result
-
-    # JS TODO: No usage of variance in this class. Remove.
-    @property
-    def moments(self):
-        """
-        Result moments
-        :return: array of moments
-        """
-        self.get_moments()
-        return self._moments
-
-    @moments.setter
-    def moments(self, moments):
-        if not isinstance(moments, list):
-            raise TypeError("Moments must be list")
-        self._moments = moments
-
-    def get_moments(self):
-        """
-        Get moments from results of simulations on this level
-        :return: array, moments
-        """
-        self.moments = self.level_moments()
-
-    def n_ops_estimate(self):
-        """
-        :return: fine simulation n
-        """
-        return self.fine_simulation.n_ops_estimate()
-
-    def _create_simulations(self):
-        """
-        Create fine and coarse simulations and run their simulation
-        :return: fine and coarse simulation object
-        """
-        fine_simulation = cp.deepcopy(self.fine_simulation)
-        # Generate random array
-        fine_simulation.random_array()
-        coarse_simulation = cp.deepcopy(self.coarse_simulation)
-        fine_simulation.set_coarse_sim(coarse_simulation)
-        # Set random array to coarse step simulation
-        coarse_simulation._input_sample = fine_simulation.get_random_array()
-
-        # Run simulations
-        fine_simulation.cycle(uuid.uuid1())
-        coarse_simulation.cycle(uuid.uuid1())
-        return fine_simulation, coarse_simulation
-
-    def level(self):
-        """
-        Implements level of MLMC
-        Call Simulation methods
-        Set simulation data
-        :return: array of results (fine_sim result - coarse_sim result) 
-        """
-        running_simulations = []
-        # Run at the same time maximum of 2000 simulations
-        if self.number_of_simulations > 2000:
-            num_of_simulations = 2000
-        else:
-            num_of_simulations = self.number_of_simulations
-
-        # Create pair of fine and coarse simulations and add them to list of all running simulations
-        [running_simulations.append(self._create_simulations()) for _ in range(num_of_simulations)]
-
-        while len(running_simulations) > 0:
-            for index, (fine_sim, coarse_sim) in enumerate(running_simulations):
-                try:
-                    if fine_sim.simulation_result is not None and coarse_sim.simulation_result is not None:
-                        if isinstance(fine_sim.simulation_result, (int, float)) and isinstance(coarse_sim.simulation_result, (int, float)):
-                            self.data.append((fine_sim.simulation_result, coarse_sim.simulation_result))
-                        else:
-                            raise ExpWrongResult()
-
-                        if num_of_simulations < self.number_of_simulations:
-                            running_simulations[index] = self._create_simulations()
-                            num_of_simulations += 1
-                        else:
-                            # Remove simulations pair from running simulations
-                            running_simulations.pop(index)
-                except ExpWrongResult as e:
-                    print(e.message)
-
-        self.result = [data[0] - data[1] for data in self.data]
-        return self.result
-
-    def _estimate_moments(self):
-        """
-        Moments estimation
-        :return: None
-        """
-        moments = []
-        for k in range(0, 10):
-            self._data = []
-            self.level()
-            if k == 0:
-                self.moments_object.mean = np.mean(self.result)
-
-            self.level_moments()
-            moments.append(self.moments)
-
-        self.moments_estimate = [(np.mean(m), np.var(m)) for m in zip(*moments)]
-
-    def level_moments(self):
-        """
-        Count moments from level data
-        :return: array, moments
-        """
-        self.moments_object.bounds = sc.stats.mstats.mquantiles(self.result, prob=[self.moments_object.eps, 1 - self.moments_object.eps])
-        return self.count_moments(self.data)
-
-    def count_moments(self, level_data):
-        """
-        Count moments
-        :param level_data: array of tuples (fine step result, coarse step result)
-        :return: array, moments
-        """
-        level_results = {}
-        level_results["fine"] = []
-        level_results["coarse"] = []
-        # Initialize array of moments
-        moments = []
-
-        # Separate fine step result and coarse step result
-        for data in level_data:
-            level_results["fine"].append(data[0])
-            level_results["coarse"].append(data[1])
-
-        coarse_var = np.var(level_results["coarse"])
-
-        # Count moment for each degree
-        for degree in range(self.moments_object.n_moments):
-            fine_coarse_diff = []
-
-            for lr_fine, lr_coarse in zip(level_results["fine"], level_results["coarse"]):
-                # Moment for fine step result
-                fine = self.moments_object.get_moments(lr_fine, degree)
-
-                # For first level use only fine step result
-                if coarse_var != 0:
-                    # Moment from coarse step result
-                    coarse = self.moments_object.get_moments(lr_coarse, degree)
-                    fine_coarse_diff.append(fine - coarse)
-                else:
-                    # Add subtract moment from coarse step result from moment from fine step result
-                    fine_coarse_diff.append(fine)
-
-            # Append moment to other moments
-            moments.append(np.mean(np.array(fine_coarse_diff)))
-
-        return moments
-
-class ExpWrongResult(Exception):
-    def __init__(self, *args, **kwargs):
-        print(*args)
-        Exception.__init__(self, *args, **kwargs)
-        self.message = "Wrong simulation result"
+import numpy as np
+import scipy as sc
+import scipy.stats
+import uuid
+import copy as cp
+
+class Level:
+    """
+    Call Simulation methods
+    There are information about random variable - average, dispersion, number of simulation, ...
+    """
+
+    def __init__(self, sim, previous_level_sim, moments_object, precision):
+        """
+        :param simulation_size: number of simulation steps
+        :param sim: instance of object Simulation
+        :param previous_level_sim: fine simulation on previous level
+        """
+        self.data = []
+        self.simulation = sim
+
+        # Instance of object Simulation
+        self.fine_simulation = sim.interpolate_precision(precision)
+        self.fine_simulation.n_sim_steps = self.fine_simulation.sim_param
+        self.coarse_simulation = previous_level_sim
+        self.coarse_simulation.n_sim_steps = self.coarse_simulation.sim_param
+
+        # Initialization of variables
+        self._result = []
+        self._moments = []
+        self.moments_object = moments_object
+        self.moments_estimate = []
+
+        # Default number of simulations is 10
+        # that is enough for estimate variance
+        self.number_of_simulations = 10
+        self._estimate_moments()
+
+        self.variance = np.var(self.result)
+
+    @property
+    def result(self):
+        """
+        Simulations results (fine step simulations result - coarse step simulation result)
+        :return: array, each item is fine_result - coarse_result
+        """
+        return self._result
+
+    @result.setter
+    def result(self, result):
+        if not isinstance(result, list):
+            raise TypeError("Simulation results must be list")
+        self._result = result
+
+    @property
+    def moments(self):
+        """
+        Result moments
+        :return: array of moments
+        """
+        self.get_moments()
+        return self._moments
+
+    @moments.setter
+    def moments(self, moments):
+        if not isinstance(moments, list):
+            raise TypeError("Moments must be list")
+        self._moments = moments
+
+    def get_moments(self):
+        """
+        Get moments from results of simulations on this level
+        :return: array, moments
+        """
+        self.moments = self.level_moments()
+
+    def n_ops_estimate(self):
+        """
+        :return: fine simulation n
+        """
+        return self.fine_simulation.n_ops_estimate()
+
+    def _create_simulations(self):
+        """
+        Create fine and coarse simulations and run their simulation
+        :return: fine and coarse simulation object
+        """
+        fine_simulation = cp.deepcopy(self.fine_simulation)
+        # Generate random array
+        fine_simulation.random_array()
+        coarse_simulation = cp.deepcopy(self.coarse_simulation)
+        fine_simulation.set_coarse_sim(coarse_simulation)
+        # Set random array to coarse step simulation
+        coarse_simulation._input_sample = fine_simulation.get_random_array()
+
+        # Run simulations
+        fine_simulation.cycle(uuid.uuid1())
+        coarse_simulation.cycle(uuid.uuid1())
+        return fine_simulation, coarse_simulation
+
+    def level(self):
+        """
+        Implements level of MLMC
+        Call Simulation methods
+        Set simulation data
+        :return: array of results (fine_sim result - coarse_sim result) 
+        """
+        running_simulations = []
+        # Run at the same time maximum of 2000 simulations
+        if self.number_of_simulations > 2000:
+            num_of_simulations = 2000
+        else:
+            num_of_simulations = self.number_of_simulations
+
+        # Create pair of fine and coarse simulations and add them to list of all running simulations
+        [running_simulations.append(self._create_simulations()) for _ in range(num_of_simulations)]
+
+        while len(running_simulations) > 0:
+            for index, (fine_sim, coarse_sim) in enumerate(running_simulations):
+                try:
+                    if fine_sim.simulation_result is not None and coarse_sim.simulation_result is not None:
+                        if isinstance(fine_sim.simulation_result, (int, float)) and isinstance(coarse_sim.simulation_result, (int, float)):
+                            self.data.append((fine_sim.simulation_result, coarse_sim.simulation_result))
+                        else:
+                            raise ExpWrongResult()
+
+                        if num_of_simulations < self.number_of_simulations:
+                            running_simulations[index] = self._create_simulations()
+                            num_of_simulations += 1
+                        else:
+                            # Remove simulations pair from running simulations
+                            running_simulations.pop(index)
+                except ExpWrongResult as e:
+                    print(e.message)
+
+        self.result = [data[0] - data[1] for data in self.data]
+        return self.result
+
+    def _estimate_moments(self):
+        """
+        Moments estimation
+        :return: None
+        """
+        moments = []
+        for k in range(0, 10):
+            self._data = []
+            self.level()
+            if k == 0:
+                self.moments_object.mean = np.mean(self.result)
+
+            self.level_moments()
+            moments.append(self.moments)
+
+        self.moments_estimate = [(np.mean(m), np.var(m)) for m in zip(*moments)]
+
+    def level_moments(self):
+        """
+        Count moments from level data
+        :return: array, moments
+        """
+        self.moments_object.bounds = sc.stats.mstats.mquantiles(self.result, prob=[self.moments_object.eps, 1 - self.moments_object.eps])
+        return self.count_moments(self.data)
+
+    def count_moments(self, level_data):
+        """
+        Count moments
+        :param level_data: array of tuples (fine step result, coarse step result)
+        :return: array, moments
+        """
+        level_results = {}
+        level_results["fine"] = []
+        level_results["coarse"] = []
+        # Initialize array of moments
+        moments = []
+
+        # Separate fine step result and coarse step result
+        for data in level_data:
+            level_results["fine"].append(data[0])
+            level_results["coarse"].append(data[1])
+
+        coarse_var = np.var(level_results["coarse"])
+
+        # Count moment for each degree
+        for degree in range(self.moments_object.n_moments):
+            fine_coarse_diff = []
+
+            for lr_fine, lr_coarse in zip(level_results["fine"], level_results["coarse"]):
+                # Moment for fine step result
+                fine = self.moments_object.get_moments(lr_fine, degree)
+
+                # For first level use only fine step result
+                if coarse_var != 0:
+                    # Moment from coarse step result
+                    coarse = self.moments_object.get_moments(lr_coarse, degree)
+                    fine_coarse_diff.append(fine - coarse)
+                else:
+                    # Add subtract moment from coarse step result from moment from fine step result
+                    fine_coarse_diff.append(fine)
+
+            # Append moment to other moments
+            moments.append(np.mean(np.array(fine_coarse_diff)))
+
+        return moments
+
+class ExpWrongResult(Exception):
+    def __init__(self, *args, **kwargs):
+        print(*args)
+        Exception.__init__(self, *args, **kwargs)
+        self.message = "Wrong simulation result"