--- conflicted
+++ resolved
@@ -18,16 +18,14 @@
     # List of files in the level workspace to copy/symlink to the sample workspace.
 
     level_id: int = None
-<<<<<<< HEAD
     # Level id is set by mlmc.sampler.Sampler. It is internal variable and user shouldn't change it.
-=======
-    # Level id is set by mlmc.sampler.Sampler. It is internal variable and user should'n change it.
->>>>>>> 52d8b8b1
 
     need_sample_workspace: bool = False
     # If the simulation needs sample workspace at all.
 
     task_size: int = 0
     # Relative size of the simulation at this level.
+    # When using PBS, keep in mind that the pbs job size is the sum of task_sizes, and if this sum is above 1,
+    # the job is scheduled and PBS scheduler manages it
 
     sample_workspace: str = None
