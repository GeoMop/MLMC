import os
import numpy as np
from typing import List
from mlmc.sample_storage import SampleStorage
from mlmc.quantity_spec import QuantitySpec, ChunkSpec
import mlmc.tool.hdf5 as hdf


class SampleStorageHDF(SampleStorage):

    def __init__(self, file_path):
        """
        HDF5 storage, provide method to interact with storage
        :param file_path: absolute path to hdf file (which not exists at the moment)
        """
        super().__init__()
        # If file exists load not create new file
        load_from_file = True if os.path.exists(file_path) else False

        # HDF5 interface
        self._hdf_object = hdf.HDF5(file_path=file_path, load_from_file=load_from_file)
        self._level_groups = []

        # 'Load' level groups
        if load_from_file:
            # Create level group for each level
            if len(self._level_groups) != len(self._hdf_object.level_parameters):
                for i_level in range(len(self._hdf_object.level_parameters)):
                    self._level_groups.append(self._hdf_object.add_level_group(str(i_level)))

    def _hdf_result_format(self, locations, times):
        """
        QuantitySpec data type, necessary for hdf storage
        :return:
        """
        if len(locations[0]) == 3:
            tuple_dtype = np.dtype((np.float, (3,)))
            loc_dtype = np.dtype((tuple_dtype, (len(locations),)))
        else:
            loc_dtype = np.dtype(('S50', (len(locations),)))

        result_dtype = {'names': ('name', 'unit', 'shape', 'times', 'locations'),
                        'formats': ('S50',
                                    'S50',
                                    np.dtype((np.int32, (2,))),
                                    np.dtype((np.float, (len(times),))),
                                    loc_dtype
                                    )
                        }

        return result_dtype

    def save_global_data(self, level_parameters: List[np.float], result_format: List[QuantitySpec]):
        """
        Save hdf5 file global attributes
        :param level_parameters: list of simulation steps
        :param result_format: simulation result format
        :return: None
        """
        res_dtype = self._hdf_result_format(result_format[0].locations, result_format[0].times)

        # Create file structure
        self._hdf_object.create_file_structure(level_parameters)

        # Create group for each level
        if len(self._level_groups) != len(level_parameters):
            for i_level in range(len(level_parameters)):
                self._level_groups.append(self._hdf_object.add_level_group(str(i_level)))

        # Save result format (QuantitySpec)
        self.save_result_format(result_format, res_dtype)

    def load_scheduled_samples(self):
        """
        Get scheduled samples for each level
        :return:  Dict[level_id, List[sample_id: str]]
        """
        scheduled = {}
        for level in self._level_groups:
            scheduled[int(level.level_id)] = [sample[0].decode() for sample in level.scheduled()]
        return scheduled

    def save_result_format(self, result_format: List[QuantitySpec], res_dtype):
        """
        Save result format to hdf
        :param result_format: List[QuantitySpec]
        :return: None
        """
        self._hdf_object.save_result_format(result_format, res_dtype)

    def load_result_format(self) -> List[QuantitySpec]:
        """
        Load result format
        """
        results_format = self._hdf_object.load_result_format()
        quantities = []
        for res_format in results_format:
            spec = QuantitySpec(res_format[0].decode(), res_format[1].decode(), res_format[2], res_format[3],
                                [loc.decode() for loc in res_format[4]])

            quantities.append(spec)

        return quantities

    def save_samples(self, successful, failed):
        """
        Save successful and failed samples
        :param successful: List[Tuple[sample_id: str, Tuple[ndarray, ndarray]]]
        :param failed: List[Tuple[sample_id: str, error_message: str]]
        :return: None
        """
        self._save_succesful(successful)
        self._save_failed(failed)

    def _save_succesful(self, successful_samples):
        for level, samples in successful_samples.items():
            if len(samples) > 0:
                self._level_groups[level].append_successful(np.array(samples))

    def _save_failed(self, failed_samples):
        for level, samples in failed_samples.items():
            if len(samples) > 0:
                self._level_groups[level].append_failed(samples)

    def save_scheduled_samples(self, level_id, samples: List[str]):
        """
        Append scheduled samples
        :param level_id: int
        :param samples: list of sample identifiers
        :return: None
        """
        self._level_groups[level_id].append_scheduled(samples)

    def sample_pairs(self):
        """
        Load results from hdf file
        :return: List[Array[M, N, 2]]
        """
        print("sample pairs")
        if len(self._level_groups) == 0:
            raise Exception("self._level_groups shouldn't be empty, save_global_data() method should have set it, "
                            "that method is always called from mlmc.sampler.Sampler constructor."
                            " In other cases, call save_global_data() directly")

        levels_results = list(np.empty(len(self._level_groups)))

        for level in self._level_groups:
            results = self.sample_pairs_level(ChunkSpec(level_id=level.level_id))  # return all samples no chunks
            if results is None or len(results) == 0:
                levels_results[int(level.level_id)] = []
                continue
            levels_results[int(level.level_id)] = results

        return levels_results

    def sample_pairs_level(self, chunk_spec):
        """
        Get result for particular level and chunk
        :param chunk_spec: ChunkSpec instance, contains level_id, chunk_id, possibly n_samples
        :return: np.ndarray
        """
<<<<<<< HEAD
        sample_pairs = self._level_groups[int(chunk_spec.level_id)].collected(chunk_spec)
=======
        chunk_size = self.chunk_size

        if n_samples is None:
            chunk_size = None

        sample_pairs = self._level_groups[int(level_id)].collected(i_chunk, chunk_size=chunk_size, n_samples=n_samples)
>>>>>>> 5e16fcff
        # Chunk is empty
        if len(sample_pairs) == 0:
            raise StopIteration
        return sample_pairs.transpose((2, 0, 1))  # [M, chunk size, 2]

    def n_finished(self):
        """
        Number of finished samples on each level
        :return: List[int]
        """
        n_finished = np.zeros(len(self._level_groups))
        for level in self._level_groups:
            n_finished[int(level.level_id)] += len(level.get_finished_ids())

        return n_finished

    def unfinished_ids(self):
        """
        List of unfinished ids
        :return: list
        """
        unfinished = []

        for level in self._level_groups:
            unfinished.extend(level.get_unfinished_ids())

        return unfinished

    def failed_samples(self):
        """
        Dictionary of failed samples
        :return: dict
        """
        failed_samples = {}
        for level in self._level_groups:
            failed_samples[str(level.level_id)] = list(level.get_failed_ids())
        return failed_samples

    def clear_failed(self):
        for level in self._level_groups:
            level.clear_failed_dataset()

    def save_n_ops(self, n_ops):
        """
        Save number of operations (time) of samples
        :param n_ops: Dict[level_id, List[overall time, number of successful samples]]
        :return: None
        """
        for level_id, (time, n_samples) in n_ops:
            if n_samples == 0:
                self._level_groups[level_id].n_ops_estimate = 0
            else:
                self._level_groups[level_id].n_ops_estimate = time/n_samples

    def get_n_ops(self):
        """
        Get number of estimated operations on each level
        :return: List
        """
        n_ops = list(np.zeros(len(self._level_groups)))
        for level in self._level_groups:
            n_ops[int(level.level_id)] = level.n_ops_estimate

        return n_ops

    def get_level_ids(self):
        return [int(level.level_id) for level in self._level_groups]

    def get_level_parameters(self):
        return self._hdf_object.load_level_parameters()

    def level_chunk_n_samples(self, level_id):
        return self._level_groups[level_id].n_items_in_chunk

    def get_chunks_info(self, level_id, i_chunk):
        """
        The start and end index of a chunk from a whole dataset point of view
        :param level_id: level id
        :param i_chunk: chunk id
        :return: List[int, int]
        """
        return self._level_groups[level_id].get_chunks_info(i_chunk)

    def get_n_collected(self):
        """
        Get number of collected samples at each level
        :return: List
        """
        n_collected = list(np.zeros(len(self._level_groups)))
        for level in self._level_groups:
            n_collected[int(level.level_id)] = level.collected_n_items()
        return n_collected

    def get_n_levels(self):
        """
        Get number of levels
        :return: int
        """
        return len(self._level_groups)<|MERGE_RESOLUTION|>--- conflicted
+++ resolved
@@ -159,16 +159,8 @@
         :param chunk_spec: ChunkSpec instance, contains level_id, chunk_id, possibly n_samples
         :return: np.ndarray
         """
-<<<<<<< HEAD
         sample_pairs = self._level_groups[int(chunk_spec.level_id)].collected(chunk_spec)
-=======
-        chunk_size = self.chunk_size
-
-        if n_samples is None:
-            chunk_size = None
-
-        sample_pairs = self._level_groups[int(level_id)].collected(i_chunk, chunk_size=chunk_size, n_samples=n_samples)
->>>>>>> 5e16fcff
+
         # Chunk is empty
         if len(sample_pairs) == 0:
             raise StopIteration
