import os
import numpy as np
from typing import List
from mlmc.sample_storage import SampleStorage
from mlmc.quantity_spec import QuantitySpec, ChunkSpec
import mlmc.tool.hdf5 as hdf


class SampleStorageHDF(SampleStorage):

    def __init__(self, file_path):
        """
        HDF5 storage, provide method to interact with storage
        :param file_path: absolute path to hdf file (which not exists at the moment)
        """
        super().__init__()
        # If file exists load not create new file
        load_from_file = True if os.path.exists(file_path) else False

        # HDF5 interface
        self._hdf_object = hdf.HDF5(file_path=file_path, load_from_file=load_from_file)
        self._level_groups = []

        # 'Load' level groups
        if load_from_file:
            # Create level group for each level
            if len(self._level_groups) != len(self._hdf_object.level_parameters):
                for i_level in range(len(self._hdf_object.level_parameters)):
                    self._level_groups.append(self._hdf_object.add_level_group(str(i_level)))

    def _hdf_result_format(self, locations, times):
        """
        QuantitySpec data type, necessary for hdf storage
        :return:
        """
        if len(locations[0]) == 3:
            tuple_dtype = np.dtype((np.float, (3,)))
            loc_dtype = np.dtype((tuple_dtype, (len(locations),)))
        else:
            loc_dtype = np.dtype(('S50', (len(locations),)))

        result_dtype = {'names': ('name', 'unit', 'shape', 'times', 'locations'),
                        'formats': ('S50',
                                    'S50',
                                    np.dtype((np.int32, (2,))),
                                    np.dtype((np.float, (len(times),))),
                                    loc_dtype
                                    )
                        }

        return result_dtype

    def save_global_data(self, level_parameters: List[np.float], result_format: List[QuantitySpec]):
        """
        Save hdf5 file global attributes
        :param level_parameters: list of simulation steps
        :param result_format: simulation result format
        :return: None
        """
        res_dtype = self._hdf_result_format(result_format[0].locations, result_format[0].times)

        # Create file structure
        self._hdf_object.create_file_structure(level_parameters)

        # Create group for each level
        if len(self._level_groups) != len(level_parameters):
            for i_level in range(len(level_parameters)):
                self._level_groups.append(self._hdf_object.add_level_group(str(i_level)))

        # Save result format (QuantitySpec)
        self.save_result_format(result_format, res_dtype)

    def load_scheduled_samples(self):
        """
        Get scheduled samples for each level
        :return:  Dict[level_id, List[sample_id: str]]
        """
        scheduled = {}
        for level in self._level_groups:
            scheduled[int(level.level_id)] = [sample[0].decode() for sample in level.scheduled()]
        return scheduled

    def save_result_format(self, result_format: List[QuantitySpec], res_dtype):
        """
        Save result format to hdf
        :param result_format: List[QuantitySpec]
        :return: None
        """
        self._hdf_object.save_result_format(result_format, res_dtype)

    def load_result_format(self) -> List[QuantitySpec]:
        """
        Load result format
        """
        results_format = self._hdf_object.load_result_format()
        quantities = []
        for res_format in results_format:
            spec = QuantitySpec(res_format[0].decode(), res_format[1].decode(), res_format[2], res_format[3],
                                [loc.decode() for loc in res_format[4]])

            quantities.append(spec)

        return quantities

    def save_samples(self, successful, failed):
        """
        Save successful and failed samples
        :param successful: List[Tuple[sample_id: str, Tuple[ndarray, ndarray]]]
        :param failed: List[Tuple[sample_id: str, error_message: str]]
        :return: None
        """
        self._save_succesful(successful)
        self._save_failed(failed)

    def _save_succesful(self, successful_samples):
        for level, samples in successful_samples.items():
            if len(samples) > 0:
                self._level_groups[level].append_successful(np.array(samples))

    def _save_failed(self, failed_samples):
        for level, samples in failed_samples.items():
            if len(samples) > 0:
                self._level_groups[level].append_failed(samples)

    def save_scheduled_samples(self, level_id, samples: List[str]):
        """
        Append scheduled samples
        :param level_id: int
        :param samples: list of sample identifiers
        :return: None
        """
        self._level_groups[level_id].append_scheduled(samples)

    def sample_pairs(self):
        """
        Load results from hdf file
        :return: List[Array[M, N, 2]]
        """
        if len(self._level_groups) == 0:
            raise Exception("self._level_groups shouldn't be empty, save_global_data() method should have set it, "
                            "that method is always called from mlmc.sampler.Sampler constructor."
                            " In other cases, call save_global_data() directly")

        levels_results = list(np.empty(len(self._level_groups)))

        for level in self._level_groups:
            results = self.sample_pairs_level(ChunkSpec(level_id=level.level_id))  # return all samples no chunks
            if results is None or len(results) == 0:
                levels_results[int(level.level_id)] = []
                continue
            levels_results[int(level.level_id)] = results
        return levels_results

    def sample_pairs_level(self, chunk_spec):
        """
        Get result for particular level and chunk
        :param chunk_spec: ChunkSpec instance, contains level_id, chunk_id, possibly n_samples
        :return: np.ndarray
        """
        sample_pairs = self._level_groups[int(chunk_spec.level_id)].collected(chunk_spec)
<<<<<<< HEAD
=======

>>>>>>> 076eb4db
        # Chunk is empty
        if len(sample_pairs) == 0:
            raise StopIteration

        # Remove auxiliary zeros from level zero sample pairs
        if chunk_spec.level_id == 0:
            sample_pairs = sample_pairs[:, :1, :]

        return sample_pairs.transpose((2, 0, 1))  # [M, chunk size, 2]

    def n_finished(self):
        """
        Number of finished samples on each level
        :return: List[int]
        """
        n_finished = np.zeros(len(self._level_groups))
        for level in self._level_groups:
            n_finished[int(level.level_id)] += len(level.get_finished_ids())

        return n_finished

    def unfinished_ids(self):
        """
        List of unfinished ids
        :return: list
        """
        unfinished = []

        for level in self._level_groups:
            unfinished.extend(level.get_unfinished_ids())

        return unfinished

    def failed_samples(self):
        """
        Dictionary of failed samples
        :return: dict
        """
        failed_samples = {}
        for level in self._level_groups:
            failed_samples[str(level.level_id)] = list(level.get_failed_ids())
        return failed_samples

    def clear_failed(self):
        for level in self._level_groups:
            level.clear_failed_dataset()

    def save_n_ops(self, n_ops):
        """
        Save number of operations (time) of samples
        :param n_ops: Dict[level_id, List[overall time, number of successful samples]]
        :return: None
        """
        for level_id, (time, n_samples) in n_ops:
            if n_samples == 0:
                self._level_groups[level_id].n_ops_estimate = 0
            else:
                self._level_groups[level_id].n_ops_estimate = time/n_samples

    def get_n_ops(self):
        """
        Get number of estimated operations on each level
        :return: List
        """
        n_ops = list(np.zeros(len(self._level_groups)))
        for level in self._level_groups:
            n_ops[int(level.level_id)] = level.n_ops_estimate

        return n_ops

    def get_level_ids(self):
        return [int(level.level_id) for level in self._level_groups]

    def get_level_parameters(self):
        return self._hdf_object.load_level_parameters()

    def level_chunk_n_samples(self, level_id):
        return self._level_groups[level_id].n_items_in_chunk
<<<<<<< HEAD

    def get_chunks_info(self, chunk_spec):
        """
        The start and end index of a chunk from a whole dataset point of view
        :param chunk_spec: ChunkSpec instance
        :return: List[int, int]
        """
        return self._level_groups[chunk_spec.level_id].get_chunks_info(chunk_spec)

=======

    def get_chunks_info(self, chunk_spec):
        """
        The start and end index of a chunk from a whole dataset point of view
        :param chunk_spec: ChunkSpec instance
        :return: List[int, int]
        """
        return self._level_groups[chunk_spec.level_id].get_chunks_info(chunk_spec)

>>>>>>> 076eb4db
    def get_n_collected(self):
        """
        Get number of collected samples at each level
        :return: List
        """
        n_collected = list(np.zeros(len(self._level_groups)))
        for level in self._level_groups:
            n_collected[int(level.level_id)] = level.collected_n_items()
        return n_collected

    def get_n_levels(self):
        """
        Get number of levels
        :return: int
        """
        return len(self._level_groups)<|MERGE_RESOLUTION|>--- conflicted
+++ resolved
@@ -158,10 +158,7 @@
         :return: np.ndarray
         """
         sample_pairs = self._level_groups[int(chunk_spec.level_id)].collected(chunk_spec)
-<<<<<<< HEAD
-=======
-
->>>>>>> 076eb4db
+
         # Chunk is empty
         if len(sample_pairs) == 0:
             raise StopIteration
@@ -240,7 +237,6 @@
 
     def level_chunk_n_samples(self, level_id):
         return self._level_groups[level_id].n_items_in_chunk
-<<<<<<< HEAD
 
     def get_chunks_info(self, chunk_spec):
         """
@@ -250,17 +246,6 @@
         """
         return self._level_groups[chunk_spec.level_id].get_chunks_info(chunk_spec)
 
-=======
-
-    def get_chunks_info(self, chunk_spec):
-        """
-        The start and end index of a chunk from a whole dataset point of view
-        :param chunk_spec: ChunkSpec instance
-        :return: List[int, int]
-        """
-        return self._level_groups[chunk_spec.level_id].get_chunks_info(chunk_spec)
-
->>>>>>> 076eb4db
     def get_n_collected(self):
         """
         Get number of collected samples at each level
