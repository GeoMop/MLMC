import os
import numpy as np
from typing import List
<<<<<<< HEAD
from sample_storage import SampleStorage
from simulation import QuantitySpec
import hdf5 as hdf
=======
from mlmc.sample_storage import SampleStorage
from mlmc.new_simulation import QuantitySpec
import mlmc.hdf5 as hdf
>>>>>>> 39aab8ce


# Starts from scratch
class SampleStorageHDF(SampleStorage):

    def __init__(self, file_path, append=False):
        """
        HDF5 storage, provide method to interact with storage
        :param file_path: absolute path to hdf file (which not exists at the moment)
        :param append: append to existing hdf5
        """
        # If file exists load not create new file
        load_from_file = False
        if os.path.exists(file_path):
            if append:
                load_from_file = True
            else:
                raise FileExistsError("HDF file {} already exists, use --force to delete it".format(file_path))

        # HDF5 interface
        self._hdf_object = hdf.HDF5(file_path=file_path, load_from_file=load_from_file)
        self._level_groups = []

    def _hdf_result_format(self, locations, times):
        """
        QuantitySpec data type, necessary for hdf storage
        :return:
        """
        if len(locations[0]) == 3:
            tuple_dtype = np.dtype((np.float, (3,)))
            loc_dtype = np.dtype((tuple_dtype, (len(locations),)))
        else:
            loc_dtype = np.dtype(('S50', (len(locations),)))

        result_dtype = {'names': ('name', 'unit', 'shape', 'times', 'locations'),
                        'formats': ('S50',
                                    'S50',
                                    np.dtype((np.int32, (2,))),
                                    np.dtype((np.float, (len(times),))),
                                    loc_dtype
                                    )
                        }

        return result_dtype

    def save_global_data(self, step_range: List[np.float], result_format: List[QuantitySpec]):
        """
        Save hdf5 file global attributes
        :param step_range: list of simulation steps
        :param result_format: simulation result format
        :return: None
        """
        res_dtype = self._hdf_result_format(result_format[0].locations, result_format[0].times)

        # Create file structure
        self._hdf_object.create_file_structure(step_range)

        # Create group for each level
        for i_level in range(len(step_range)):
            self._level_groups.append(self._hdf_object.add_level_group(str(i_level)))

        # Save result format (QuantitySpec)
        self.save_result_format(result_format, res_dtype)

    def load_scheduled_samples(self):
        """
        Get scheduled samples for each level
        :return: List[List]
        """
        scheduled = list(np.empty(len(self._level_groups)))
        for level in self._level_groups:
            scheduled[int(level.level_id)] = [sample[0].decode() for sample in level.scheduled()]
        return scheduled

    def save_result_format(self, result_format: List[QuantitySpec], res_dtype):
        """
        Save result format to hdf
        :param result_format: List[QuantitySpec]
        :return: None
        """
        self._hdf_object.save_result_format(result_format, res_dtype)

    def load_result_format(self) -> List[QuantitySpec]:
        """
        Load result format
        """
        results_format = self._hdf_object.load_result_format()
        quantities = []
        for res_format in results_format:
            spec = QuantitySpec(res_format[0].decode(), res_format[1].decode(), res_format[2], res_format[3],
                                [loc.decode() for loc in res_format[4]])

            quantities.append(spec)

        return quantities

    def save_samples(self, successful, failed):
        """
        Save successful and failed samples
        :param successful: List[Tuple[sample_id: str, Tuple[ndarray, ndarray]]]
        :param failed: List[Tuple[sample_id: str, error_message: str]]
        :return: None
        """
        self._save_succesful(successful)
        self._save_failed(failed)

    def _save_succesful(self, successful_samples):
        for level, samples in successful_samples.items():
            if len(samples) > 0:
                self._level_groups[level].append_successful(np.array(samples))

    def _save_failed(self, failed_samples):
        for level, samples in failed_samples.items():
            if len(samples) > 0:
                self._level_groups[level].append_failed(samples)

    def save_scheduled_samples(self, level_id, samples: List[str]):
        """
        Append scheduled samples
        :param level_id: int
        :param samples: list of sample identifiers
        :return: None
        """
        self._level_groups[level_id].append_scheduled(samples)

    def sample_pairs(self):
        """
        Load results from hdf file
        :return: List[Array[M, N, 2]]
        """
        levels_results = list(np.empty(len(self._level_groups)))
        for level in self._level_groups:
            results = level.collected()
<<<<<<< HEAD
            if results is None or len(results) == 0:
                levels_results[int(level.level_id)] = []
                continue

=======
            if results is None:
                continue
                
>>>>>>> 39aab8ce
            levels_results[int(level.level_id)] = results.transpose((2, 0, 1))

        return levels_results

    def n_finished(self):
        """
        Number of finished samples on each level
        :return: List[int]
        """
        n_finished = np.zeros(len(self._level_groups))
        for level in self._level_groups:
            n_finished[int(level.level_id)] += len(level.get_finished_ids())

        return n_finished

    def unfinished_ids(self):
        """
        List of unfinished ids
        :return: list
        """
        unfinished = []

        for level in self._level_groups:
            unfinished.extend(level.get_unfinished_ids())

        return unfinished

    def failed_samples(self):
        """
        Dictionary of failed samples
        :return: dict
        """
        failed_samples = {}

        for level in self._level_groups:
            print("level.get_failed_ids() ", level.get_failed_ids())
            failed_samples[str(level.level_id)] = list(level.get_failed_ids())

        return failed_samples

    def clear_failed(self):
        for level in self._level_groups:
            level.clear_failed_dataset()

    def save_n_ops(self, n_ops):
        """
        Save number of operations (time) of samples
        :param n_ops: Dict[level_id, List[overall time, number of successful samples]]
        :return: None
        """
        for level_id, (time, n_samples) in n_ops.items():
            if n_samples == 0:
                self._level_groups[level_id].n_ops_estimate = 0
            else:
                self._level_groups[level_id].n_ops_estimate = time/n_samples

    def get_n_ops(self):
        """
        Get number of estimated operations on each level
        :return: List
        """
        n_ops = list(np.zeros(len(self._level_groups)))
        for level in self._level_groups:
            n_ops[int(level.level_id)] = level.n_ops_estimate

        return n_ops<|MERGE_RESOLUTION|>--- conflicted
+++ resolved
@@ -1,15 +1,9 @@
 import os
 import numpy as np
 from typing import List
-<<<<<<< HEAD
-from sample_storage import SampleStorage
-from simulation import QuantitySpec
-import hdf5 as hdf
-=======
 from mlmc.sample_storage import SampleStorage
 from mlmc.new_simulation import QuantitySpec
 import mlmc.hdf5 as hdf
->>>>>>> 39aab8ce
 
 
 # Starts from scratch
@@ -143,16 +137,10 @@
         levels_results = list(np.empty(len(self._level_groups)))
         for level in self._level_groups:
             results = level.collected()
-<<<<<<< HEAD
             if results is None or len(results) == 0:
                 levels_results[int(level.level_id)] = []
                 continue
 
-=======
-            if results is None:
-                continue
-                
->>>>>>> 39aab8ce
             levels_results[int(level.level_id)] = results.transpose((2, 0, 1))
 
         return levels_results
