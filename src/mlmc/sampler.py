import time
import numpy as np
from typing import List
<<<<<<< HEAD
from sample_storage import SampleStorage
from sampling_pool import SamplingPool
from simulation import Simulation
=======
from mlmc.sample_storage import SampleStorage
from mlmc.sampling_pool import SamplingPool
from mlmc.new_simulation import Simulation
>>>>>>> 39aab8ce


class Sampler:

    def __init__(self, sample_storage: SampleStorage, sampling_pool: SamplingPool, sim_factory: Simulation,
                 step_range: List[float]):
        """
        :param sample_storage: store scheduled samples, results and result structure
        :param sampling_pool: calculate samples
        :param sim_factory: generate samples
        :param step_range: simulation step range
        """
        self.sample_storage = sample_storage
        self._sampling_pool = sampling_pool

        self._step_range = step_range

<<<<<<< HEAD
        self._n_target_samples = np.zeros(len(step_range))
        # Number of target samples
=======
        # Number of created samples
        self._n_scheduled_samples = np.zeros(len(step_range))
        # Number of target samples
        self._n_target_samples = np.zeros(len(step_range))
>>>>>>> 39aab8ce
        self._level_sim_objects = []
        self._create_level_sim_objects(len(step_range), sim_factory)

        sample_storage.save_global_data(step_range=step_range,
                                        result_format=sim_factory.result_format())

<<<<<<< HEAD
        self._n_scheduled_samples = [len(level_scheduled) for level_scheduled in sample_storage.load_scheduled_samples()]
        # Number of created samples

        if not self._n_scheduled_samples:
            self._n_scheduled_samples = np.zeros(len(step_range))

        # Are there any unfinished samples which have already finished?
        self._check_failed_samples()

=======
>>>>>>> 39aab8ce
        # @TODO: get unfinished samples from sampler and call have permanent samples -> add results to pool's queues,
        # before scheduled samples call, call get_finished - we need to know how many samples is finished

    @property
    def n_levels(self):
        return len(self._level_sim_objects)

    @property
    def n_finished_samples(self):
        """
        Retrieve number of all finished samples
        :return:
        """
        return self.sample_storage.n_finished()

    def _create_level_sim_objects(self, n_levels, sim_factory):
        """
        Create LevelSimulation object for each level, use simulation factory
        :param: n_levels: int, number of levels
        :param: sim_factory: Simulation instance
        :return: None
        """
        for level_id in range(n_levels):
            if level_id == 0:
                level_sim = sim_factory.level_instance([self._step_range[level_id]], [0])

            else:
                level_sim = sim_factory.level_instance([self._step_range[level_id]], [self._step_range[level_id - 1]])

            level_sim.calculate = sim_factory.calculate
            level_sim.level_id = level_id
            self._level_sim_objects.append(level_sim)

    def sample_range(self, n0, nL):
        """
        Geometric sequence of L elements decreasing from n0 to nL.
        Useful to set number of samples explicitly.
        :param n0: int
        :param nL: int
        :return: np.array of length L = n_levels.
        """
        return np.round(np.exp2(np.linspace(np.log2(n0), np.log2(nL), self.n_levels))).astype(int)

    def set_initial_n_samples(self, n_samples=None):
        """
        Set target number of samples for each level
        :param n_samples: array of number of samples
        :return: None
        """
        if n_samples is None:
            n_samples = [100, 3]
        # Num of samples to ndarray
        n_samples = np.atleast_1d(n_samples)

        # Just maximal number of samples is set
        if len(n_samples) == 1:
            n_samples = np.array([n_samples[0], 3])

        # Create number of samples for all levels
        if len(n_samples) == 2:
            n0, nL = n_samples
            n_samples = self.sample_range(n0, nL)

        self._n_target_samples = n_samples

    def _get_sample_tag(self, level_id):
        """
        Create sample tag
        :param level_id: identifier of current level
        :return: str
        """
        return "L{:02d}_S{:07d}".format(level_id, int(self._n_scheduled_samples[level_id]))

    def schedule_samples(self):
        """
        Create simulation samples, loop through "levels" and its samples (given the number of target samples):
            1) generate sample tag (same for fine and coarse simulation)
            2) get LevelSimulation instance by simulation factory
            3) schedule sample via sampling pool
            4) store scheduled samples in sample storage, separately for each level
        :return: None
        """
        self.ask_sampling_pool_for_samples()
<<<<<<< HEAD

        print("plan samples ", self._n_target_samples)
        print("scheduled samples ", self._n_scheduled_samples)
=======
>>>>>>> 39aab8ce
        # @TODO: avoid negative number of planned samples
        plan_samples = self._n_target_samples - self._n_scheduled_samples

        for level_id, n_samples in enumerate(plan_samples):
            samples = []
            for _ in range(int(n_samples)):
                # Unique sample id
                sample_id = self._get_sample_tag(level_id)
                level_sim = self._level_sim_objects[level_id]

                # Schedule current sample
                self._sampling_pool.schedule_sample(sample_id, level_sim)
                # Increment number of created samples at current level
                self._n_scheduled_samples[level_id] += 1

                samples.append(sample_id)

            # Store scheduled samples
            self.sample_storage.save_scheduled_samples(level_id, samples)
            
    def _check_failed_samples(self):
        """
        Get unfinished samples and check if failed samples have saved results then collect them
        :return:
        """
        unfinished_sample_ids = self.sample_storage.unfinished_ids()
        self._sampling_pool.have_permanent_samples(unfinished_sample_ids)

    def ask_sampling_pool_for_samples(self, sleep=0, timeout=None):
        """
        Waiting for running simulations
        :param sleep: time for doing nothing
        :param timeout: maximum time for waiting on running simulations
        :return: int, number of running simulations
        """
        if timeout is None:
            timeout = 0
        elif timeout <= 0:
            return 1

        n_running = 1
        t0 = time.clock()
        while n_running > 0:
            successful_samples, failed_samples, n_running, n_ops = self._sampling_pool.get_finished()

            # Store finished samples
            self._store_samples(successful_samples, failed_samples, n_ops)

            time.sleep(sleep)
            if 0 < timeout < (time.clock() - t0):
                break

        return n_running

    def _store_samples(self, successful_samples, failed_samples, n_ops):
        """
        Store finished samples
        :param successful_samples: Dict[level_id, List[Tuple[sample_id:str, Tuple[ndarray, ndarray]]]]
        :param failed_samples: Dict[level_id, List[Tuple[sample_id: str, error message: str]]]
        :param n_ops: Dict[level_id: int, List[total time: float, number of success samples: int]]
        :return: None
        """
        self.sample_storage.save_samples(successful_samples, failed_samples)
        self.sample_storage.save_n_ops(n_ops)

    def process_adding_samples(self, n_estimated, sleep, add_coef=0.1):
        """
        Process adding samples
        Note: n_estimated are wrong if n_ops is similar through all levels
        :param n_estimated: Number of estimated samples on each level, list
        :param sleep: Sample waiting time
        :param add_coef: default value 0.1
        :return: bool, if True adding samples is complete
        """
        self.ask_sampling_pool_for_samples()

        # Get default scheduled samples
        n_scheduled = self.l_scheduled_samples()

        # New scheduled sample will be 10 percent of difference
        # between current number of target samples and new estimated one
        # If 10 percent of estimated samples is greater than difference between estimated and scheduled samples,
        # set scheduled samples to estimated samples
        new_scheduled = np.where((n_estimated * add_coef) > (n_estimated - n_scheduled),
                                 n_estimated,
                                 n_scheduled + (n_estimated - n_scheduled) * add_coef)

        n_scheduled = np.ceil(np.where(n_estimated < n_scheduled,
                                       n_scheduled,
                                       new_scheduled))

        # Levels where estimated are greater than scheduled
        greater_items = np.where(np.greater(n_estimated, n_scheduled))[0]

        # Scheduled samples and wait until at least half of the samples are done
        self.set_scheduled_and_wait(n_scheduled, greater_items, sleep)

        return np.all(n_estimated[greater_items] == n_scheduled[greater_items])

    def set_scheduled_and_wait(self, n_scheduled, greater_items, sleep, fin_sample_coef=0.5):
        """
        Scheduled samples on each level and wait until at least half of the samples is done
        :param n_scheduled: ndarray, number of scheduled samples on each level
        :param greater_items: Items where n_estimated is greater than n_scheduled
        :param sleep: Time waiting for samples
        :param fin_sample_coef: The proportion of samples to finished for further estimate
        :return: None
        """
        # Set scheduled samples and run simulations
        self.set_level_target_n_samples(n_scheduled)
        self.schedule_samples()

        # Finished level samples
        n_finished = self.n_finished_samples

        # Wait until at least half of the scheduled samples are done on each level
        while np.any(n_finished[greater_items] < fin_sample_coef * n_scheduled[greater_items]):
            # Wait a while
            time.sleep(sleep)
            self.ask_sampling_pool_for_samples()
            n_finished = self.n_finished_samples

    def set_level_target_n_samples(self, n_samples, fraction=1.0):
        """
        Set level number of target samples
        :param n_samples: list, each level target samples
        :param fraction: Use just fraction of total samples
        :return: None
        """
        for level, n in enumerate(n_samples):
            self._n_target_samples[level] += int(n * fraction)

    def l_scheduled_samples(self):
        """
        Get all levels target number of samples
        :return: list
        """
        return self._n_target_samples

    def resurrect_failed(self):
        """
        Resurrect failed samples
        :return: None
        """
        failed_samples = self.sample_storage.failed_samples()

        for level_id, sample_ids in failed_samples.items():
            samples = []
            level_id = int(level_id)
            for sample_id in sample_ids:
                level_sim = self._level_sim_objects[level_id]
                # Schedule current sample
                self._sampling_pool.schedule_sample(sample_id, level_sim)
                samples.append(sample_id)

        self.sample_storage.clear_failed()<|MERGE_RESOLUTION|>--- conflicted
+++ resolved
@@ -1,15 +1,9 @@
 import time
 import numpy as np
 from typing import List
-<<<<<<< HEAD
-from sample_storage import SampleStorage
-from sampling_pool import SamplingPool
-from simulation import Simulation
-=======
 from mlmc.sample_storage import SampleStorage
 from mlmc.sampling_pool import SamplingPool
 from mlmc.new_simulation import Simulation
->>>>>>> 39aab8ce
 
 
 class Sampler:
@@ -27,22 +21,14 @@
 
         self._step_range = step_range
 
-<<<<<<< HEAD
         self._n_target_samples = np.zeros(len(step_range))
         # Number of target samples
-=======
-        # Number of created samples
-        self._n_scheduled_samples = np.zeros(len(step_range))
-        # Number of target samples
-        self._n_target_samples = np.zeros(len(step_range))
->>>>>>> 39aab8ce
         self._level_sim_objects = []
         self._create_level_sim_objects(len(step_range), sim_factory)
 
         sample_storage.save_global_data(step_range=step_range,
                                         result_format=sim_factory.result_format())
 
-<<<<<<< HEAD
         self._n_scheduled_samples = [len(level_scheduled) for level_scheduled in sample_storage.load_scheduled_samples()]
         # Number of created samples
 
@@ -52,8 +38,6 @@
         # Are there any unfinished samples which have already finished?
         self._check_failed_samples()
 
-=======
->>>>>>> 39aab8ce
         # @TODO: get unfinished samples from sampler and call have permanent samples -> add results to pool's queues,
         # before scheduled samples call, call get_finished - we need to know how many samples is finished
 
@@ -137,12 +121,9 @@
         :return: None
         """
         self.ask_sampling_pool_for_samples()
-<<<<<<< HEAD
 
         print("plan samples ", self._n_target_samples)
         print("scheduled samples ", self._n_scheduled_samples)
-=======
->>>>>>> 39aab8ce
         # @TODO: avoid negative number of planned samples
         plan_samples = self._n_target_samples - self._n_scheduled_samples
 
