import numpy as np
import scipy.stats as st
import scipy.integrate as integrate
<<<<<<< HEAD
from mlmc.plot import plots
from mlmc.quantity.quantity_spec import ChunkSpec
import mlmc.quantity.quantity_estimate as qe
=======
import mlmc.quantity_estimate as qe
>>>>>>> b965ae99
import mlmc.tool.simple_distribution
from mlmc.tool import plot


class Estimate:
    def __init__(self, quantity, sample_storage, moments_fn=None):
        self._quantity = quantity
        self._sample_storage = sample_storage
        self._moments_fn = moments_fn

    @property
    def quantity(self):
        return self._quantity

    @quantity.setter
    def quantity(self, quantity):
        self._quantity = quantity

    @property
    def n_moments(self):
        return self._moments_fn.size

    def estimate_moments(self, moments_fn=None):
        """
        Use collected samples to estimate moments and variance of this estimate.
        :param moments_fn: moments function
        :return: estimate_of_moment_means, estimate_of_variance_of_estimate ; arrays of length n_moments
        """
        if moments_fn is None:
            moments_fn = self._moments_fn

        moments_mean = qe.estimate_mean(qe.moments(self._quantity, moments_fn))
        return moments_mean.mean, moments_mean.var

    def estimate_covariance(self, moments_fn=None):
        """
        Use collected samples to estimate covariance matrix and variance of this estimate.
        :param moments_fn: moments function
        :return: estimate_of_moment_means, estimate_of_variance_of_estimate ; arrays of length n_moments
        """
        if moments_fn is None:
            moments_fn = self._moments_fn

        cov_mean = qe.estimate_mean(qe.covariance(self._quantity, moments_fn))
        return cov_mean.mean, cov_mean.var

    def estimate_diff_vars_regression(self, n_created_samples, moments_fn=None, raw_vars=None):
        """
        Estimate variances using linear regression model.
        Assumes increasing variance with moments_fn, use only two moments_fn with highest average variance.
        :param n_created_samples: number of created samples on each level
        :param moments_fn: Moment evaluation function
        :return: array of variances, n_ops_estimate
        """
        self._n_created_samples = n_created_samples
        # vars shape L x R
        if raw_vars is None:
            if moments_fn is None:
                moments_fn = self._moments_fn
            raw_vars, n_samples = self.estimate_diff_vars(moments_fn)
        sim_steps = np.squeeze(self._sample_storage.get_level_parameters())
        vars = self._all_moments_variance_regression(raw_vars, sim_steps)

        # We need to get n_ops_estimate from storage
        return vars, self._sample_storage.get_n_ops()

    def estimate_diff_vars(self, moments_fn=None):
        """
        Estimate moments_fn variance from samples
        :param moments_fn: Moment evaluation functions
        :return: (diff_variance, n_samples);
            diff_variance - shape LxR, variances of diffs of moments_fn
            n_samples -  shape L, num samples for individual levels.
        """
        moments_mean = qe.estimate_mean(qe.moments(self._quantity, moments_fn))
        return moments_mean.l_vars, moments_mean.n_samples

    def _all_moments_variance_regression(self, raw_vars, sim_steps):
        reg_vars = raw_vars.copy()
        n_moments = raw_vars.shape[1]
        for m in range(1, n_moments):
            reg_vars[:, m] = self._moment_variance_regression(raw_vars[:, m], sim_steps)
        assert np.allclose(reg_vars[:, 0], 0.0)
        return reg_vars

    def _moment_variance_regression(self, raw_vars, sim_steps):
        """
        Estimate level variance using separate model for every moment.

        log(var_l) = A + B * log(h_l) + C * log^2(hl),
                                            for l = 0, .. L-1
        :param raw_vars: moments_fn variances raws, shape (L,)
        :param sim_steps: simulation steps, shape (L,)
        :return: np.array  (L, )
        """
        L, = raw_vars.shape
        L1 = L - 1
        if L < 3:
            return raw_vars

        # estimate of variances of variances, compute scaling
        W = 1.0 / np.sqrt(self._variance_of_variance())
        W = W[1:]   # ignore level 0
        W = np.ones((L - 1,))

        # Use linear regresion to improve estimate of variances V1, ...
        # model log var_{r,l} = a_r  + b * log step_l
        # X_(r,l), j = dirac_{r,j}

        K = 3  # number of parameters
        X = np.zeros((L1, K))
        log_step = np.log(sim_steps[1:])
        X[:, 0] = np.ones(L1)
        X[:, 1] = np.full(L1, log_step)
        X[:, 2] = np.full(L1, log_step ** 2)

        WX = X * W[:, None]    # scale

        log_vars = np.log(raw_vars[1:])     # omit first variance
        log_vars = W * log_vars       # scale RHS

        params, res, rank, sing_vals = np.linalg.lstsq(WX, log_vars)
        new_vars = raw_vars.copy()
        new_vars[1:] = np.exp(np.dot(X, params))
        return new_vars

    def _variance_of_variance(self, n_samples=None):
        """
        Approximate variance of log(X) where
        X is from ch-squared with df=n_samples - 1.
        Return array of variances for actual n_samples array.

        :param n_samples: Optional array with n_samples.
        :return: array of variances of variance estimate.
        """
        if n_samples is None:
            n_samples = self._n_created_samples
        if hasattr(self, "_saved_var_var"):
            ns, var_var = self._saved_var_var
            if np.sum(np.abs(np.array(ns) - np.array(n_samples))) == 0:
                return var_var

        vars = []
        for ns in n_samples:
            df = ns - 1

            def log_chi_pdf(x):
                return np.exp(x) * df * st.chi2.pdf(np.exp(x) * df, df=df)

            def compute_moment(moment):
                std_est = np.sqrt(2 / df)
                fn = lambda x, m=moment: x ** m * log_chi_pdf(x)
                return integrate.quad(fn, -100 * std_est, 100 * std_est)[0]

            mean = compute_moment(1)
            second = compute_moment(2)
            vars.append(second - mean ** 2)

        self._saved_var_var = (n_samples, np.array(vars))
        return np.array(vars)

    def est_bootstrap(self, n_subsamples=100, sample_vector=None, moments_fn=None):

        if moments_fn is not None:
            self._moments_fn = moments_fn
        else:
            moments_fn = self._moments_fn

        sample_vector = determine_sample_vec(n_collected_samples=self._sample_storage.get_n_collected(),
                                             n_levels=self._sample_storage.get_n_levels(),
                                             sample_vector=sample_vector)
        bs_mean = []
        bs_var = []
        bs_l_means = []
        bs_l_vars = []
        for i in range(n_subsamples):
            quantity_subsample = self.quantity.select(self.quantity.subsample(sample_vec=sample_vector))
            moments_quantity = qe.moments(quantity_subsample, moments_fn=moments_fn, mom_at_bottom=False)
            q_mean = qe.estimate_mean(moments_quantity)

            bs_mean.append(q_mean.mean)
            bs_var.append(q_mean.var)
            bs_l_means.append(q_mean.l_means)
            bs_l_vars.append(q_mean.l_vars)

        self.mean_bs_mean = np.mean(bs_mean, axis=0)
        self.mean_bs_var = np.mean(bs_var, axis=0)
        self.mean_bs_l_means = np.mean(bs_l_means, axis=0)
        self.mean_bs_l_vars = np.mean(bs_l_vars, axis=0)

        self.var_bs_mean = np.var(bs_mean, axis=0, ddof=1)
        self.var_bs_var = np.var(bs_var, axis=0, ddof=1)
        self.var_bs_l_means = np.var(bs_l_means, axis=0, ddof=1)
        self.var_bs_l_vars = np.var(bs_l_vars, axis=0, ddof=1)

        self._bs_level_mean_variance = self.var_bs_l_means * np.array(self._sample_storage.get_n_collected())[:, None]

    def bs_target_var_n_estimated(self, target_var, sample_vec=None):
        sample_vec = determine_sample_vec(n_collected_samples=self._sample_storage.get_n_collected(),
                                          n_levels=self._sample_storage.get_n_levels(),
                                          sample_vector=sample_vec)

        self.est_bootstrap(n_subsamples=300, sample_vector=sample_vec)

        variances, n_ops = self.estimate_diff_vars_regression(sample_vec, raw_vars=self.mean_bs_l_vars)
        n_estimated = estimate_n_samples_for_target_variance(target_var, variances, n_ops,
                                                             n_levels=self._sample_storage.get_n_levels())

        return n_estimated

    def plot_variances(self, sample_vec=None):
        var_plot = plots.VarianceBreakdown(10)

        sample_vec = determine_sample_vec(n_collected_samples=self._sample_storage.get_n_collected(),
                                          n_levels=self._sample_storage.get_n_levels(),
                                          sample_vector=sample_vec)
        self.est_bootstrap(n_subsamples=100, sample_vector=sample_vec)

        var_plot.add_variances(self.mean_bs_l_vars, sample_vec, ref_level_vars=self._bs_level_mean_variance)
        var_plot.show(None)

    def plot_bs_var_log(self, sample_vec=None):
        sample_vec = determine_sample_vec(n_collected_samples=self._sample_storage.get_n_collected(),
                                          n_levels=self._sample_storage.get_n_levels(),
                                          sample_vector=sample_vec)

        moments_quantity = qe.moments(self._quantity, moments_fn=self._moments_fn, mom_at_bottom=False)
        q_mean = qe.estimate_mean(moments_quantity)

        bs_plot = plots.BSplots(bs_n_samples=sample_vec, n_samples=self._sample_storage.get_n_collected(),
                                n_moments=self._moments_fn.size, ref_level_var=q_mean.l_vars)

        bs_plot.plot_means_and_vars(self.mean_bs_mean[1:], self.mean_bs_var[1:], n_levels=self._sample_storage.get_n_levels())

        bs_plot.plot_bs_variances(self.mean_bs_l_vars)
        #bs_plot.plot_bs_var_log_var()

        bs_plot.plot_var_regression(self, self._sample_storage.get_n_levels(), self._moments_fn)

    def fine_coarse_violinplot(self):
        import pandas as pd
        from mlmc.plot import violinplot

        label_n_spaces = 5
        n_levels = self._sample_storage.get_n_levels()
<<<<<<< HEAD

        if n_levels > 1:
            for level_id in range(n_levels):
                samples = np.squeeze(self._quantity.samples(ChunkSpec(level_id=level_id)), axis=0)
                if level_id == 0:
=======
        for level_id in range(n_levels):
            chunk_spec = next(self._sample_storage.chunks(level_id=level_id, n_samples=self._sample_storage.get_n_collected()[level_id]))
            samples = np.squeeze(self._quantity.samples(chunk_spec, axis=0))
            if level_id == 0:
                label = "{} F{} {} C".format(level_id, ' ' * label_n_spaces, level_id + 1)
                data = {'samples': samples[:, 0], 'type': 'fine', 'level': label}
                dframe = pd.DataFrame(data)
            else:

                data = {'samples': samples[:, 1], 'type': 'coarse', 'level': label}
                dframe = pd.concat([dframe, pd.DataFrame(data)], axis=0)

                if level_id + 1 < n_levels:
>>>>>>> b965ae99
                    label = "{} F{} {} C".format(level_id, ' ' * label_n_spaces, level_id + 1)
                    data = {'samples': samples[:, 0], 'type': 'fine', 'level': label}
                    dframe = pd.DataFrame(data)
                else:

<<<<<<< HEAD
                    data = {'samples': samples[:, 1], 'type': 'coarse', 'level': label}
                    dframe = pd.concat([dframe, pd.DataFrame(data)], axis=0)
=======
    @staticmethod
    def estimate_domain(quantity, sample_storage, quantile=None):
        """
        Estimate moments domain from MLMC samples.
        :param quantity: mlmc.quantity.Quantity instance, represents the real quantity
        :param sample_storage: mlmc.sample_storage.SampleStorage instance, provides all the samples
        :param quantile: float in interval (0, 1), None means whole sample range
        :return: lower_bound, upper_bound
        """
        ranges = []
        if quantile is None:
            quantile = 0.01

        for level_id in range(sample_storage.get_n_levels()):
            chunk_spec = next(sample_storage.chunks(n_samples=sample_storage.get_n_collected()[level_id]))
            fine_samples = quantity.samples(chunk_spec)[..., 0]  # Fine samples at level 0

            fine_samples = np.squeeze(fine_samples)
            ranges.append(np.percentile(fine_samples, [100 * quantile, 100 * (1 - quantile)]))
>>>>>>> b965ae99

                    if level_id + 1 < n_levels:
                        label = "{} F{} {} C".format(level_id, ' ' * label_n_spaces, level_id + 1)
                        data = {'samples': samples[:, 0], 'type': 'fine', 'level': label}
                        dframe = pd.concat([dframe, pd.DataFrame(data)], axis=0)
            violinplot.fine_coarse_violinplot(dframe)

    def construct_density(self, tol=1e-8, reg_param=0.0, orth_moments_tol=1e-4, exact_pdf=None):
        """
        Construct approximation of the density using given moment functions.
        """
        cov_mean = qe.estimate_mean(qe.covariance(self._quantity, self._moments_fn))
        cov_mat = cov_mean.mean
        moments_obj, info = mlmc.tool.simple_distribution.construct_ortogonal_moments(self._moments_fn,
                                                                                                     cov_mat,
                                                                                                     tol=orth_moments_tol)
        moments_mean = qe.estimate_mean(qe.moments(self._quantity, moments_obj))
        est_moments = moments_mean.mean
        est_vars = moments_mean.var

        # if exact_pdf is not None:
        #     exact_moments = mlmc.tool.simple_distribution.compute_exact_moments(moments_obj, exact_pdf)

        est_vars = np.ones(moments_obj.size)
        min_var, max_var = np.min(est_vars[1:]), np.max(est_vars[1:])
        print("min_err: {} max_err: {} ratio: {}".format(min_var, max_var, max_var / min_var))
        moments_data = np.stack((est_moments, est_vars), axis=1)
        distr_obj = mlmc.tool.simple_distribution.SimpleDistribution(moments_obj, moments_data,
                                                                     domain=moments_obj.domain)
        result = distr_obj.estimate_density_minimize(tol, reg_param)  # 0.95 two side quantile

        return distr_obj, info, result, moments_obj

<<<<<<< HEAD
    def get_level_samples(self, level_id):
        return self._quantity.samples(ChunkSpec(level_id=level_id,
                                                n_samples=self._sample_storage.get_n_collected()[level_id]))


def estimate_domain(quantity, sample_storage, quantile=None):
    """
    Estimate moments domain from MLMC samples.
    :param quantity: mlmc.quantity.Quantity instance, represents the real quantity
    :param sample_storage: mlmc.sample_storage.SampleStorage instance, provides all the samples
    :param quantile: float in interval (0, 1), None means whole sample range
    :return: lower_bound, upper_bound
    """
    ranges = []
    if quantile is None:
        quantile = 0.01

    for level_id in range(sample_storage.get_n_levels()):
        fine_samples = quantity.samples(ChunkSpec(level_id=level_id,
                                              n_samples=sample_storage.get_n_collected()[0]))[..., 0]

        fine_samples = np.squeeze(fine_samples)
        ranges.append(np.percentile(fine_samples, [100 * quantile, 100 * (1 - quantile)]))

    ranges = np.array(ranges)
    return np.min(ranges[:, 0]), np.max(ranges[:, 1])


def estimate_n_samples_for_target_variance(target_variance, prescribe_vars, n_ops, n_levels):
    """
    Estimate optimal number of samples for individual levels that should provide a target variance of
    resulting moment estimate.
    This also set given moment functions to be used for further estimates if not specified otherwise.
    :param target_variance: Constrain to achieve this variance.
    :param prescribe_vars: vars[ L, M] for all levels L and moments_fn M safe the (zeroth) constant moment with zero variance.
    :param n_ops: number of operations at each level
    :param n_levels: number of levels
    :return: np.array with number of optimal samples for individual levels and moments_fn, array (LxR)
    """
    vars = prescribe_vars
    sqrt_var_n = np.sqrt(vars.T * n_ops)  # moments_fn in rows, levels in cols
    total = np.sum(sqrt_var_n, axis=1)  # sum over levels
    n_samples_estimate = np.round((sqrt_var_n / n_ops).T * total / target_variance).astype(int)  # moments_fn in cols
    # Limit maximal number of samples per level
    n_samples_estimate_safe = np.maximum(
        np.minimum(n_samples_estimate, vars * n_levels / target_variance), 2)

    return np.max(n_samples_estimate_safe, axis=1).astype(int)


def calc_level_params(step_range, n_levels):
    assert step_range[0] > step_range[1]
    level_parameters = []
    for i_level in range(n_levels):
        if n_levels == 1:
            level_param = 1
        else:
            level_param = i_level / (n_levels - 1)
        level_parameters.append([step_range[0] ** (1 - level_param) * step_range[1] ** level_param])

    return level_parameters


def determine_sample_vec(n_collected_samples, n_levels, sample_vector=None):
    if sample_vector is None:
        sample_vector = n_collected_samples
    if len(sample_vector) > n_levels:
        sample_vector = sample_vector[:n_levels]
    return np.array(sample_vector)


def determine_level_parameters(n_levels, step_range):
    """
    Determine level parameters,
    In this case, a step of fine simulation at each level
    :param n_levels: number of MLMC levels
    :param step_range: simulation step range
    :return: List
    """
    assert step_range[0] > step_range[1]
    level_parameters = []
    for i_level in range(n_levels):
        if n_levels == 1:
            level_param = 1
        else:
            level_param = i_level / (n_levels - 1)
        level_parameters.append([step_range[0] ** (1 - level_param) * step_range[1] ** level_param])

    return level_parameters


def determine_n_samples(n_levels, n_samples=None):
    """
    Set target number of samples for each level
    :param n_levels: number of levels
    :param n_samples: array of number of samples
    :return: None
    """
    if n_samples is None:
        n_samples = [100, 3]
    # Num of samples to ndarray
    n_samples = np.atleast_1d(n_samples)

    # Just maximal number of samples is set
    if len(n_samples) == 1:
        n_samples = np.array([n_samples[0], 3])

    # Create number of samples for all levels
    if len(n_samples) == 2:
        n0, nL = n_samples
        n_samples = np.round(np.exp2(np.linspace(np.log2(n0), np.log2(nL), n_levels))).astype(int)

    return n_samples
=======
    def get_level_samples(self, level_id, n_samples=None):
        """
        Get level samples from storage
        :param level_id: int, level identifier
        :param n_samples> int, number of samples to retrieve, if None first chunk of data is retrieved
        :return: level samples, shape: (M, N, 1) for level 0, (M, N, 2) otherwise
        """
        chunk_spec = next(self._sample_storage.chunks(level_id=level_id, n_samples=n_samples))
        return self._quantity.samples(chunk_spec=chunk_spec)
>>>>>>> b965ae99
<|MERGE_RESOLUTION|>--- conflicted
+++ resolved
@@ -1,15 +1,10 @@
 import numpy as np
 import scipy.stats as st
 import scipy.integrate as integrate
-<<<<<<< HEAD
+import mlmc.quantity.quantity_estimate as qe
+import mlmc.tool.simple_distribution
 from mlmc.plot import plots
 from mlmc.quantity.quantity_spec import ChunkSpec
-import mlmc.quantity.quantity_estimate as qe
-=======
-import mlmc.quantity_estimate as qe
->>>>>>> b965ae99
-import mlmc.tool.simple_distribution
-from mlmc.tool import plot
 
 
 class Estimate:
@@ -253,36 +248,26 @@
 
         label_n_spaces = 5
         n_levels = self._sample_storage.get_n_levels()
-<<<<<<< HEAD
 
         if n_levels > 1:
             for level_id in range(n_levels):
-                samples = np.squeeze(self._quantity.samples(ChunkSpec(level_id=level_id)), axis=0)
+                chunk_spec = next(self._sample_storage.chunks(level_id=level_id, n_samples=self._sample_storage.get_n_collected()[level_id]))
+                samples = np.squeeze(self._quantity.samples(chunk_spec, axis=0))
                 if level_id == 0:
-=======
-        for level_id in range(n_levels):
-            chunk_spec = next(self._sample_storage.chunks(level_id=level_id, n_samples=self._sample_storage.get_n_collected()[level_id]))
-            samples = np.squeeze(self._quantity.samples(chunk_spec, axis=0))
-            if level_id == 0:
-                label = "{} F{} {} C".format(level_id, ' ' * label_n_spaces, level_id + 1)
-                data = {'samples': samples[:, 0], 'type': 'fine', 'level': label}
-                dframe = pd.DataFrame(data)
-            else:
-
-                data = {'samples': samples[:, 1], 'type': 'coarse', 'level': label}
-                dframe = pd.concat([dframe, pd.DataFrame(data)], axis=0)
-
-                if level_id + 1 < n_levels:
->>>>>>> b965ae99
                     label = "{} F{} {} C".format(level_id, ' ' * label_n_spaces, level_id + 1)
                     data = {'samples': samples[:, 0], 'type': 'fine', 'level': label}
                     dframe = pd.DataFrame(data)
                 else:
 
-<<<<<<< HEAD
                     data = {'samples': samples[:, 1], 'type': 'coarse', 'level': label}
                     dframe = pd.concat([dframe, pd.DataFrame(data)], axis=0)
-=======
+
+                    if level_id + 1 < n_levels:
+                        label = "{} F{} {} C".format(level_id, ' ' * label_n_spaces, level_id + 1)
+                        data = {'samples': samples[:, 0], 'type': 'fine', 'level': label}
+                        dframe = pd.concat([dframe, pd.DataFrame(data)], axis=0)
+        violinplot.fine_coarse_violinplot(dframe)
+
     @staticmethod
     def estimate_domain(quantity, sample_storage, quantile=None):
         """
@@ -302,13 +287,7 @@
 
             fine_samples = np.squeeze(fine_samples)
             ranges.append(np.percentile(fine_samples, [100 * quantile, 100 * (1 - quantile)]))
->>>>>>> b965ae99
-
-                    if level_id + 1 < n_levels:
-                        label = "{} F{} {} C".format(level_id, ' ' * label_n_spaces, level_id + 1)
-                        data = {'samples': samples[:, 0], 'type': 'fine', 'level': label}
-                        dframe = pd.concat([dframe, pd.DataFrame(data)], axis=0)
-            violinplot.fine_coarse_violinplot(dframe)
+
 
     def construct_density(self, tol=1e-8, reg_param=0.0, orth_moments_tol=1e-4, exact_pdf=None):
         """
@@ -336,11 +315,6 @@
 
         return distr_obj, info, result, moments_obj
 
-<<<<<<< HEAD
-    def get_level_samples(self, level_id):
-        return self._quantity.samples(ChunkSpec(level_id=level_id,
-                                                n_samples=self._sample_storage.get_n_collected()[level_id]))
-
 
 def estimate_domain(quantity, sample_storage, quantile=None):
     """
@@ -355,8 +329,7 @@
         quantile = 0.01
 
     for level_id in range(sample_storage.get_n_levels()):
-        fine_samples = quantity.samples(ChunkSpec(level_id=level_id,
-                                              n_samples=sample_storage.get_n_collected()[0]))[..., 0]
+        fine_samples = quantity.samples(ChunkSpec(level_id=level_id, n_samples=sample_storage.get_n_collected()[0]))[..., 0]
 
         fine_samples = np.squeeze(fine_samples)
         ranges.append(np.percentile(fine_samples, [100 * quantile, 100 * (1 - quantile)]))
@@ -450,7 +423,7 @@
         n_samples = np.round(np.exp2(np.linspace(np.log2(n0), np.log2(nL), n_levels))).astype(int)
 
     return n_samples
-=======
+
     def get_level_samples(self, level_id, n_samples=None):
         """
         Get level samples from storage
@@ -460,4 +433,3 @@
         """
         chunk_spec = next(self._sample_storage.chunks(level_id=level_id, n_samples=n_samples))
         return self._quantity.samples(chunk_spec=chunk_spec)
->>>>>>> b965ae99
