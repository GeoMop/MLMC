import numpy as np
import scipy.stats as st
import scipy.integrate as integrate
import mlmc.quantity.quantity_estimate as qe
import mlmc.tool.simple_distribution
from mlmc.plot import plots
from mlmc.quantity.quantity_spec import ChunkSpec


class Estimate:
    def __init__(self, quantity, sample_storage, moments_fn=None):
        self._quantity = quantity
        self._sample_storage = sample_storage
        self._moments_fn = moments_fn

    @property
    def quantity(self):
        return self._quantity

    @quantity.setter
    def quantity(self, quantity):
        self._quantity = quantity

    @property
    def n_moments(self):
        return self._moments_fn.size

    def estimate_moments(self, moments_fn=None):
        """
        Use collected samples to estimate moments and variance of this estimate.
        :param moments_fn: moments function
        :return: estimate_of_moment_means, estimate_of_variance_of_estimate ; arrays of length n_moments
        """
        if moments_fn is None:
            moments_fn = self._moments_fn

        moments_mean = qe.estimate_mean(qe.moments(self._quantity, moments_fn))
        return moments_mean.mean, moments_mean.var

    def estimate_covariance(self, moments_fn=None):
        """
        Use collected samples to estimate covariance matrix and variance of this estimate.
        :param moments_fn: moments function
        :return: estimate_of_moment_means, estimate_of_variance_of_estimate ; arrays of length n_moments
        """
        if moments_fn is None:
            moments_fn = self._moments_fn

        cov_mean = qe.estimate_mean(qe.covariance(self._quantity, moments_fn))
        return cov_mean.mean, cov_mean.var

    def estimate_diff_vars_regression(self, n_created_samples, moments_fn=None, raw_vars=None):
        """
        Estimate variances using linear regression model.
        Assumes increasing variance with moments_fn, use only two moments_fn with highest average variance.
        :param n_created_samples: number of created samples on each level
        :param moments_fn: Moment evaluation function
        :return: array of variances, n_ops_estimate
        """
        self._n_created_samples = n_created_samples
        # vars shape L x R
        if raw_vars is None:
            if moments_fn is None:
                moments_fn = self._moments_fn
            raw_vars, n_samples = self.estimate_diff_vars(moments_fn)
        sim_steps = np.squeeze(self._sample_storage.get_level_parameters())
        vars = self._all_moments_variance_regression(raw_vars, sim_steps)

        # We need to get n_ops_estimate from storage
        return vars, self._sample_storage.get_n_ops()

    def estimate_diff_vars(self, moments_fn=None):
        """
        Estimate moments_fn variance from samples
        :param moments_fn: Moment evaluation functions
        :return: (diff_variance, n_samples);
            diff_variance - shape LxR, variances of diffs of moments_fn
            n_samples -  shape L, num samples for individual levels.
        """
        moments_mean = qe.estimate_mean(qe.moments(self._quantity, moments_fn))
        return moments_mean.l_vars, moments_mean.n_samples

    def _all_moments_variance_regression(self, raw_vars, sim_steps):
        reg_vars = raw_vars.copy()
        n_moments = raw_vars.shape[1]
        for m in range(1, n_moments):
            reg_vars[:, m] = self._moment_variance_regression(raw_vars[:, m], sim_steps)
        assert np.allclose(reg_vars[:, 0], 0.0)
        return reg_vars

    def _moment_variance_regression(self, raw_vars, sim_steps):
        """
        Estimate level variance using separate model for every moment.

        log(var_l) = A + B * log(h_l) + C * log^2(hl),
                                            for l = 0, .. L-1
        :param raw_vars: moments_fn variances raws, shape (L,)
        :param sim_steps: simulation steps, shape (L,)
        :return: np.array  (L, )
        """
        L, = raw_vars.shape
        L1 = L - 1
        if L < 3:
            return raw_vars

        # estimate of variances of variances, compute scaling
        W = 1.0 / np.sqrt(self._variance_of_variance())
        W = W[1:]   # ignore level 0
        W = np.ones((L - 1,))

        # Use linear regresion to improve estimate of variances V1, ...
        # model log var_{r,l} = a_r  + b * log step_l
        # X_(r,l), j = dirac_{r,j}

        K = 3  # number of parameters
        X = np.zeros((L1, K))
        log_step = np.log(sim_steps[1:])
        X[:, 0] = np.ones(L1)
        X[:, 1] = np.full(L1, log_step)
        X[:, 2] = np.full(L1, log_step ** 2)

        WX = X * W[:, None]    # scale

        log_vars = np.log(raw_vars[1:])     # omit first variance
        log_vars = W * log_vars       # scale RHS

        params, res, rank, sing_vals = np.linalg.lstsq(WX, log_vars)
        new_vars = raw_vars.copy()
        new_vars[1:] = np.exp(np.dot(X, params))
        return new_vars

    def _variance_of_variance(self, n_samples=None):
        """
        Approximate variance of log(X) where
        X is from ch-squared with df=n_samples - 1.
        Return array of variances for actual n_samples array.

        :param n_samples: Optional array with n_samples.
        :return: array of variances of variance estimate.
        """
        if n_samples is None:
            n_samples = self._n_created_samples
        if hasattr(self, "_saved_var_var"):
            ns, var_var = self._saved_var_var
            if np.sum(np.abs(np.array(ns) - np.array(n_samples))) == 0:
                return var_var

        vars = []
        for ns in n_samples:
            df = ns - 1

            def log_chi_pdf(x):
                return np.exp(x) * df * st.chi2.pdf(np.exp(x) * df, df=df)

            def compute_moment(moment):
                std_est = np.sqrt(2 / df)
                fn = lambda x, m=moment: x ** m * log_chi_pdf(x)
                return integrate.quad(fn, -100 * std_est, 100 * std_est)[0]

            mean = compute_moment(1)
            second = compute_moment(2)
            vars.append(second - mean ** 2)

        self._saved_var_var = (n_samples, np.array(vars))
        return np.array(vars)

    def est_bootstrap(self, n_subsamples=100, sample_vector=None, moments_fn=None):

        if moments_fn is not None:
            self._moments_fn = moments_fn
        else:
            moments_fn = self._moments_fn

        sample_vector = determine_sample_vec(n_collected_samples=self._sample_storage.get_n_collected(),
                                             n_levels=self._sample_storage.get_n_levels(),
                                             sample_vector=sample_vector)
        bs_mean = []
        bs_var = []
        bs_l_means = []
        bs_l_vars = []
        for i in range(n_subsamples):
            quantity_subsample = self.quantity.select(self.quantity.subsample(sample_vec=sample_vector))
            moments_quantity = qe.moments(quantity_subsample, moments_fn=moments_fn, mom_at_bottom=False)
            q_mean = qe.estimate_mean(moments_quantity)

            bs_mean.append(q_mean.mean)
            bs_var.append(q_mean.var)
            bs_l_means.append(q_mean.l_means)
            bs_l_vars.append(q_mean.l_vars)

        self.mean_bs_mean = np.mean(bs_mean, axis=0)
        self.mean_bs_var = np.mean(bs_var, axis=0)
        self.mean_bs_l_means = np.mean(bs_l_means, axis=0)
        self.mean_bs_l_vars = np.mean(bs_l_vars, axis=0)

        self.var_bs_mean = np.var(bs_mean, axis=0, ddof=1)
        self.var_bs_var = np.var(bs_var, axis=0, ddof=1)
        self.var_bs_l_means = np.var(bs_l_means, axis=0, ddof=1)
        self.var_bs_l_vars = np.var(bs_l_vars, axis=0, ddof=1)

        self._bs_level_mean_variance = self.var_bs_l_means * np.array(self._sample_storage.get_n_collected())[:, None]

    def bs_target_var_n_estimated(self, target_var, sample_vec=None):
        sample_vec = determine_sample_vec(n_collected_samples=self._sample_storage.get_n_collected(),
                                          n_levels=self._sample_storage.get_n_levels(),
                                          sample_vector=sample_vec)

        self.est_bootstrap(n_subsamples=300, sample_vector=sample_vec)

        variances, n_ops = self.estimate_diff_vars_regression(sample_vec, raw_vars=self.mean_bs_l_vars)
        n_estimated = estimate_n_samples_for_target_variance(target_var, variances, n_ops,
                                                             n_levels=self._sample_storage.get_n_levels())

        return n_estimated

    def plot_variances(self, sample_vec=None):
        var_plot = plots.VarianceBreakdown(10)

        sample_vec = determine_sample_vec(n_collected_samples=self._sample_storage.get_n_collected(),
                                          n_levels=self._sample_storage.get_n_levels(),
                                          sample_vector=sample_vec)
        self.est_bootstrap(n_subsamples=100, sample_vector=sample_vec)

        var_plot.add_variances(self.mean_bs_l_vars, sample_vec, ref_level_vars=self._bs_level_mean_variance)
        var_plot.show(None)

    def plot_bs_var_log(self, sample_vec=None):
        sample_vec = determine_sample_vec(n_collected_samples=self._sample_storage.get_n_collected(),
                                          n_levels=self._sample_storage.get_n_levels(),
                                          sample_vector=sample_vec)

        moments_quantity = qe.moments(self._quantity, moments_fn=self._moments_fn, mom_at_bottom=False)
        q_mean = qe.estimate_mean(moments_quantity)

        bs_plot = plots.BSplots(bs_n_samples=sample_vec, n_samples=self._sample_storage.get_n_collected(),
                                n_moments=self._moments_fn.size, ref_level_var=q_mean.l_vars)

        bs_plot.plot_means_and_vars(self.mean_bs_mean[1:], self.mean_bs_var[1:], n_levels=self._sample_storage.get_n_levels())

        bs_plot.plot_bs_variances(self.mean_bs_l_vars)
        #bs_plot.plot_bs_var_log_var()

        bs_plot.plot_var_regression(self, self._sample_storage.get_n_levels(), self._moments_fn)

    def fine_coarse_violinplot(self):
        import pandas as pd
        from mlmc.plot import violinplot

        label_n_spaces = 5
        n_levels = self._sample_storage.get_n_levels()

        if n_levels > 1:
            for level_id in range(n_levels):
                chunk_spec = next(self._sample_storage.chunks(level_id=level_id, n_samples=self._sample_storage.get_n_collected()[level_id]))
                samples = np.squeeze(self._quantity.samples(chunk_spec, axis=0))
                if level_id == 0:
                    label = "{} F{} {} C".format(level_id, ' ' * label_n_spaces, level_id + 1)
                    data = {'samples': samples[:, 0], 'type': 'fine', 'level': label}
                    dframe = pd.DataFrame(data)
                else:

                    data = {'samples': samples[:, 1], 'type': 'coarse', 'level': label}
                    dframe = pd.concat([dframe, pd.DataFrame(data)], axis=0)

                    if level_id + 1 < n_levels:
                        label = "{} F{} {} C".format(level_id, ' ' * label_n_spaces, level_id + 1)
                        data = {'samples': samples[:, 0], 'type': 'fine', 'level': label}
                        dframe = pd.concat([dframe, pd.DataFrame(data)], axis=0)
        violinplot.fine_coarse_violinplot(dframe)

    @staticmethod
    def estimate_domain(quantity, sample_storage, quantile=None):
        """
        Estimate moments domain from MLMC samples.
        :param quantity: mlmc.quantity.Quantity instance, represents the real quantity
        :param sample_storage: mlmc.sample_storage.SampleStorage instance, provides all the samples
        :param quantile: float in interval (0, 1), None means whole sample range
        :return: lower_bound, upper_bound
        """
        ranges = []
        if quantile is None:
            quantile = 0.01

        for level_id in range(sample_storage.get_n_levels()):
            chunk_spec = next(sample_storage.chunks(n_samples=sample_storage.get_n_collected()[level_id]))
            fine_samples = quantity.samples(chunk_spec)[..., 0]  # Fine samples at level 0

            fine_samples = np.squeeze(fine_samples)
            fine_samples = fine_samples[~np.isnan(fine_samples)]  # remove NaN
            ranges.append(np.percentile(fine_samples, [100 * quantile, 100 * (1 - quantile)]))

<<<<<<< HEAD
        ranges = np.array(ranges)

        print("ranges ", ranges)
        return np.min(ranges[:, 0]), np.max(ranges[:, 1])
=======
>>>>>>> 6d5d3a23

    def construct_density(self, tol=1e-8, reg_param=0.0, orth_moments_tol=1e-4, exact_pdf=None):
        """
        Construct approximation of the density using given moment functions.
        """
        cov_mean = qe.estimate_mean(qe.covariance(self._quantity, self._moments_fn))
        cov_mat = cov_mean.mean
        moments_obj, info = mlmc.tool.simple_distribution.construct_ortogonal_moments(self._moments_fn,
                                                                                      cov_mat,
                                                                                      tol=orth_moments_tol)
        moments_mean = qe.estimate_mean(qe.moments(self._quantity, moments_obj))
        est_moments = moments_mean.mean
        est_vars = moments_mean.var

        # if exact_pdf is not None:
        #     exact_moments = mlmc.tool.simple_distribution.compute_exact_moments(moments_obj, exact_pdf)

        est_vars = np.ones(moments_obj.size)
        min_var, max_var = np.min(est_vars[1:]), np.max(est_vars[1:])
        print("min_err: {} max_err: {} ratio: {}".format(min_var, max_var, max_var / min_var))
        moments_data = np.stack((est_moments, est_vars), axis=1)
        distr_obj = mlmc.tool.simple_distribution.SimpleDistribution(moments_obj, moments_data,
                                                                     domain=moments_obj.domain)
        result = distr_obj.estimate_density_minimize(tol, reg_param)  # 0.95 two side quantile

        return distr_obj, info, result, moments_obj

<<<<<<< HEAD
    def get_level_samples(self, level_id):
        samples = self._quantity.samples(ChunkSpec(level_id=level_id,
                                                   n_samples=self._sample_storage.get_n_collected()[level_id]))
        return samples[..., ~np.any(np.isnan(samples), axis=0).any(axis=1), :]
=======

def estimate_domain(quantity, sample_storage, quantile=None):
    """
    Estimate moments domain from MLMC samples.
    :param quantity: mlmc.quantity.Quantity instance, represents the real quantity
    :param sample_storage: mlmc.sample_storage.SampleStorage instance, provides all the samples
    :param quantile: float in interval (0, 1), None means whole sample range
    :return: lower_bound, upper_bound
    """
    ranges = []
    if quantile is None:
        quantile = 0.01

    for level_id in range(sample_storage.get_n_levels()):
        fine_samples = quantity.samples(ChunkSpec(level_id=level_id, n_samples=sample_storage.get_n_collected()[0]))[..., 0]

        fine_samples = np.squeeze(fine_samples)
        ranges.append(np.percentile(fine_samples, [100 * quantile, 100 * (1 - quantile)]))

    ranges = np.array(ranges)
    return np.min(ranges[:, 0]), np.max(ranges[:, 1])


def estimate_n_samples_for_target_variance(target_variance, prescribe_vars, n_ops, n_levels):
    """
    Estimate optimal number of samples for individual levels that should provide a target variance of
    resulting moment estimate.
    This also set given moment functions to be used for further estimates if not specified otherwise.
    :param target_variance: Constrain to achieve this variance.
    :param prescribe_vars: vars[ L, M] for all levels L and moments_fn M safe the (zeroth) constant moment with zero variance.
    :param n_ops: number of operations at each level
    :param n_levels: number of levels
    :return: np.array with number of optimal samples for individual levels and moments_fn, array (LxR)
    """
    vars = prescribe_vars
    sqrt_var_n = np.sqrt(vars.T * n_ops)  # moments_fn in rows, levels in cols
    total = np.sum(sqrt_var_n, axis=1)  # sum over levels
    n_samples_estimate = np.round((sqrt_var_n / n_ops).T * total / target_variance).astype(int)  # moments_fn in cols
    # Limit maximal number of samples per level
    n_samples_estimate_safe = np.maximum(
        np.minimum(n_samples_estimate, vars * n_levels / target_variance), 2)

    return np.max(n_samples_estimate_safe, axis=1).astype(int)


def calc_level_params(step_range, n_levels):
    assert step_range[0] > step_range[1]
    level_parameters = []
    for i_level in range(n_levels):
        if n_levels == 1:
            level_param = 1
        else:
            level_param = i_level / (n_levels - 1)
        level_parameters.append([step_range[0] ** (1 - level_param) * step_range[1] ** level_param])

    return level_parameters


def determine_sample_vec(n_collected_samples, n_levels, sample_vector=None):
    if sample_vector is None:
        sample_vector = n_collected_samples
    if len(sample_vector) > n_levels:
        sample_vector = sample_vector[:n_levels]
    return np.array(sample_vector)


def determine_level_parameters(n_levels, step_range):
    """
    Determine level parameters,
    In this case, a step of fine simulation at each level
    :param n_levels: number of MLMC levels
    :param step_range: simulation step range
    :return: List
    """
    assert step_range[0] > step_range[1]
    level_parameters = []
    for i_level in range(n_levels):
        if n_levels == 1:
            level_param = 1
        else:
            level_param = i_level / (n_levels - 1)
        level_parameters.append([step_range[0] ** (1 - level_param) * step_range[1] ** level_param])

    return level_parameters


def determine_n_samples(n_levels, n_samples=None):
    """
    Set target number of samples for each level
    :param n_levels: number of levels
    :param n_samples: array of number of samples
    :return: None
    """
    if n_samples is None:
        n_samples = [100, 3]
    # Num of samples to ndarray
    n_samples = np.atleast_1d(n_samples)

    # Just maximal number of samples is set
    if len(n_samples) == 1:
        n_samples = np.array([n_samples[0], 3])

    # Create number of samples for all levels
    if len(n_samples) == 2:
        n0, nL = n_samples
        n_samples = np.round(np.exp2(np.linspace(np.log2(n0), np.log2(nL), n_levels))).astype(int)

    return n_samples

    def get_level_samples(self, level_id, n_samples=None):
        """
        Get level samples from storage
        :param level_id: int, level identifier
        :param n_samples> int, number of samples to retrieve, if None first chunk of data is retrieved
        :return: level samples, shape: (M, N, 1) for level 0, (M, N, 2) otherwise
        """
        chunk_spec = next(self._sample_storage.chunks(level_id=level_id, n_samples=n_samples))
        return self._quantity.samples(chunk_spec=chunk_spec)
>>>>>>> 6d5d3a23
<|MERGE_RESOLUTION|>--- conflicted
+++ resolved
@@ -289,13 +289,9 @@
             fine_samples = fine_samples[~np.isnan(fine_samples)]  # remove NaN
             ranges.append(np.percentile(fine_samples, [100 * quantile, 100 * (1 - quantile)]))
 
-<<<<<<< HEAD
         ranges = np.array(ranges)
-
-        print("ranges ", ranges)
         return np.min(ranges[:, 0]), np.max(ranges[:, 1])
-=======
->>>>>>> 6d5d3a23
+
 
     def construct_density(self, tol=1e-8, reg_param=0.0, orth_moments_tol=1e-4, exact_pdf=None):
         """
@@ -323,12 +319,16 @@
 
         return distr_obj, info, result, moments_obj
 
-<<<<<<< HEAD
-    def get_level_samples(self, level_id):
-        samples = self._quantity.samples(ChunkSpec(level_id=level_id,
-                                                   n_samples=self._sample_storage.get_n_collected()[level_id]))
-        return samples[..., ~np.any(np.isnan(samples), axis=0).any(axis=1), :]
-=======
+    def get_level_samples(self, level_id, n_samples=None):
+        """
+        Get level samples from storage
+        :param level_id: int, level identifier
+        :param n_samples> int, number of samples to retrieve, if None first chunk of data is retrieved
+        :return: level samples, shape: (M, N, 1) for level 0, (M, N, 2) otherwise
+        """
+        chunk_spec = next(self._sample_storage.chunks(level_id=level_id, n_samples=n_samples))
+        return self._quantity.samples(chunk_spec=chunk_spec)
+
 
 def estimate_domain(quantity, sample_storage, quantile=None):
     """
@@ -438,13 +438,3 @@
 
     return n_samples
 
-    def get_level_samples(self, level_id, n_samples=None):
-        """
-        Get level samples from storage
-        :param level_id: int, level identifier
-        :param n_samples> int, number of samples to retrieve, if None first chunk of data is retrieved
-        :return: level samples, shape: (M, N, 1) for level 0, (M, N, 2) otherwise
-        """
-        chunk_spec = next(self._sample_storage.chunks(level_id=level_id, n_samples=n_samples))
-        return self._quantity.samples(chunk_spec=chunk_spec)
->>>>>>> 6d5d3a23
