import numpy as np
import scipy.stats as st
import scipy.integrate as integrate
from mlmc.tool import plot
<<<<<<< HEAD
import mlmc.quantity_estimate as qe
=======
from mlmc.quantity_estimate import estimate_mean, moments, covariance
>>>>>>> b2fdb3cd
import mlmc.tool.simple_distribution


def estimate_n_samples_for_target_variance(target_variance, prescribe_vars, n_ops, n_levels):
    """
    Estimate optimal number of samples for individual levels that should provide a target variance of
    resulting moment estimate.
    This also set given moment functions to be used for further estimates if not specified otherwise.
    :param target_variance: Constrain to achieve this variance.
    :param prescribe_vars: vars[ L, M] for all levels L and moments_fn M safe the (zeroth) constant moment with zero variance.
    :param n_ops: number of operations at each level
    :param n_levels: number of levels
    :return: np.array with number of optimal samples for individual levels and moments_fn, array (LxR)
    """
    vars = prescribe_vars
    sqrt_var_n = np.sqrt(vars.T * n_ops)  # moments_fn in rows, levels in cols
    total = np.sum(sqrt_var_n, axis=1)  # sum over levels
    n_samples_estimate = np.round((sqrt_var_n / n_ops).T * total / target_variance).astype(int)  # moments_fn in cols
    # Limit maximal number of samples per level
    n_samples_estimate_safe = np.maximum(
        np.minimum(n_samples_estimate, vars * n_levels / target_variance), 2)

    return np.max(n_samples_estimate_safe, axis=1).astype(int)


def calc_level_params(step_range, n_levels):
    assert step_range[0] > step_range[1]
    level_parameters = []
    for i_level in range(n_levels):
        if n_levels == 1:
            level_param = 1
        else:
            level_param = i_level / (n_levels - 1)
        level_parameters.append([step_range[0] ** (1 - level_param) * step_range[1] ** level_param])

    return level_parameters


def determine_sample_vec(n_collected_samples, n_levels, sample_vector=None):
    if sample_vector is None:
        sample_vector = n_collected_samples
    if len(sample_vector) > n_levels:
        sample_vector = sample_vector[:n_levels]
    return np.array(sample_vector)


class Estimate:
    def __init__(self, quantity, sample_storage, moments_fn=None):
        self._quantity = quantity
        self._sample_storage = sample_storage
        self._moments_fn = moments_fn

    @property
    def quantity(self):
        return self._quantity

    @quantity.setter
    def quantity(self, quantity):
        self._quantity = quantity

    @property
    def n_moments(self):
        return self._moments_fn.size

    def estimate_moments(self, moments_fn=None):
        """
        Use collected samples to estimate moments and variance of this estimate.
        :param moments_fn: moments function
        :return: estimate_of_moment_means, estimate_of_variance_of_estimate ; arrays of length n_moments
        """
        if moments_fn is None:
            moments_fn = self._moments_fn

        moments_mean = qe.estimate_mean(qe.moments(self._quantity, moments_fn))
        return moments_mean.mean, moments_mean.var

    def estimate_covariance(self, moments_fn=None):
        """
        Use collected samples to estimate covariance matrix and variance of this estimate.
        :param moments_fn: moments function
        :return: estimate_of_moment_means, estimate_of_variance_of_estimate ; arrays of length n_moments
        """
        if moments_fn is None:
            moments_fn = self._moments_fn

        cov_mean = qe.estimate_mean(qe.covariance(self._quantity, moments_fn))
        return cov_mean.mean, cov_mean.var

    def estimate_diff_vars_regression(self, n_created_samples, moments_fn=None, raw_vars=None):
        """
        Estimate variances using linear regression model.
        Assumes increasing variance with moments_fn, use only two moments_fn with highest average variance.
        :param n_created_samples: number of created samples on each level
        :param moments_fn: Moment evaluation function
        :return: array of variances, n_ops_estimate
        """
        self._n_created_samples = n_created_samples

        # vars shape L x R
        if raw_vars is None:
            if moments_fn is None:
                moments_fn = self._moments_fn
            raw_vars, n_samples = self.estimate_diff_vars(moments_fn)
        sim_steps = self._sample_storage.get_level_parameters()

        vars = self._all_moments_variance_regression(raw_vars, sim_steps)

        # We need to get n_ops_estimate from storage
        return vars, self._sample_storage.get_n_ops()

    def estimate_diff_vars(self, moments_fn=None):
        """
        Estimate moments_fn variance from samples
        :param moments_fn: Moment evaluation functions
        :return: (diff_variance, n_samples);
            diff_variance - shape LxR, variances of diffs of moments_fn
            n_samples -  shape L, num samples for individual levels.
        """
        moments_mean = qe.estimate_mean(qe.moments(self._quantity, moments_fn), level_means=True)
        return moments_mean.l_vars, moments_mean.n_samples

    def _all_moments_variance_regression(self, raw_vars, sim_steps):
        reg_vars = raw_vars.copy()
        n_moments = raw_vars.shape[1]
        for m in range(1, n_moments):
            reg_vars[:, m] = self._moment_variance_regression(raw_vars[:, m], sim_steps)
        assert np.allclose(reg_vars[:, 0], 0.0)
        return reg_vars

    def _moment_variance_regression(self, raw_vars, sim_steps):
        """
        Estimate level variance using separate model for every moment.

        log(var_l) = A + B * log(h_l) + C * log^2(hl),
                                            for l = 0, .. L-1
        :param raw_vars: moments_fn variances raws, shape (L,)
        :param sim_steps: simulation steps, shape (L,)
        :return: np.array  (L, )
        """
        L, = raw_vars.shape
        L1 = L - 1
        if L < 3:
            return raw_vars

        # estimate of variances of variances, compute scaling
        W = 1.0 / np.sqrt(self._variance_of_variance())
        W = W[1:]   # ignore level 0
        W = np.ones((L - 1,))

        # Use linear regresion to improve estimate of variances V1, ...
        # model log var_{r,l} = a_r  + b * log step_l
        # X_(r,l), j = dirac_{r,j}

        K = 3 # number of parameters

        X = np.zeros((L1, K))
        log_step = np.log(sim_steps[1:])
        X[:, 0] = np.ones(L1)
        X[:, 1] = np.full(L1, log_step)
        X[:, 2] = np.full(L1, log_step ** 2)

        WX = X * W[:, None]    # scale

        log_vars = np.log(raw_vars[1:])     # omit first variance
        log_vars = W * log_vars       # scale RHS

        params, res, rank, sing_vals = np.linalg.lstsq(WX, log_vars)
        new_vars = raw_vars.copy()
        new_vars[1:] = np.exp(np.dot(X, params))
        return new_vars

    def _variance_of_variance(self, n_samples=None):
        """
        Approximate variance of log(X) where
        X is from ch-squared with df=n_samples - 1.
        Return array of variances for actual n_samples array.

        :param n_samples: Optional array with n_samples.
        :return: array of variances of variance estimate.
        """
        if n_samples is None:
            n_samples = self._n_created_samples
        if hasattr(self, "_saved_var_var"):
            ns, var_var = self._saved_var_var
            if np.sum(np.abs(np.array(ns) - np.array(n_samples))) == 0:
                return var_var

        vars = []
        for ns in n_samples:
            df = ns - 1

            def log_chi_pdf(x):
                return np.exp(x) * df * st.chi2.pdf(np.exp(x) * df, df=df)

            def compute_moment(moment):
                std_est = np.sqrt(2 / df)
                fn = lambda x, m=moment: x ** m * log_chi_pdf(x)
                return integrate.quad(fn, -100 * std_est, 100 * std_est)[0]

            mean = compute_moment(1)
            second = compute_moment(2)
            vars.append(second - mean ** 2)

        self._saved_var_var = (n_samples, np.array(vars))
        return np.array(vars)

    def est_bootstrap(self, n_subsamples=100, sample_vector=None, moments_fn=None):

        if moments_fn is not None:
            self._moments_fn = moments_fn
        else:
            moments_fn = self._moments_fn

        sample_vector = determine_sample_vec(n_collected_samples=self._sample_storage.get_n_collected(),
                                             n_levels=self._sample_storage.get_n_levels(),
                                             sample_vector=sample_vector)

        bs_mean = []
        bs_var = []
        bs_l_means = []
        bs_l_vars = []
        for i in range(n_subsamples):
            quantity_subsample = self.quantity.select(self.quantity.subsample(sample_vec=sample_vector))
            moments_quantity = qe.moments(quantity_subsample, moments_fn=moments_fn, mom_at_bottom=False)
            q_mean = qe.estimate_mean(moments_quantity, level_means=True)

            bs_mean.append(q_mean.mean)
            bs_var.append(q_mean.var)
            bs_l_means.append(q_mean.l_means)
            bs_l_vars.append(q_mean.l_vars)

        self.mean_bs_mean = np.mean(bs_mean, axis=0)
        self.mean_bs_var = np.mean(bs_var, axis=0)
        self.mean_bs_l_means = np.mean(bs_l_means, axis=0)
        self.mean_bs_l_vars = np.mean(bs_l_vars, axis=0)

        self.var_bs_mean = np.var(bs_mean, axis=0, ddof=1)
        self.var_bs_var = np.var(bs_var, axis=0, ddof=1)
        self.var_bs_l_means = np.var(bs_l_means, axis=0, ddof=1)
        self.var_bs_l_vars = np.var(bs_l_vars, axis=0, ddof=1)

        self._bs_level_mean_variance = self.var_bs_l_means * np.array(self._sample_storage.get_n_collected())[:, None]

    def bs_target_var_n_estimated(self, target_var, sample_vec=None):
        sample_vec = determine_sample_vec(n_collected_samples=self._sample_storage.get_n_collected(),
                                          n_levels=self._sample_storage.get_n_levels(),
                                          sample_vector=sample_vec)

        self.est_bootstrap(n_subsamples=300, sample_vector=sample_vec)

        variances, n_ops = self.estimate_diff_vars_regression(sample_vec, raw_vars=self.mean_bs_l_vars)
        n_estimated = estimate_n_samples_for_target_variance(target_var, variances, n_ops,
                                                             n_levels=self._sample_storage.get_n_levels())

        return n_estimated

    def plot_variances(self, sample_vec=None):
        var_plot = plot.VarianceBreakdown(10)

        sample_vec = determine_sample_vec(n_collected_samples=self._sample_storage.get_n_collected(),
                                          n_levels=self._sample_storage.get_n_levels(),
                                          sample_vector=sample_vec)
        self.est_bootstrap(n_subsamples=100, sample_vector=sample_vec)

        var_plot.add_variances(self.mean_bs_l_vars, sample_vec, ref_level_vars=self._bs_level_mean_variance)
        var_plot.show(None)

    # def plot_level_variances(self):
    #     var_plot = plot.Variance(10)
    #     for mc in self.mlmc:
    #         steps, vars = mc.estimate_level_vars()
    #         var_plot.add_level_variances(steps, vars)
    #     var_plot.show()

    def plot_bs_var_log(self, sample_vec=None):
        sample_vec = determine_sample_vec(n_collected_samples=self._sample_storage.get_n_collected(),
                                          n_levels=self._sample_storage.get_n_levels(),
                                          sample_vector=sample_vec)

        moments_quantity = qe.moments(self._quantity, moments_fn=self._moments_fn, mom_at_bottom=False)
        q_mean = qe.estimate_mean(moments_quantity, level_means=True)

        bs_plot = plot.BSplots(bs_n_samples=sample_vec, n_samples=self._sample_storage.get_n_collected(),
                               n_moments=self._moments_fn.size, ref_level_var=q_mean.l_vars)

        bs_plot.plot_means_and_vars(self.mean_bs_mean[1:], self.mean_bs_var[1:], n_levels=self._sample_storage.get_n_levels())

        bs_plot.plot_bs_variances(self.mean_bs_l_vars)
        #bs_plot.plot_bs_var_log_var()

        bs_plot.plot_var_regression(self, self._sample_storage.get_n_levels(), self._moments_fn)

    def plot_var_compare(self, nl):
        self[nl].plot_bootstrap_variance_compare(self._moments_fn)

    def plot_var_var(self, nl):
        self[nl].plot_bootstrap_var_var(self._moments_fn)

    def fine_coarse_violinplot(self):
        import pandas as pd
        from mlmc.tool import violinplot

        label_n_spaces = 5
        n_levels = self._sample_storage.get_n_levels()
        for level_id in range(n_levels):
            samples = np.squeeze(self._quantity.samples(level_id=level_id, n_samples=None), axis=0)
            if level_id == 0:
                label = "{} F{} {} C".format(level_id, ' ' * label_n_spaces, level_id + 1)
                data = {'samples': samples[:, 0], 'type': 'fine', 'level': label}
                dframe = pd.DataFrame(data)
            else:

                data = {'samples': samples[:, 1], 'type': 'coarse', 'level': label}
                dframe = pd.concat([dframe, pd.DataFrame(data)], axis=0)

                if level_id + 1 < n_levels:
                    label = "{} F{} {} C".format(level_id, ' ' * label_n_spaces, level_id + 1)
                    data = {'samples': samples[:, 0], 'type': 'fine', 'level': label}
                    dframe = pd.concat([dframe, pd.DataFrame(data)], axis=0)
        violinplot.fine_coarse_violinplot(dframe)

    @staticmethod
    def estimate_domain(quantity, sample_storage, quantile=None):
        """
        Estimate moments domain from MLMC samples.
        :param quantity: mlmc.quantity.Quantity instance, represents the real quantity
        :param sample_storage: mlmc.sample_storage.SampleStorage instance, provides all the samples
        :param quantile: float in interval (0, 1), None means whole sample range
        :return: lower_bound, upper_bound
        """
        ranges = []
        if quantile is None:
            quantile = 0.01

        for level_id in range(sample_storage.get_n_levels()):
            fine_samples = quantity.samples(level_id=level_id,
                                                  n_samples=sample_storage.get_n_collected()[0])[..., 0]

            fine_samples = np.squeeze(fine_samples)
            ranges.append(np.percentile(fine_samples, [100 * quantile, 100 * (1 - quantile)]))

        ranges = np.array(ranges)
        return np.min(ranges[:, 0]), np.max(ranges[:, 1])

    def construct_density(self, tol=1e-8, reg_param=0.0, orth_moments_tol=1e-4, exact_pdf=None):
        """
        Construct approximation of the density using given moment functions.
        """
        cov = np.squeeze(qe.estimate_mean(qe.covariance(self._quantity, self._moments_fn))())
        moments_obj, info, cov_centered = mlmc.tool.simple_distribution.construct_orthogonal_moments(self._moments_fn,
                                                                                                     cov,
                                                                                                     tol=orth_moments_tol)
        moments_mean = qe.estimate_mean(qe.moments(self._quantity, moments_obj), level_means=True)
        est_moments = moments_mean.mean
        est_vars = moments_mean.var

        # if exact_pdf is not None:
        #     exact_moments = mlmc.tool.simple_distribution.compute_exact_moments(moments_obj, exact_pdf)

        est_vars = np.ones(moments_obj.size)
        min_var, max_var = np.min(est_vars[1:]), np.max(est_vars[1:])
        print("min_err: {} max_err: {} ratio: {}".format(min_var, max_var, max_var / min_var))
        moments_data = np.stack((est_moments, est_vars), axis=1)
        distr_obj = mlmc.tool.simple_distribution.SimpleDistribution(moments_obj, moments_data,
                                                                     domain=moments_obj.domain)
        result = distr_obj.estimate_density_minimize(tol, reg_param)  # 0.95 two side quantile

        return distr_obj, info, result, moments_obj

    def get_level_samples(self, level_id):
        return self._quantity.samples(level_id=level_id, n_samples=self._sample_storage.get_n_collected()[level_id])<|MERGE_RESOLUTION|>--- conflicted
+++ resolved
@@ -2,11 +2,7 @@
 import scipy.stats as st
 import scipy.integrate as integrate
 from mlmc.tool import plot
-<<<<<<< HEAD
 import mlmc.quantity_estimate as qe
-=======
-from mlmc.quantity_estimate import estimate_mean, moments, covariance
->>>>>>> b2fdb3cd
 import mlmc.tool.simple_distribution
 
 
