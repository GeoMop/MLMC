--- conflicted
+++ resolved
@@ -23,10 +23,7 @@
                 nan_fraction=fraction of failed samples
                 sim_method=used method for calculating sample result
         """
-<<<<<<< HEAD
-=======
         super().__init__()
->>>>>>> 52d8b8b1
         self.config = config
         SynthSimulation.n_nans = 0
         SynthSimulation.nan_fraction = config.get('nan_fraction', 0.0)
@@ -162,10 +159,7 @@
                 nan_fraction=fraction of failed samples
                 sim_method=used method for calculating sample result
         """
-<<<<<<< HEAD
-=======
         super().__init__()
->>>>>>> 52d8b8b1
         self.config_yaml = config["config_yaml"]
 
         SynthSimulationWorkspace.n_nans = 0
