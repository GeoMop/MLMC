import autograd.numpy as np
import numpy
import numpy.ma as ma


class Moments:
    """
    Class for moments of random distribution
    """
    def __init__(self, size, domain, log=False, safe_eval=True):
        assert size > 0
        self.size = size
        self.domain = domain
        self._is_log = log
        self._is_clip = safe_eval

        if log:
            lin_domain = (np.log(domain[0]), np.log(domain[1]))
        else:
            lin_domain = domain

        diff = lin_domain[1] - lin_domain[0]
        assert diff > 0
        diff = max(diff, 1e-15)
        self._linear_scale = (self.ref_domain[1] - self.ref_domain[0]) / diff
        self._linear_shift = lin_domain[0]

        if safe_eval and log:
            self.transform = lambda val: self.clip(self.linear(np.log(val)))
            self.inv_transform = lambda ref: np.exp(self.inv_linear(ref))
        elif safe_eval and not log:
            self.transform = lambda val: self.clip(self.linear(val))
            self.inv_transform = lambda ref: self.inv_linear(ref)
        elif not safe_eval and log:
            self.transform = lambda val: self.linear(np.log(val))
            self.inv_transform = lambda ref: np.exp(self.inv_linear(ref))
        elif not safe_eval and not log:
            self.transform = lambda val: self.linear(val)
            self.inv_transform = lambda ref: self.inv_linear(ref)

    def __eq__(self, other):
        """
        Compare two moment functions. Equal if they returns same values.
        """
        return type(self) is type(other) \
                and self.size == other.size \
                and np.all(self.domain == other.domain) \
                and self._is_log == other._is_log \
                and self._is_clip == other._is_clip

    def change_size(self, size):
        """
        Return moment object with different size.
        :param size: int, new number of moments
        """
        return self.__class__(size, self.domain, self._is_log, self._is_clip)

    def clip(self, value):
        """
        Remove outliers and replace them with NaN
        :param value: array of numbers
        :return: masked_array, out
        """
        # Masked array
        out = ma.masked_outside(value, self.ref_domain[0], self.ref_domain[1])
        # Replace outliers with NaN
        return ma.filled(out, np.nan)

    def linear(self, value):
        return (value - self._linear_shift) * self._linear_scale + self.ref_domain[0]

    def inv_linear(self, value):
        return (value - self.ref_domain[0]) / self._linear_scale + self._linear_shift

    def __call__(self, value):
        return self._eval_all(value, self.size)

    def eval(self, i, value):
        return self._eval_all(value, i+1)[:, -1]

    def eval_all(self, value, size=None):
        if size is None:
            size = self.size
        return self._eval_all(value, size)

    def eval_all_der(self, value, size=None, degree=1):
        if size is None:
            size = self.size
        return self._eval_all_der(value, size, degree)


# class Monomial(Moments):
#     def __init__(self, size, domain=(0, 1), log=False, safe_eval=True):
#         self.ref_domain = (0, 1)
#         super().__init__(size, domain, log=log, safe_eval=safe_eval)
#
#     def _eval_all(self, value, size):
#         # Create array from values and transform values outside the ref domain
#         t = self.transform(np.atleast_1d(value))
#         # Vandermonde matrix
#         return np.polynomial.polynomial.polyvander(t, deg = size - 1)
#
#     def eval(self, i, value):
#         t = self.transform(np.atleast_1d(value))
#         return t**i
#
#
# class Fourier(Moments):
#     def __init__(self, size, domain=(0, 2*np.pi), log=False, safe_eval=True):
#         self.ref_domain = (0, 2*np.pi)
#         super().__init__(size, domain, log=log, safe_eval=safe_eval)
#
#     def _eval_all(self, value, size):
#         # Transform values
#         t = self.transform(np.atleast_1d(value))
#
#         # Half the number of moments
#         R = int(size / 2)
#         shorter_sin = 1 - int(size % 2)
#         k = np.arange(1, R + 1)
#         kx = np.outer(t, k)
#
#         res = np.empty((len(t), size))
#         res[:, 0] = 1
#
#         # Odd column index
#         res[:, 1::2] = np.cos(kx[:, :])
#         # Even column index
#         res[:, 2::2] = np.sin(kx[:, : R - shorter_sin])
#         return res
#
#     def eval(self, i, value):
#         t = self.transform(np.atleast_1d(value))
#         if i == 0:
#             return 1
#         elif i % 2 == 1:
#             return np.sin( (i - 1) / 2 * t)
#         else:
#             return np.cos(i / 2 * t)

<<<<<<< HEAD
class Legendre(Moments):
=======
class Monomial(Moments):
    def __init__(self, size, domain=(0, 1), log=False, safe_eval=True, ref_domain=None):
        if ref_domain is not None:
            self.ref_domain = ref_domain
        else:
            self.ref_domain = (0, 1)
        super().__init__(size, domain, log=log, safe_eval=safe_eval)

    def _eval_all(self, value, size):
        # Create array from values and transform values outside the ref domain
        t = self.transform(np.atleast_1d(value))
        # Vandermonde matrix
        return np.polynomial.polynomial.polyvander(t, deg = size - 1)
>>>>>>> c933f7b8

    def __init__(self, size, domain, log=False, safe_eval=True):
        self.ref_domain = (-1, 1)
        super().__init__(size, domain, log, safe_eval)

<<<<<<< HEAD
    def _eval_value(self, x, size):
        return numpy.polynomial.legendre.legvander(x, deg=size-1)
=======

class Fourier(Moments):
    def __init__(self, size, domain=(0, 2*np.pi), log=False, safe_eval=True):
        self.ref_domain = (0, 2*np.pi)
        super().__init__(size, domain, log=log, safe_eval=safe_eval)
>>>>>>> c933f7b8

    def _eval_all(self, value, size):
        value = self.transform(np.atleast_1d(value))
        return numpy.polynomial.legendre.legvander(value, deg=size - 1)

    def _eval_all_der(self, value, size, degree=1):
        """
        Derivative of Legendre polynomials
        :param value: values to evaluate
        :param size: number of moments
        :param degree: degree of derivative
        :return:
        """
        value = self.transform(np.atleast_1d(value))
        eval_values = np.empty((value.shape + (size,)))

        for s in range(size):
            if s == 0:
                coef = [1]
            else:
                coef = np.zeros(s+1)
                coef[-1] = 1

            coef = numpy.polynomial.legendre.legder(coef, degree)
            eval_values[:, s] = numpy.polynomial.legendre.legval(value, coef)#COEF[s])

        return eval_values


class TransformedMoments(Moments):
    def __init__(self, other_moments, matrix):
        """
        Set a new moment functions as linear combination of the previous.
        new_moments = matrix . old_moments

        We assume that new_moments[0] is still == 1. That means
        first row of the matrix must be (1, 0 , ...).
        :param other_moments: Original moments.
        :param matrix: Linear combinations of the original moments.
        """
        n, m = matrix.shape
        assert m == other_moments.size

        self.size = n
        self.domain = other_moments.domain

        self._origin = other_moments
        self._transform = matrix
        #self._inv = inv
        #assert np.isclose(matrix[0, 0], 1) and np.allclose(matrix[0, 1:], 0)
        # TODO: find last nonzero for every row to compute which origianl moments needs to be evaluated for differrent sizes.

    def __eq__(self, other):
        return  type(self) is type(other) \
                and self.size == other.size \
                and self._origin == other._origin \
                and np.all(self._transform == other._transform)

    def _eval_all(self, value, size):
        if type(value).__name__ == 'ArrayBox':
            value = value._value

        orig_moments = self._origin._eval_all(value, self._origin.size)
        x1 = np.matmul(orig_moments, self._transform.T)

        return x1[:, :size]

    def _eval_all_der(self, value, size, degree=1):
        import numpy

        if type(value).__name__ == 'ArrayBox':
            value = value._value

        orig_moments = self._origin._eval_all_der(value, self._origin.size, degree=degree)
        x1 = numpy.matmul(orig_moments, self._transform.T)

        return x1[:, :size]
<|MERGE_RESOLUTION|>--- conflicted
+++ resolved
@@ -138,38 +138,14 @@
 #         else:
 #             return np.cos(i / 2 * t)
 
-<<<<<<< HEAD
 class Legendre(Moments):
-=======
-class Monomial(Moments):
-    def __init__(self, size, domain=(0, 1), log=False, safe_eval=True, ref_domain=None):
-        if ref_domain is not None:
-            self.ref_domain = ref_domain
-        else:
-            self.ref_domain = (0, 1)
-        super().__init__(size, domain, log=log, safe_eval=safe_eval)
-
-    def _eval_all(self, value, size):
-        # Create array from values and transform values outside the ref domain
-        t = self.transform(np.atleast_1d(value))
-        # Vandermonde matrix
-        return np.polynomial.polynomial.polyvander(t, deg = size - 1)
->>>>>>> c933f7b8
 
     def __init__(self, size, domain, log=False, safe_eval=True):
         self.ref_domain = (-1, 1)
         super().__init__(size, domain, log, safe_eval)
 
-<<<<<<< HEAD
     def _eval_value(self, x, size):
         return numpy.polynomial.legendre.legvander(x, deg=size-1)
-=======
-
-class Fourier(Moments):
-    def __init__(self, size, domain=(0, 2*np.pi), log=False, safe_eval=True):
-        self.ref_domain = (0, 2*np.pi)
-        super().__init__(size, domain, log=log, safe_eval=safe_eval)
->>>>>>> c933f7b8
 
     def _eval_all(self, value, size):
         value = self.transform(np.atleast_1d(value))
@@ -246,4 +222,4 @@
         orig_moments = self._origin._eval_all_der(value, self._origin.size, degree=degree)
         x1 = numpy.matmul(orig_moments, self._transform.T)
 
-        return x1[:, :size]
+        return x1[:, :size]