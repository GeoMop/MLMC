import numpy as np
import numpy.ma as ma
from scipy.interpolate import BSpline
<<<<<<< HEAD
import numpy.polynomial.polynomial as P
=======
>>>>>>> 076eb4db


class Moments:
    """
    Class for _moments_fn of random distribution
    """
    def __init__(self, size, domain, log=False, safe_eval=True, mean=0):
        assert size > 0
        self.size = size
        self.domain = domain
        self._is_log = log
        self._is_clip = safe_eval
        self.mean = mean

        if log:
            lin_domain = (np.log(domain[0]), np.log(domain[1]))
        else:
            lin_domain = domain

        diff = lin_domain[1] - lin_domain[0]
        assert diff > 0
        diff = max(diff, 1e-15)
        self._linear_scale = (self.ref_domain[1] - self.ref_domain[0]) / diff
        self._linear_shift = lin_domain[0]

        if safe_eval and log:
            self.transform = lambda val: self.clip(self.linear(np.log(val)))
            self.inv_transform = lambda ref: np.exp(self.inv_linear(ref))
        elif safe_eval and not log:
            self.transform = lambda val: self.clip(self.linear(val))
            self.inv_transform = lambda ref: self.inv_linear(ref)
        elif not safe_eval and log:
            self.transform = lambda val: self.linear(np.log(val))
            self.inv_transform = lambda ref: np.exp(self.inv_linear(ref))
        elif not safe_eval and not log:
            self.transform = lambda val: self.linear(val)
            self.inv_transform = lambda ref: self.inv_linear(ref)

        self.diff_mat = np.zeros((size, size))
        for n in range(size - 1):
            self.diff_mat[n, n + 1::2] = 2 * n + 1
        self.diff2_mat = self.diff_mat @ self.diff_mat

    def __eq__(self, other):
        """
        Compare two moment functions. Equal if they returns same values.
        """
        return type(self) is type(other) \
                and self.size == other.size \
                and np.all(self.domain == other.domain) \
                and self._is_log == other._is_log \
                and self._is_clip == other._is_clip

    def change_size(self, size):
        """
        Return moment object with different size.
        :param size: int, new number of _moments_fn
        """
        return self.__class__(size, self.domain, self._is_log, self._is_clip)

    def clip(self, value):
        """
        Remove outliers and replace them with NaN
        :param value: array of numbers
        :return: masked_array, out
        """
        # Masked array
        out = ma.masked_outside(value, self.ref_domain[0], self.ref_domain[1])
        # Replace outliers with NaN
        return ma.filled(out, np.nan)

    def linear(self, value):
        return (value - self._linear_shift) * self._linear_scale + self.ref_domain[0]

    def inv_linear(self, value):
        return (value - self.ref_domain[0]) / self._linear_scale + self._linear_shift

    def __call__(self, value):
        return self._eval_all(value, self.size)

    def eval(self, i, value):
        value = self._center(value)
        return self._eval_all(value, i+1)[:, -1]

    def eval_single_moment(self, i, value):
        """
        Be aware this implementation is inefficient for large i
        :param i: int, order of moment
        :param value: float
        :return: np.ndarray
        """
        value = self._center(value)
        return self._eval_all(value, i+1)[..., i]

    def eval_all(self, value, size=None):
        if size is None:
            size = self.size

        value = self._center(value)
        return self._eval_all(value, size)

    def _center(self, value):
        if isinstance(value, (int, float)):
            return value - self.mean

        if not isinstance(self.mean, int):
            value[...] = value[...] - self.mean[:, None, None]
        else:
            if isinstance(value, (float, int)):
                value = value - self.mean
            else:
                value[...] = value[...] - self.mean

        return value

    def eval_all_der(self, value, size=None, degree=1):
        value = self._center(value)
        if size is None:
            size = self.size
        return self._eval_all_der(value, size, degree)

    def eval_diff(self, value, size=None):
        value = self._center(value)
        if size is None:
            size = self.size
        return self._eval_diff(value, size)

    def eval_diff2(self, value, size=None):
        value = self._center(value)
        if size is None:
            size = self.size
        return self._eval_diff2(value, size)


class Monomial(Moments):
    def __init__(self, size, domain=(0, 1), ref_domain=None, log=False, safe_eval=True, mean=0):
        if ref_domain is not None:
            self.ref_domain = ref_domain
        else:
            self.ref_domain = (0, 1)
        super().__init__(size, domain, log=log, safe_eval=safe_eval, mean=mean)

    def _eval_all(self, value, size):
        # Create array from values and transform values outside the ref domain
        t = self.transform(np.atleast_1d(value))
        # Vandermonde matrix
        return np.polynomial.polynomial.polyvander(t, deg=size - 1)

    def _eval_all_der(self, value, size, degree=1):
        """
        Derivative of Legendre polynomials
        :param value: values to evaluate
        :param size: number of _moments_fn
        :param degree: degree of derivative
        :return:
        """
        t = self.transform(np.atleast_1d(value))
        # Vandermonde matrix
        poly_matrix = np.polynomial.polynomial.polyvander(t, deg=size-1+degree)
        return P.polyder(poly_matrix, m=degree, axis=1)

    def eval(self, i, value):
        t = self.transform(np.atleast_1d(value))
        return t**i

    def _eval_diff(self, value, size):
        t = self.transform(np.atleast_1d(value))
        P_n = np.polynomial.polynomial.polyvander(t, deg=size - 1)
        return P_n @ self.diff_mat

    def _eval_diff2(self, value, size):
        t = self.transform(np.atleast_1d(value))
        P_n = np.polynomial.polynomial.polyvander(t, deg=size - 1)
        return P_n @ self.diff2_mat


class Fourier(Moments):
    def __init__(self, size, domain=(0, 2*np.pi), ref_domain=None, log=False, safe_eval=True, mean=0):
        if ref_domain is not None:
            self.ref_domain = ref_domain
        else:
            self.ref_domain = (0, 2*np.pi)

        super().__init__(size, domain, log=log, safe_eval=safe_eval, mean=mean)

    def _eval_all(self, value, size):
        # Transform values
        t = self.transform(np.atleast_1d(value))

        # Half the number of _moments_fn
        R = int(size / 2)
        shorter_sin = 1 - int(size % 2)
        k = np.arange(1, R + 1)
        kx = np.outer(t, k)

        res = np.empty((len(t), size))
        res[:, 0] = 1

        # Odd column index
        res[:, 1::2] = np.cos(kx[:, :])
        # Even column index
        res[:, 2::2] = np.sin(kx[:, : R - shorter_sin])
        return res

    def eval(self, i, value):
        t = self.transform(np.atleast_1d(value))
        if i == 0:
            return 1
        elif i % 2 == 1:
            return np.sin( (i - 1) / 2 * t)
        else:
            return np.cos(i / 2 * t)


class Legendre(Moments):

    def __init__(self, size, domain, ref_domain=None, log=False, safe_eval=True, mean=0):
        if ref_domain is not None:
            self.ref_domain = ref_domain
        else:
            self.ref_domain = (-1, 1)
<<<<<<< HEAD
=======

        self.diff_mat = np.zeros((size, size))
        for n in range(size - 1):
            self.diff_mat[n, n + 1::2] = 2 * n + 1
        self.diff2_mat = self.diff_mat @ self.diff_mat

>>>>>>> 076eb4db
        self.mean = mean
        super().__init__(size, domain, log, safe_eval, mean)

    def _eval_value(self, x, size):
        return np.polynomial.legendre.legvander(x, deg=size-1)

    def _eval_all(self, value, size):
        value = self.transform(np.atleast_1d(value))
        return np.polynomial.legendre.legvander(value, deg=size - 1)

    def _eval_all_der(self, value, size, degree=1):
        """
        Derivative of Legendre polynomials
        :param value: values to evaluate
<<<<<<< HEAD
        :param size: number of _moments_fn
=======
        :param size: number of moments
>>>>>>> 076eb4db
        :param degree: degree of derivative
        :return:
        """
        value = self.transform(np.atleast_1d(value))
        eval_values = np.empty((value.shape + (size,)))

        for s in range(size):
            if s == 0:
                coef = [1]
            else:
                coef = np.zeros(s+1)
                coef[-1] = 1

            coef = np.polynomial.legendre.legder(coef, degree)
            eval_values[:, s] = np.polynomial.legendre.legval(value, coef)
        return eval_values

    def _eval_diff(self, value, size):
        t = self.transform(np.atleast_1d(value))
        P_n = np.polynomial.legendre.legvander(t, deg=size - 1)
        return P_n @ self.diff_mat

    def _eval_diff2(self, value, size):
        t = self.transform(np.atleast_1d(value))
        P_n = np.polynomial.legendre.legvander(t, deg=size - 1)
        return P_n @ self.diff2_mat
<<<<<<< HEAD


class BivariateMoments:
    def __init__(self, moment_x, moment_y):
        self.moment_x = moment_x
        self.moment_y = moment_y
        assert self.moment_y.size == self.moment_x.size

        self.size = self.moment_x.size
        self.domain = [self.moment_x.domain, self.moment_y.domain]

    def eval_value(self, value):
        x, y = value
        results = np.empty((self.size, self.size))
        for i in range(self.size):
            for j in range(self.size):
                results[i, j] = np.squeeze(self.moment_x(x))[i] * np.squeeze(self.moment_y(y))[j]

        return results

    def eval_all(self, value):
        results, x, y = self._preprocess_value(value)
        for i in range(self.size):
            for j in range(self.size):
                results[:, i, j] = np.squeeze(self.moment_x(x))[:, i] * np.squeeze(self.moment_y(y))[:, j]
        return results

    def eval_all_der(self, value, degree=1):
        results, x, y = self._preprocess_value(value)

        for i in range(self.size):
            for j in range(self.size):
                results[:, i, j] = np.squeeze(self.moment_x.eval_all_der(x, degree=degree))[:, i] *\
                                   np.squeeze(self.moment_y.eval_all_der(y, degree=degree))[:, j]
        return results

    def _preprocess_value(self, value):
        if not isinstance(value[0], (list, tuple, np.ndarray)):
            return self.eval_value(value)
        value = np.array(value)
        x = value[0, :]
        y = value[1, :]
        return np.empty((len(value[0]), self.size, self.size)), x, y


class Spline(Moments):

    def __init__(self, size, domain, log=False, safe_eval=True):
        self.ref_domain = domain
        self.poly_degree = 3
        self.polynomial = None

        super().__init__(size, domain, log, safe_eval)

        self._generate_knots(size)
        self._generate_splines()

    def _generate_knots(self, size=2):
        """
        Code from bgem
        """
        knot_range = self.ref_domain
        degree = self.poly_degree
        n_intervals = size
        n = n_intervals + 2 * degree + 1
        knots = np.array((knot_range[0],) * n)
        diff = (knot_range[1] - knot_range[0]) / n_intervals
        for i in range(degree + 1, n - degree):
            knots[i] = (i - degree) * diff + knot_range[0]
        knots[-degree - 1:] = knot_range[1]
        self.knots = knots

    def _generate_splines(self):
        self.splines = []
        if len(self.knots) <= self.size:
            self._generate_knots(self.size)
        for i in range(self.size-1):
            c = np.zeros(len(self.knots))
            c[i] = 1
            self.splines.append(BSpline(self.knots, c, self.poly_degree))

    def _eval_value(self, x, size):
        values = np.zeros(size)
        index = 0
        values[index] = 1
        for spline in self.splines:
            index += 1
            if index >= size:
                break
            values[index] = spline(x)
        return values

    def _eval_all(self, x, size):
        x = self.transform(np.atleast_1d(x))

        if len(x.shape) == 1:
            values = np.zeros((size, len(x)))
            transpose_tuple = (1, 0)
            values[0] = np.ones(len(x))
            index = 0

        elif len(x.shape) == 2:
            values = np.zeros((size, x.shape[0], x.shape[1]))
            transpose_tuple = (1, 2, 0)
            values[0] = np.ones((x.shape[0], x.shape[1]))
            index = 0

        x = np.array(x, copy=False, ndmin=1) + 0.0

        for spline in self.splines:
            index += 1
            if index >= size:
                break
            values[index] = spline(x)

        return values.transpose(transpose_tuple)

    def _eval_all_der(self, x, size, degree=1):
        """
        Derivative of Legendre polynomials
        :param x: values to evaluate
        :param size: number of _moments_fn
        :param degree: degree of derivative
        :return:
        """
        x = self.transform(np.atleast_1d(x))

        if len(x.shape) == 1:
            values = np.zeros((size, len(x)))
            transpose_tuple = (1, 0)
            values[0] = np.zeros(len(x))
            index = 0

        elif len(x.shape) == 2:
            values = np.zeros((size, x.shape[0], x.shape[1]))
            transpose_tuple = (1, 2, 0)
            values[0] = np.zeros((x.shape[0], x.shape[1]))
            index = 0

        x = np.array(x, copy=False, ndmin=1) + 0.0

        for spline in self.splines:
            index += 1
            if index >= size:
                break
            values[index] = (spline.derivative(degree))(x)
        return values.transpose(transpose_tuple)
=======
>>>>>>> 076eb4db


class TransformedMoments(Moments):
    def __init__(self, other_moments, matrix, mean=0):
        """
        Set a new moment functions as linear combination of the previous.
        new_moments = matrix . old_moments

        We assume that new_moments[0] is still == 1. That means
        first row of the matrix must be (1, 0 , ...).
        :param other_moments: Original _moments_fn.
        :param matrix: Linear combinations of the original _moments_fn.
        """
        n, m = matrix.shape
        assert m == other_moments.size
        self.mean = 0
        self.size = n
        self.domain = other_moments.domain
        self.mean = mean
        self._origin = other_moments
        self._transform = matrix

    def __eq__(self, other):
        return type(self) is type(other) \
                and self.size == other.size \
                and self._origin == other._origin \
                and np.all(self._transform == other._transform)

    def _eval_all(self, value, size):
        orig_moments = self._origin._eval_all(value, self._origin.size)
        x1 = np.matmul(orig_moments, self._transform.T)
        return x1[..., :size]

    def _eval_all_der(self, value, size, degree=1):
        orig_moments = self._origin._eval_all_der(value, self._origin.size, degree=degree)
        x1 = np.matmul(orig_moments, self._transform.T)
        return x1[..., :size]

    def _eval_diff(self, value, size):
        orig_moments = self._origin.eval_diff(value, self._origin.size)
        x1 = np.matmul(orig_moments, self._transform.T)
        return x1[..., :size]

    def _eval_diff2(self, value, size):
        orig_moments = self._origin.eval_diff2(value, self._origin.size)
        x1 = np.matmul(orig_moments, self._transform.T)
        return x1[..., :size]


class TransformedMomentsDerivative(Moments):
    def __init__(self, other_moments, matrix, degree=2, mean=0):
        """
        Set a new moment functions as linear combination of the previous.
        new_moments = matrix . old_moments

        We assume that new_moments[0] is still == 1. That means
        first row of the matrix must be (1, 0 , ...).
        :param other_moments: Original _moments_fn.
        :param matrix: Linear combinations of the original _moments_fn.
        """
        n, m = matrix.shape
        assert m == other_moments.size
        self.size = n
        self.domain = other_moments.domain
        self.mean = mean
        self._origin = other_moments
        self._transform = matrix
        self._degree = degree

    def __eq__(self, other):
        return type(self) is type(other) \
                and self.size == other.size \
                and self._origin == other._origin \
                and np.all(self._transform == other._transform)

    def _eval_all(self, value, size):
        value = np.squeeze(value)
        orig_moments = self._origin._eval_all_der(value, self._origin.size, degree=self._degree)
        x1 = np.matmul(orig_moments, self._transform.T)
        return x1[..., :size]<|MERGE_RESOLUTION|>--- conflicted
+++ resolved
@@ -1,10 +1,6 @@
 import numpy as np
 import numpy.ma as ma
 from scipy.interpolate import BSpline
-<<<<<<< HEAD
-import numpy.polynomial.polynomial as P
-=======
->>>>>>> 076eb4db
 
 
 class Moments:
@@ -226,15 +222,12 @@
             self.ref_domain = ref_domain
         else:
             self.ref_domain = (-1, 1)
-<<<<<<< HEAD
-=======
 
         self.diff_mat = np.zeros((size, size))
         for n in range(size - 1):
             self.diff_mat[n, n + 1::2] = 2 * n + 1
         self.diff2_mat = self.diff_mat @ self.diff_mat
 
->>>>>>> 076eb4db
         self.mean = mean
         super().__init__(size, domain, log, safe_eval, mean)
 
@@ -249,11 +242,7 @@
         """
         Derivative of Legendre polynomials
         :param value: values to evaluate
-<<<<<<< HEAD
-        :param size: number of _moments_fn
-=======
         :param size: number of moments
->>>>>>> 076eb4db
         :param degree: degree of derivative
         :return:
         """
@@ -280,156 +269,6 @@
         t = self.transform(np.atleast_1d(value))
         P_n = np.polynomial.legendre.legvander(t, deg=size - 1)
         return P_n @ self.diff2_mat
-<<<<<<< HEAD
-
-
-class BivariateMoments:
-    def __init__(self, moment_x, moment_y):
-        self.moment_x = moment_x
-        self.moment_y = moment_y
-        assert self.moment_y.size == self.moment_x.size
-
-        self.size = self.moment_x.size
-        self.domain = [self.moment_x.domain, self.moment_y.domain]
-
-    def eval_value(self, value):
-        x, y = value
-        results = np.empty((self.size, self.size))
-        for i in range(self.size):
-            for j in range(self.size):
-                results[i, j] = np.squeeze(self.moment_x(x))[i] * np.squeeze(self.moment_y(y))[j]
-
-        return results
-
-    def eval_all(self, value):
-        results, x, y = self._preprocess_value(value)
-        for i in range(self.size):
-            for j in range(self.size):
-                results[:, i, j] = np.squeeze(self.moment_x(x))[:, i] * np.squeeze(self.moment_y(y))[:, j]
-        return results
-
-    def eval_all_der(self, value, degree=1):
-        results, x, y = self._preprocess_value(value)
-
-        for i in range(self.size):
-            for j in range(self.size):
-                results[:, i, j] = np.squeeze(self.moment_x.eval_all_der(x, degree=degree))[:, i] *\
-                                   np.squeeze(self.moment_y.eval_all_der(y, degree=degree))[:, j]
-        return results
-
-    def _preprocess_value(self, value):
-        if not isinstance(value[0], (list, tuple, np.ndarray)):
-            return self.eval_value(value)
-        value = np.array(value)
-        x = value[0, :]
-        y = value[1, :]
-        return np.empty((len(value[0]), self.size, self.size)), x, y
-
-
-class Spline(Moments):
-
-    def __init__(self, size, domain, log=False, safe_eval=True):
-        self.ref_domain = domain
-        self.poly_degree = 3
-        self.polynomial = None
-
-        super().__init__(size, domain, log, safe_eval)
-
-        self._generate_knots(size)
-        self._generate_splines()
-
-    def _generate_knots(self, size=2):
-        """
-        Code from bgem
-        """
-        knot_range = self.ref_domain
-        degree = self.poly_degree
-        n_intervals = size
-        n = n_intervals + 2 * degree + 1
-        knots = np.array((knot_range[0],) * n)
-        diff = (knot_range[1] - knot_range[0]) / n_intervals
-        for i in range(degree + 1, n - degree):
-            knots[i] = (i - degree) * diff + knot_range[0]
-        knots[-degree - 1:] = knot_range[1]
-        self.knots = knots
-
-    def _generate_splines(self):
-        self.splines = []
-        if len(self.knots) <= self.size:
-            self._generate_knots(self.size)
-        for i in range(self.size-1):
-            c = np.zeros(len(self.knots))
-            c[i] = 1
-            self.splines.append(BSpline(self.knots, c, self.poly_degree))
-
-    def _eval_value(self, x, size):
-        values = np.zeros(size)
-        index = 0
-        values[index] = 1
-        for spline in self.splines:
-            index += 1
-            if index >= size:
-                break
-            values[index] = spline(x)
-        return values
-
-    def _eval_all(self, x, size):
-        x = self.transform(np.atleast_1d(x))
-
-        if len(x.shape) == 1:
-            values = np.zeros((size, len(x)))
-            transpose_tuple = (1, 0)
-            values[0] = np.ones(len(x))
-            index = 0
-
-        elif len(x.shape) == 2:
-            values = np.zeros((size, x.shape[0], x.shape[1]))
-            transpose_tuple = (1, 2, 0)
-            values[0] = np.ones((x.shape[0], x.shape[1]))
-            index = 0
-
-        x = np.array(x, copy=False, ndmin=1) + 0.0
-
-        for spline in self.splines:
-            index += 1
-            if index >= size:
-                break
-            values[index] = spline(x)
-
-        return values.transpose(transpose_tuple)
-
-    def _eval_all_der(self, x, size, degree=1):
-        """
-        Derivative of Legendre polynomials
-        :param x: values to evaluate
-        :param size: number of _moments_fn
-        :param degree: degree of derivative
-        :return:
-        """
-        x = self.transform(np.atleast_1d(x))
-
-        if len(x.shape) == 1:
-            values = np.zeros((size, len(x)))
-            transpose_tuple = (1, 0)
-            values[0] = np.zeros(len(x))
-            index = 0
-
-        elif len(x.shape) == 2:
-            values = np.zeros((size, x.shape[0], x.shape[1]))
-            transpose_tuple = (1, 2, 0)
-            values[0] = np.zeros((x.shape[0], x.shape[1]))
-            index = 0
-
-        x = np.array(x, copy=False, ndmin=1) + 0.0
-
-        for spline in self.splines:
-            index += 1
-            if index >= size:
-                break
-            values[index] = (spline.derivative(degree))(x)
-        return values.transpose(transpose_tuple)
-=======
->>>>>>> 076eb4db
 
 
 class TransformedMoments(Moments):
