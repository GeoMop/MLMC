--- conflicted
+++ resolved
@@ -241,18 +241,11 @@
             if not self._debug:
                 SamplingPool.move_successful_rm(sample_id, level_sim, output_dir=self._output_dir, dest_dir=self._successful_dir)
         else:
-<<<<<<< HEAD
             if not level_sim.need_sample_workspace:
                 print("Error: ", err_msg)
             else:
                 self._failed_queues.setdefault(level_sim._level_id, queue.Queue()).put((sample_id, err_msg))
-                SamplingPool.move_dir(sample_id, level_sim.need_sample_workspace, self._output_dir,
-                                      dest_dir=SamplingPool.FAILED_DIR)
-                SamplingPool.remove_sample_dir(sample_id, level_sim.need_sample_workspace, self._output_dir)
-=======
-            self._failed_queues.setdefault(level_sim._level_id, queue.Queue()).put((sample_id, err_msg))
-            SamplingPool.move_failed_rm(sample_id, level_sim, output_dir=self._output_dir, dest_dir=SamplingPool.FAILED_DIR)
->>>>>>> 6d5d3a23
+                SamplingPool.move_failed_rm(sample_id, level_sim, output_dir=self._output_dir, dest_dir=SamplingPool.FAILED_DIR)
 
     def _save_running_time(self, level_id, running_time):
         """
