--- conflicted
+++ resolved
@@ -214,13 +214,8 @@
         # Collected items in one chunk
         self._chunks_info = {}
         # Basic info about chunks, use in quantity subsampling
-<<<<<<< HEAD
         self._chunk_size_items = {}
         # Chunk size and corresponding number of items
-=======
-        self._collected_n_items = None
-        # Number of samples in collected dataset
->>>>>>> 5e16fcff
 
         # Set group attribute 'level_id'
         with h5py.File(self.file_name, 'a') as hdf_file:
