--- conflicted
+++ resolved
@@ -148,11 +148,7 @@
                     maxshape=(None,),
                     chunks=True)
             else:
-<<<<<<< HEAD
-                warnings.warn('Be careful, you are setting the new result format for an existing sample storage')
-=======
                 raise ValueError('You are setting a new result format for an existing sample storage')
->>>>>>> 076eb4db
 
         # Format data
         result_array = np.empty((len(result_format),), dtype=result_format_dtype)
@@ -402,11 +398,7 @@
         """
         with h5py.File(self.file_name, 'r') as hdf_file:
             if 'collected_values' not in hdf_file[self.level_group_path]:
-<<<<<<< HEAD
-                return None
-=======
                 return AttributeError("collected_values dataset not in HDF file for level {}".format(self.level_id))
->>>>>>> 076eb4db
             dataset = hdf_file["/".join([self.level_group_path, "collected_values"])]
             collected_n_items = len(dataset[()])
         return collected_n_items
