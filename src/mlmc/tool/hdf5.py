import numpy as np
import h5py
from mlmc.quantity_spec import ChunkSpec


class HDF5:
    """
    HDF5 file is organized into groups (h5py.Group objects)
    which is somewhat like dictionaries in python terminology - 'keys' are names of group members
    'values' are members (groups (h5py.Group objects) and datasets (h5py.Dataset objects - similar to NumPy arrays)).
    Each group and dataset (including root group) can store metadata in 'attributes' (h5py.AttributeManager objects)
    HDF5 files (h5py.File) work generally like standard Python file objects

    Our HDF5 file strucutre:
        Main Group:
        Keys:
            Levels: h5py.Group
                Attributes:
                    level_parameters: [[a], [b], [], ...]
                Keys:
                    <N>: h5py.Group (N - level id, start with 0)
                        Attributes:
                            id: str
                            n_ops_estimate: float
                        Keys:
                            scheduled: h5py.Dataset
                                dtype: S100
                                shape: (N,), N - number of scheduled values
                                maxshape: (None,)
                                chunks: True
                            collected_values: h5py.Dataset
                                dtype: numpy.float64
                                shape: (Nc, 2, M) dtype structure is defined in simulation class
                                maxshape: (None, 2, None)
                                chunks: True
                            collected_ids: h5py.Dataset
                                dtype: numpy.int16  index into scheduled
                                shape: (Nc, 1)
                                maxshape: (None, 1)
                                chunks: True
                            failed: h5py.Dataset
                                dtype: ('S100', 'S1000')
                                shape: (Nf, 1)
                                mashape: (None, 1)
                                chunks: True
    """
    def __init__(self, file_path, load_from_file=False):
        """
        Create HDF5 class instance
        :param file_path: hdf5 file path
        """
        # # Absolute path to mlmc HDF5 file
        self.file_name = file_path
        # If True not create file structure from scratch
        self._load_from_file = load_from_file
        if self._load_from_file:
            self.load_from_file()

    def create_file_structure(self, level_parameters):
        """
        Create hdf structure
        :param level_parameters: List[float]
        :return: None
        """
        if self._load_from_file:
            self.load_from_file()
        else:
            self.clear_groups()
            self.init_header(level_parameters=level_parameters)

    def load_from_file(self):
        """
        Load root group attributes from existing HDF5 file
        :return: None
        """
        with h5py.File(self.file_name, "r") as hdf_file:
            # Set class attributes from hdf file
            for attr_name, value in hdf_file.attrs.items():
                self.__dict__[attr_name] = value

        if 'level_parameters' not in self.__dict__:
            raise Exception("'level_parameters' aren't store in HDF file, so unable to create level groups")

    def clear_groups(self):
        """
        Remove HDF5 group Levels, it allows run same mlmc object more times
        :return: None
        """
        with h5py.File(self.file_name, "a") as hdf_file:
            for item in hdf_file.keys():
                del hdf_file[item]

    def init_header(self, level_parameters):
        """
        Add h5py.File metadata to .attrs (attrs objects are of class h5py.AttributeManager)
        :param level_parameters: MLMC level range of steps
        :return: None
        """
        with h5py.File(self.file_name, "a") as hdf_file:
            # Set global attributes to root group (h5py.Group)
            hdf_file.attrs['version'] = '1.0.1'
            hdf_file.attrs['level_parameters'] = level_parameters
            # Create h5py.Group Levels, it contains other groups with mlmc.Level data
            hdf_file.create_group("Levels")

    def add_level_group(self, level_id):
        """
        Create group for particular level, parent group is 'Levels'
        :param level_id: str, mlmc.Level identifier
        :return: LevelGroup instance, it is container for h5py.Group instance
        """
        # HDF5 path to particular level group
        level_group_hdf_path = '/Levels/' + level_id

        with h5py.File(self.file_name, "a") as hdf_file:
            # Create group (h5py.Group) if it has not yet been created
            if level_group_hdf_path not in hdf_file:
                # Create group for level named by level id (e.g. 0, 1, 2, ...)
                hdf_file['Levels'].create_group(level_id)

        return LevelGroup(self.file_name, level_group_hdf_path, level_id, loaded_from_file=self._load_from_file)

    @property
    def result_format_dset_name(self):
        """
        Result format dataset name
        :return: str
        """
        return "result_format"

    def save_result_format(self, result_format, res_dtype):
        """
        Save result format to dataset
        :param result_format: List[QuantitySpec]
        :param res_dtype: result numpy dtype
        :return: None
        """
        result_format_dtype = res_dtype

        # Create data set
        with h5py.File(self.file_name, 'a') as hdf_file:
            # Check if dataset exists
            if self.result_format_dset_name not in hdf_file:
                hdf_file.create_dataset(
                    self.result_format_dset_name,
                    shape=(len(result_format),),
                    dtype=result_format_dtype,
                    maxshape=(None,),
                    chunks=True)

        # Format data
        result_array = np.empty((len(result_format),), dtype=result_format_dtype)
        for res, quantity_spec in zip(result_array, result_format):
            for attribute in list(quantity_spec.__dict__.keys()):
                if isinstance(getattr(quantity_spec, attribute), (tuple, list)):
                    res[attribute][:] = getattr(quantity_spec, attribute)
                else:
                    res[attribute] = getattr(quantity_spec, attribute)

        # Write to file
        with h5py.File(self.file_name, 'a') as hdf_file:
            dataset = hdf_file[self.result_format_dset_name]
            dataset[:] = result_array

    def load_result_format(self):
        """
        Load format result, it just read dataset
        :return:
        """
        with h5py.File(self.file_name, 'r') as hdf_file:
            if self.result_format_dset_name not in hdf_file:
                raise AttributeError

            dataset = hdf_file[self.result_format_dset_name]
            return dataset[()]

    def load_level_parameters(self):
        with h5py.File(self.file_name, "r") as hdf_file:
            # Set global attributes to root group (h5py.Group)
            if 'level_parameters' in hdf_file.attrs:
                return hdf_file.attrs['level_parameters']
            else:
                return []


class LevelGroup:
    # Row format for dataset (h5py.Dataset) scheduled
    SCHEDULED_DTYPE = {'names': ['sample_id'],
                       'formats': ['S100']}

    FAILED_DTYPE = {'names': ('sample_id', 'message'),
                    'formats': ('S100', 'S1000')}

    COLLECTED_ATTRS = {"sample_id": {'name': 'collected_ids', 'default_shape': (0,), 'maxshape': (None,),
                                     'dtype': SCHEDULED_DTYPE}}

    def __init__(self, file_name, hdf_group_path, level_id, loaded_from_file=False):
        """
        Create LevelGroup instance, each mlmc.Level has access to corresponding LevelGroup to save data
        :param file_name: Name of hdf file
        :param hdf_group_path: h5py.Group path
        :param level_id: Unambiguous identifier of mlmc.Level object
        :param loaded_from_file: bool, create new file or loaded existing groups
        """
        self.file_name = file_name
        # HDF file name
        self.level_id = level_id
        # Level identifier
        self.level_group_path = hdf_group_path
        # HDF Group object (h5py.Group)
        self._n_items_in_chunk = None
        # Collected items in one chunk
        self._chunk_size_items = {}
        # Chunk size and corresponding number of items

        # Set group attribute 'level_id'
        with h5py.File(self.file_name, 'a') as hdf_file:
            if 'level_id' not in hdf_file[self.level_group_path].attrs:
                hdf_file[self.level_group_path].attrs['level_id'] = self.level_id

        # Create necessary datasets (h5py.Dataset) a groups (h5py.Group)
        if not loaded_from_file:
            self._make_groups_datasets()

    def _make_groups_datasets(self):
        """
        Create h5py.Dataset for scheduled samples, collected samples according to COLLECTED_ATTRS and failed samples,
        also create h5py.Group for Jobs - it contains or will contain datasets with sample id,
        so we can find all sample ids which was run in particular pbs job
        :return: None
        """
        # Create dataset for scheduled samples
        self._make_dataset(name=self.scheduled_dset, shape=(0,), maxshape=(None,), dtype=LevelGroup.SCHEDULED_DTYPE,
                           chunks=True)

        # Create datasets for collected samples by COLLECTED_ATTRS
        for _, attr_properties in LevelGroup.COLLECTED_ATTRS.items():
            self._make_dataset(name=attr_properties['name'], shape=attr_properties['default_shape'],
                               maxshape=attr_properties['maxshape'], dtype=attr_properties['dtype'], chunks=True)

        # Create dataset for failed samples
        self._make_dataset(name=self.failed_dset, shape=(0,), dtype=LevelGroup.FAILED_DTYPE, maxshape=(None,), chunks=True)

    def _make_dataset(self, **kwargs):
        """
        Create h5py.Dataset
        :param kwargs: h5py.Dataset properties
                    name: Dataset name, key in h5py.Group (self._level_group)
                    shape: NumPy-style shape tuple giving dataset dimensions.
                    dtype: NumPy dtype object giving the dataset’s type.
                    maxshape: NumPy-style shape tuple indicating the maxiumum dimensions up to
                              which the dataset may be resized. Axes with None are unlimited.
                    chunks: Tuple giving the chunk shape, or True if we want to use chunks but not specify the size or
                            None if chunked storage is not used
        :return: Dataset name
        """
        with h5py.File(self.file_name, 'a') as hdf_file:
            # Check if dataset exists
            if kwargs.get('name') not in hdf_file[self.level_group_path]:
                hdf_file[self.level_group_path].create_dataset(
                    kwargs.get('name'),
                    shape=kwargs.get('shape'),
                    dtype=kwargs.get('dtype'),
                    maxshape=kwargs.get('maxshape'),
                    chunks=kwargs.get('chunks'))

        return kwargs.get('name')

    @property
    def collected_ids_dset(self):
        """
        Collected ids dataset
        :return: Dataset name
        """
        return "collected_ids"

    @property
    def scheduled_dset(self):
        """
        Dataset with scheduled samples
        :return: Dataset name
        """
        return "scheduled"

    @property
    def failed_dset(self):
        """
        Dataset of ids of failed samples
        :return: Dataset name
        """
        return "failed"

    def append_scheduled(self, scheduled_samples):
        """
        Save scheduled samples to dataset (h5py.Dataset)
        :param scheduled_samples: list of sample ids
        :return: None
        """
        # Append samples to existing scheduled dataset
        if len(scheduled_samples) > 0:
            self._append_dataset(self.scheduled_dset, scheduled_samples)

    def append_successful(self, samples: np.array):
        """
        Save level samples to datasets (h5py.Dataset), save ids of collected samples and their results
        :param samples: np.ndarray
        :return: None
        """
        self._append_dataset(self.collected_ids_dset, samples[:, 0])

        values = samples[:, 1]
        result_type = np.dtype((np.float, np.array(values[0]).shape))

        # Create dataset for failed samples
        self._make_dataset(name='collected_values', shape=(0,),
                           dtype=result_type, maxshape=(None,),
                           chunks=True)

        d_name = 'collected_values'
        self._append_dataset(d_name, [val for val in values])

    def append_failed(self, failed_samples):
        """
        Save level failed sample ids (not append samples)
        :param failed_samples: set; Level sample ids
        :return: None
        """
        self._append_dataset(self.failed_dset, failed_samples)

    def _append_dataset(self, dataset_name, values):
        """
        Append values to existing dataset
        :param dataset_name: str, dataset name
        :param values: list of values (tuple, NumPy array or single value)
        :return: None
        """
        with h5py.File(self.file_name, 'a') as hdf_file:
            dataset = hdf_file[self.level_group_path][dataset_name]
            # Resize dataset
            dataset.resize(dataset.shape[0] + len(values), axis=0)
            # Append new values to the end of dataset
            dataset[-len(values):] = values

    def scheduled(self):
        """
        Read level dataset with scheduled samples
        :return:
        """
        with h5py.File(self.file_name, 'r') as hdf_file:
            scheduled_dset = hdf_file[self.level_group_path][self.scheduled_dset]
            return scheduled_dset[()]

    def chunks(self, n_samples=None):
        with h5py.File(self.file_name, 'r') as hdf_file:
            if 'collected_values' not in hdf_file[self.level_group_path]:
                raise AttributeError("No collected values in level group ".format(self.level_id))
            dataset = hdf_file["/".join([self.level_group_path, "collected_values"])]

            if n_samples is not None:
                yield ChunkSpec(chunk_id=0, chunk_slice=slice(0, n_samples, 1), level_id=int(self.level_id))
            else:
                for chunk_id, chunk in enumerate(dataset.iter_chunks()):
                    yield ChunkSpec(chunk_id=chunk_id, chunk_slice=chunk[0], level_id=int(self.level_id))  # slice, level_id

    def collected(self, chunk_slice):
        """
        Read collected data by chunks,
        number of items in chunk is determined by LevelGroup.chunk_size (number of bytes)
        :param chunk_slice: slice() object
        :return: np.ndarray
        """
        with h5py.File(self.file_name, 'r') as hdf_file:
            if 'collected_values' not in hdf_file[self.level_group_path]:
                return None
            dataset = hdf_file["/".join([self.level_group_path, "collected_values"])]
            return dataset[chunk_slice]

    def collected_n_items(self):
        """
        Number of collected samples
        :return: int
        """
        with h5py.File(self.file_name, 'r') as hdf_file:
            if 'collected_values' not in hdf_file[self.level_group_path]:
                return AttributeError("collected_values dataset not in HDF file for level {}".format(self.level_id))
            dataset = hdf_file["/".join([self.level_group_path, "collected_values"])]
            collected_n_items = len(dataset[()])
        return collected_n_items

    def get_finished_ids(self):
        """
        Get collected and failed samples ids
        :return: NumPy array
        """
        with h5py.File(self.file_name, 'r') as hdf_file:
            failed_ids = [sample[0].decode() for sample in hdf_file[self.level_group_path][self.failed_dset][()]]
            successful_ids = [sample[0].decode() for sample in hdf_file[self.level_group_path][self.collected_ids_dset][()]]
            return np.concatenate((np.array(successful_ids), np.array(failed_ids)), axis=0)

    def get_unfinished_ids(self):
        """
        Get unfinished sample ids as difference between scheduled ids and finished ids
        :return: list
        """
        scheduled_ids = [sample[0].decode() for sample in self.scheduled()]
        return list(set(scheduled_ids) - set(self.get_finished_ids()))

    def get_failed_ids(self):
        """
        Failed samples ids
        :return: list of failed sample ids
        """
        with h5py.File(self.file_name, 'r') as hdf_file:
            failed_ids = [sample[0].decode() for sample in hdf_file[self.level_group_path][self.failed_dset][()]]

        return failed_ids

    def clear_failed_dataset(self):
        """
        Clear failed_ids dataset
        :return: None
        """
        with h5py.File(self.file_name, 'a') as hdf_file:
            if self.failed_dset in hdf_file[self.level_group_path]:
                del hdf_file[self.level_group_path][self.failed_dset]
                # Create dataset for failed samples
                self._make_dataset(name=self.failed_dset, shape=(0,), dtype=LevelGroup.FAILED_DTYPE, maxshape=(None,),
                                   chunks=True)

    @property
    def n_ops_estimate(self):
        """
        Get number of operations estimate
        :return: float
        """
        with h5py.File(self.file_name, 'r') as hdf_file:
            if 'n_ops_estimate' in hdf_file[self.level_group_path].attrs:
                return hdf_file[self.level_group_path].attrs['n_ops_estimate']

    @n_ops_estimate.setter
    def n_ops_estimate(self, n_ops_estimate):
        """
        Set property n_ops_estimate
        :param n_ops_estimate: number of operations (time) per samples
        :return: None
        """
        with h5py.File(self.file_name, 'a') as hdf_file:
            if 'n_ops_estimate' not in hdf_file[self.level_group_path].attrs:
                hdf_file[self.level_group_path].attrs['n_ops_estimate'] = 0
<<<<<<< HEAD
            hdf_file[self.level_group_path].attrs['n_ops_estimate'] = n_ops_estimate

    @property
    def n_items_in_chunk(self):
        """
        Number of items in chunk
        :return:
        """
        return self._n_items_in_chunk

    @n_items_in_chunk.setter
    def n_items_in_chunk(self, n_items):
        if self._n_items_in_chunk is None:
            self._n_items_in_chunk = n_items
=======
            hdf_file[self.level_group_path].attrs['n_ops_estimate'] += n_ops_estimate
>>>>>>> b965ae99
<|MERGE_RESOLUTION|>--- conflicted
+++ resolved
@@ -447,21 +447,4 @@
         with h5py.File(self.file_name, 'a') as hdf_file:
             if 'n_ops_estimate' not in hdf_file[self.level_group_path].attrs:
                 hdf_file[self.level_group_path].attrs['n_ops_estimate'] = 0
-<<<<<<< HEAD
-            hdf_file[self.level_group_path].attrs['n_ops_estimate'] = n_ops_estimate
-
-    @property
-    def n_items_in_chunk(self):
-        """
-        Number of items in chunk
-        :return:
-        """
-        return self._n_items_in_chunk
-
-    @n_items_in_chunk.setter
-    def n_items_in_chunk(self, n_items):
-        if self._n_items_in_chunk is None:
-            self._n_items_in_chunk = n_items
-=======
-            hdf_file[self.level_group_path].attrs['n_ops_estimate'] += n_ops_estimate
->>>>>>> b965ae99
+            hdf_file[self.level_group_path].attrs['n_ops_estimate'] += n_ops_estimate