import os
import os.path
import subprocess
import numpy as np
import json
import glob
import shutil
import copy
import yaml
from typing import List
from mlmc.level_simulation import LevelSimulation
from mlmc.tool import gmsh_io
from mlmc.sim.simulation import Simulation
from mlmc.sim.simulation import QuantitySpec
from mlmc.random import correlated_field as cf


def create_corr_field():
    """
    Create random fields
    :return:
    """
    return cf.Fields([
        cf.Field('conductivity', cf.FourierSpatialCorrelatedField('gauss', dim=2, corr_length=0.125, log=True)),
    ])


def substitute_placeholders(file_in, file_out, params):
    """
    Substitute for placeholders of format '<name>' from the dict 'params'.
    :param file_in: Template file.
    :param file_out: Values substituted.
    :param params: { 'name': value, ...}
    """
    used_params = []
    with open(file_in, 'r') as src:
        text = src.read()
    for name, value in params.items():
        placeholder = '<%s>' % name
        n_repl = text.count(placeholder)
        if n_repl > 0:
            used_params.append(name)
            text = text.replace(placeholder, str(value))
    with open(file_out, 'w') as dst:
        dst.write(text)
    return used_params


def force_mkdir(path, force=False):
    """
    Make directory 'path' with all parents,
    remove the leaf dir recursively if it already exists.
    :param path: path to directory
    :param force: if dir already exists then remove it and create new one
    :return: None
    """
    if force:
        if os.path.isdir(path):
            shutil.rmtree(path)
    os.makedirs(path, mode=0o775, exist_ok=True)


class FlowSim(Simulation):
    # placeholders in YAML
    total_sim_id = 0
    MESH_FILE_VAR = 'mesh_file'
    # Timestep placeholder given as O(h), h = mesh step
    TIMESTEP_H1_VAR = 'timestep_h1'
    # Timestep placeholder given as O(h^2), h = mesh step
    TIMESTEP_H2_VAR = 'timestep_h2'

    # files
    GEO_FILE = 'mesh.geo'
    MESH_FILE = 'mesh.msh'
    YAML_TEMPLATE = 'flow_input.yaml.tmpl'
    YAML_FILE = 'flow_input.yaml'
    FIELDS_FILE = 'fields_sample.msh'

    """
    Gather data for single flow call (coarse/fine)
    
    Usage:
    mlmc.sampler.Sampler uses instance of FlowSim, it calls once level_instance() for each level step (The level_instance() method
     is called as many times as the number of levels), it takes place in main process
    
    mlmc.tool.pbs_job.PbsJob uses static methods in FlowSim, it calls calculate(). That's where the calculation actually runs,
    it takes place in PBS process
       It also extracts results and passes them back to PbsJob, which handles the rest 

    """

    def __init__(self, mesh_step_range, config=None, clean=None):
        """
        Simple simulation using flow123d
        :param config: configuration of the simulation, processed keys:
            env - Environment object.
            fields - FieldSet object
            yaml_file: Template for main input file. Placeholders:
                <mesh_file> - replaced by generated mesh
                <FIELD> - for FIELD be name of any of `fields`, replaced by the FieldElementwise field with generated
                 field input file and the field name for the component.
            geo_file: Path to the geometry file. (TODO: default is <yaml file base>.geo
        :param mesh_step_range: Mesh step_range, List[coarse simulation step, fine simulation step].
        """
        self.need_workspace = True
        # This simulation requires workspace
        self.env = config['env']
        # Environment variables, flow123d, gmsh, ...
        self._fields = create_corr_field()
        # Random fields instance
        self.time_factor = config.get('time_factor', 1.0)
        # It is used for minimal element from mesh determination (see level_instance method)
        
        self.base_yaml_file = config['yaml_file']
        self.base_geo_file = config['geo_file']
        self.field_template = config.get('field_template',
                                         "!FieldElementwise {mesh_data_file: $INPUT_DIR$/%s, field_name: %s}")
        self.work_dir = config['work_dir']

        self.step_range = mesh_step_range
        self.clean = clean

        super(Simulation, self).__init__()

    def level_instance(self, fine_level_params: List[float], coarse_level_params: List[float]) -> LevelSimulation:
        """
        Called from mlmc.Sampler, it creates single instance of LevelSimulation (mlmc.)
        :param fine_level_params: in this version, it is just fine simulation step 
        :param coarse_level_params: in this version, it is just coarse simulation step 
        :return: mlmc.LevelSimulation object, this object is serialized in SamplingPoolPbs and deserialized in PbsJob,
         so it allows pass simulation data from main process to PBS process
        """
        fine_step = fine_level_params[0]
        coarse_step = coarse_level_params[0]

        # TODO: determine minimal element from mesh
        self.time_step_h1 = self.time_factor * fine_step
        self.time_step_h2 = self.time_factor * fine_step * fine_step

        # Set fine simulation common files directory
        # Files in the directory are used by each simulation at that level
        common_files_dir = os.path.join(self.work_dir, "l_step_{}_common_files".format(fine_step))
        force_mkdir(common_files_dir, force=self.clean)

        if self.clean:
            # Prepare mesh
            self.mesh_file = os.path.join(common_files_dir, self.MESH_FILE)
            geo_file = os.path.join(common_files_dir, self.GEO_FILE)
            shutil.copyfile(self.base_geo_file, geo_file)
            self._make_mesh(geo_file, self.mesh_file, fine_step)  # Common computational mesh for all samples.

            # Prepare main input YAML
            yaml_template = os.path.join(common_files_dir, self.YAML_TEMPLATE)
            shutil.copyfile(self.base_yaml_file, yaml_template)
            self.yaml_file = os.path.join(common_files_dir, self.YAML_FILE)
            self._substitute_yaml(yaml_template, self.yaml_file)

        # Mesh is extracted because we need number of mesh points to determine task_size parameter (see return value)
        fine_mesh_data = self.extract_mesh(self.mesh_file)

        # Set coarse simulation common files directory
        # Files in the directory are used by each simulation at that level
        coarse_sim_common_files_dir = None
        if coarse_step != 0:
            coarse_sim_common_files_dir = os.path.join(self.work_dir, "l_step_{}_common_files".format(coarse_step))

        # Simulation config
        # Configuration is used in mlmc.tool.pbs_job.PbsJob instance which is run from PBS process
        # It is part of LevelSimulation which is serialized and then deserialized in mlmc.tool.pbs_job.PbsJob
        config = dict()
        config["fine"] = {}
        config["coarse"] = {}
        config["fine"]["step"] = fine_step
        config["coarse"]["step"] = coarse_step
        config["fine"]["common_files_dir"] = common_files_dir
        config["coarse"]["common_files_dir"] = coarse_sim_common_files_dir

        config["fields_used_params"] = self._fields_used_params  # Params for Fields instance, which is createed in PbsJob
        config["gmsh"] = self.env['gmsh']
        config["flow123d"] = self.env['flow123d']

        return LevelSimulation(config_dict=config,
                               task_size=len(fine_mesh_data['points']),
                               calculate=FlowSim.calculate,  # method which carries out the calculation, will be called from PBS processs
                               need_sample_workspace=True  # If True, a sample directory is created
                               )

    @staticmethod
    def calculate(config, seed):
        """
        Method that actually run the calculation, it's called from mlmc.tool.pbs_job.PbsJob.calculate_samples()
        Calculate fine and coarse sample and also extract their results
        :param config: dictionary containing simulation configuration, LevelSimulation.config_dict (set in level_instance)
        :param seed: random seed, int
        :return: List[fine result, coarse result], both flatten arrays (see mlmc.sim.synth_simulation.calculate())
        """
        # Init correlation field objects
        fields = create_corr_field()  # correlated_field.Fields instance
        fields.set_outer_fields(config["fields_used_params"])

        coarse_step = config["coarse"]["step"]  # Coarse simulation step, zero if one level MC
        flow123d = config["flow123d"]  # Flow123d command

        # Extract fine mesh
        fine_common_files_dir = config["fine"]["common_files_dir"]  # Directory with fine simulation common files
        fine_mesh_data = FlowSim.extract_mesh(os.path.join(fine_common_files_dir, FlowSim.MESH_FILE))

        # Extract coarse mesh
        coarse_mesh_data = None
        coarse_common_files_dir = None
        if coarse_step != 0:
            coarse_common_files_dir = config["coarse"]["common_files_dir"]  # Directory with coarse simulation common files
            coarse_mesh_data = FlowSim.extract_mesh(os.path.join(coarse_common_files_dir, FlowSim.MESH_FILE))

        # Create fields both fine and coarse
        fields = FlowSim.make_fields(fields, fine_mesh_data, coarse_mesh_data)

        # Set random seed, seed is calculated from sample id, so it is not user defined
        np.random.seed(seed)
        # Generate random samples
        fine_input_sample, coarse_input_sample = FlowSim.generate_random_sample(fields, coarse_step=coarse_step,
                                                                                n_fine_elements=len(fine_mesh_data['points']))

        # Run fine sample
        fields_file = os.path.join(os.getcwd(), FlowSim.FIELDS_FILE)
        fine_res = FlowSim._run_sample(fields_file, fine_mesh_data['ele_ids'], fine_input_sample, flow123d,
                                       fine_common_files_dir)

        # Rename fields_sample.msh to fine_fields_sample.msh, we might remove it
        for filename in os.listdir(os.getcwd()):
            if not filename.startswith("fine"):
                shutil.move(os.path.join(os.getcwd(), filename), os.path.join(os.getcwd(), "fine_" + filename))

        # Run coarse sample
        coarse_res = np.zeros(len(fine_res))
        if coarse_input_sample:
            coarse_res = FlowSim._run_sample(fields_file, coarse_mesh_data['ele_ids'], coarse_input_sample, flow123d,
                                             coarse_common_files_dir)

        return fine_res, coarse_res

    @staticmethod
    def make_fields(fields, fine_mesh_data, coarse_mesh_data):
        """
        Create random fields that are used by both coarse and fine simulation
        :param fields: correlated_field.Fields instance
        :param fine_mesh_data: Dict contains data extracted from fine mesh file (points, point_region_ids, region_map)
        :param coarse_mesh_data: Dict contains data extracted from coarse mesh file (points, point_region_ids, region_map)
        :return: correlated_field.Fields
        """
        # One level MC has no coarse_mesh_data
        if coarse_mesh_data is None:
            fields.set_points(fine_mesh_data['points'], fine_mesh_data['point_region_ids'],
                              fine_mesh_data['region_map'])
        else:
            coarse_centers = coarse_mesh_data['points']
            both_centers = np.concatenate((fine_mesh_data['points'], coarse_centers), axis=0)
            both_regions_ids = np.concatenate(
                (fine_mesh_data['point_region_ids'], coarse_mesh_data['point_region_ids']))
            assert fine_mesh_data['region_map'] == coarse_mesh_data['region_map']
            fields.set_points(both_centers, both_regions_ids, fine_mesh_data['region_map'])

        return fields

    @staticmethod
    def _run_sample(fields_file, ele_ids, fine_input_sample, flow123d, common_files_dir):
        """
        Create random fields file, call Flow123d and extract results
        :param fields_file: Path to file with random fields
        :param ele_ids: Element IDs in computational mesh
        :param fine_input_sample: fields: {'field_name' : values_array, ..}
        :param flow123d: Flow123d command
        :param common_files_dir: Directory with simulations common files (flow_input.yaml, )
        :return: simulation result, ndarray
        """
        gmsh_io.GmshIO().write_fields(fields_file, ele_ids, fine_input_sample)

        subprocess.call([flow123d, "--yaml_balance", '-i', os.getcwd(), '-s', "{}/flow_input.yaml".format(common_files_dir),
                         "-o", os.getcwd(), ">{}/flow.out".format(os.getcwd())])

        return FlowSim._extract_result(os.getcwd())

    @staticmethod
    def generate_random_sample(fields, coarse_step, n_fine_elements):
        """
        Generate random field, both fine and coarse part.
        Store them separeted.
        :return: Dict, Dict
        """
        fields_sample = fields.sample()
        fine_input_sample = {name: values[:n_fine_elements, None] for name, values in fields_sample.items()}
        coarse_input_sample = {}
        if coarse_step != 0:
            coarse_input_sample = {name: values[n_fine_elements:, None] for name, values in
                                             fields_sample.items()}

        return fine_input_sample, coarse_input_sample

    def _make_mesh(self, geo_file, mesh_file, fine_step):
        """
        Make the mesh, mesh_file: <geo_base>_step.msh.
        Make substituted yaml: <yaml_base>_step.yaml,
        using common fields_step.msh file for generated fields.
        :return:
        """
        if self.env['gmsh_version'] == 2:
            subprocess.call(
                [self.env['gmsh'], "-2", '-format', 'msh2', '-clscale', str(fine_step), '-o', mesh_file, geo_file])
        else:
            subprocess.call([self.env['gmsh'], "-2", '-clscale', str(fine_step), '-o', mesh_file, geo_file])

    @staticmethod
    def extract_mesh(mesh_file):
        """
        Extract mesh from file
        :param mesh_file: Mesh file path
        :return: Dict
        """
        mesh = gmsh_io.GmshIO(mesh_file)
        is_bc_region = {}
        region_map = {}
        for name, (id, _) in mesh.physical.items():
            unquoted_name = name.strip("\"'")
            is_bc_region[id] = (unquoted_name[0] == '.')
            region_map[unquoted_name] = id

        bulk_elements = []
        for id, el in mesh.elements.items():
            _, tags, i_nodes = el
            region_id = tags[0]
            if not is_bc_region[region_id]:
                bulk_elements.append(id)

        n_bulk = len(bulk_elements)
        centers = np.empty((n_bulk, 3))
        ele_ids = np.zeros(n_bulk, dtype=int)
        point_region_ids = np.zeros(n_bulk, dtype=int)

        for i, id_bulk in enumerate(bulk_elements):
            _, tags, i_nodes = mesh.elements[id_bulk]
            region_id = tags[0]
            centers[i] = np.average(np.array([mesh.nodes[i_node] for i_node in i_nodes]), axis=0)
            point_region_ids[i] = region_id
            ele_ids[i] = id_bulk

        min_pt = np.min(centers, axis=0)
        max_pt = np.max(centers, axis=0)
        diff = max_pt - min_pt
        min_axis = np.argmin(diff)
        non_zero_axes = [0, 1, 2]
        # TODO: be able to use this mesh_dimension in fields
        if diff[min_axis] < 1e-10:
            non_zero_axes.pop(min_axis)
        points = centers[:, non_zero_axes]

        return {'points': points, 'point_region_ids': point_region_ids, 'ele_ids': ele_ids, 'region_map': region_map}

    def _substitute_yaml(self, yaml_tmpl, yaml_out):
        """
        Create substituted YAML file from the tamplate.
        :return:
        """
        param_dict = {}
        field_tmpl = self.field_template
        for field_name in self._fields.names:
            param_dict[field_name] = field_tmpl % (self.FIELDS_FILE, field_name)
        param_dict[self.MESH_FILE_VAR] = self.mesh_file
        param_dict[self.TIMESTEP_H1_VAR] = self.time_step_h1
        param_dict[self.TIMESTEP_H2_VAR] = self.time_step_h2
        used_params = substitute_placeholders(yaml_tmpl, yaml_out, param_dict)

        self._fields_used_params = used_params

    @staticmethod
    def _extract_result(sample_dir):
        """
        Extract the observed value from the Flow123d output.
        :param sample_dir: str, path to sample directory
        :return: None, inf or water balance result (float) and overall sample time
        """
        # extract the flux
        balance_file = os.path.join(sample_dir, "water_balance.yaml")

        with open(balance_file, "r") as f:
            balance = yaml.load(f)

        flux_regions = ['.bc_outflow']
        total_flux = 0.0
        found = False
        for flux_item in balance['data']:
            if flux_item['time'] > 0:
                break

            if flux_item['region'] in flux_regions:
                flux = float(flux_item['data'][0])
                flux_in = float(flux_item['data'][1])
                if flux_in > 1e-10:
                    raise Exception("Possitive inflow at outlet region.")
                total_flux += flux  # flux field
                found = True

        # Get flow123d computing time
        #run_time = FlowSim.get_run_time(sample_dir)

        if not found:
            raise Exception
        return np.array([-total_flux])

    @staticmethod
    def result_format() -> List[QuantitySpec]:
        """
<<<<<<< HEAD
        Result format
        :return: List[QuantitySpec, ...]
=======
        Define simulation result format
        :return:
>>>>>>> 42d02937
        """
        spec1 = QuantitySpec(name="conductivity", unit="m", shape=(1, 1), times=[1], locations=['0', '0'])
        #spec2 = QuantitySpec(name="width", unit="mm", shape=(2, 1), times=[1, 2, 3], locations=['30', '40'])
        return [spec1]

    # @staticmethod
    # def get_run_time(sample_dir):
    #     """
    #     Get flow123d sample running time from profiler
    #     :param sample_dir: Sample directory
    #     :return: float
    #     """
    #     profiler_file = os.path.join(sample_dir, "profiler_info_*.json")
    #     profiler = glob.glob(profiler_file)[0]
    #
    #     try:
    #         with open(profiler, "r") as f:
    #             prof_content = json.load(f)
    #
    #         run_time = float(prof_content['children'][0]['cumul-time-sum'])
    #     except:
    #         print("Extract run time failed")
    #
    #     return run_time

<|MERGE_RESOLUTION|>--- conflicted
+++ resolved
@@ -409,13 +409,8 @@
     @staticmethod
     def result_format() -> List[QuantitySpec]:
         """
-<<<<<<< HEAD
-        Result format
+        Define simulation result format
         :return: List[QuantitySpec, ...]
-=======
-        Define simulation result format
-        :return:
->>>>>>> 42d02937
         """
         spec1 = QuantitySpec(name="conductivity", unit="m", shape=(1, 1), times=[1], locations=['0', '0'])
         #spec2 = QuantitySpec(name="width", unit="mm", shape=(2, 1), times=[1, 2, 3], locations=['30', '40'])
