import os
import sys
import time
import warnings
import numpy as np
import ruamel.yaml as yaml
import pickle
from mlmc.sampling_pool import SamplingPool
from ruamel.yaml.error import ReusedAnchorWarning
warnings.simplefilter("ignore", ReusedAnchorWarning)


class PbsJob:
    SCHEDULED = "{}_scheduled.yaml"
    # Store scheduled samples as List[(level_sim._level_id, sample_id, seed)]
    SUCCESSFUL_RESULTS = "{}_successful_results.yaml"
    # Simulation results as Dict[level_id, List[Tuple[sample_id, (fine result, coarse result)]]]
    FAILED_RESULTS = "{}_failed_results.yaml"
    # Failed samples as Dict[level_id, List[Tuple[sample id, error message]]]
    TIME = "{}_times.yaml"
    # Dict[level_id, List[time, finished samples]]
    PBS_ID = "{}_"
    # File which name assign our job id to pbs jobs id 'JobID_Pbs_ID'
    CLASS_FILE = "pbs_process_serialized.txt"
    # Serialized data which are "passed" from sampling pool to pbs process
    PERMANENT_SAMPLE = "permanent_jobID_{}"

    # Indicates that sample is stored in _successful_results.yaml or _failed_results.yaml

    def __init__(self, output_dir, jobs_dir, job_id, level_sim_file, debug):
        """
        Class representing both pbs job in SamplingPoolPBS and true pbs process
        :param output_dir: output directory path
        :param jobs_dir: jobs directory path
        :param job_id: unique job id
        :param level_sim_file: file name of serialized LevelSimulation instance
        :param debug: bool, if True keep sample directories
        """
        self._output_dir = output_dir
        self._jobs_dir = jobs_dir
        self._job_id = job_id
        self._level_sim_file = level_sim_file
        self._debug = debug

        self._level_simulations = {}
        # LevelSimulations instances

    @classmethod
    def create_job(cls, output_dir, jobs_dir, job_id, level_sim_file, debug):
        """
        Create PbsProcess instance from SamplingPoolPBS
        :param output_dir: str
        :param jobs_dir: str
        :param job_id: str
        :param level_sim_file: str, file name format of LevelSimulation serialization
        :param debug: bool, if True keep sample directories
        :return: PbsProcess instance
        """
        pbs_process = cls(output_dir, jobs_dir, job_id, level_sim_file, debug)
        PbsJob._serialize_pbs_process(pbs_process)

        return pbs_process

    @classmethod
    def create_process(cls):
        """
        Create PbsProcess via PBS
        :return:
        """
        job_id, output_dir = PbsJob.command_params()
        jobs_dir, level_sim_file_format, debug = PbsJob._deserialize_pbs_process(output_dir)

        return cls(output_dir, jobs_dir, job_id, level_sim_file_format, debug)

    @staticmethod
    def _serialize_pbs_process(pbs_process):
        """
        Write down files necessary for pbs process call of this class - jobs_dir and format of file with serialized
                                                                        LevelSimulation
        :param pbs_process: PbsProcess instance
        :return: None
        """
        if not os.path.exists(os.path.join(pbs_process._output_dir, PbsJob.CLASS_FILE)):
            with open(os.path.join(pbs_process._output_dir, PbsJob.CLASS_FILE), "w") as writer:
                writer.write(pbs_process._jobs_dir + ";")
                writer.write(pbs_process._level_sim_file + ";")
                writer.write(str(pbs_process._debug) + ";")

    @staticmethod
    def _deserialize_pbs_process(output_dir):
        """
        Get jobs_dir and level_sim_file from serialized PbsProcess
        :param output_dir: str
        :return: jobs_dir, level_sim_file
        """
        with open(os.path.join(output_dir, PbsJob.CLASS_FILE), "r") as reader:
            line = reader.readline().split(';')
            return line[0], line[1], True if line[2] == 'True' else False

    @staticmethod
    def command_params():
        """
        Read command parameters - job identifier and file with necessary files
        :return: None
        """
        output_dir = sys.argv[1]
        job_id = sys.argv[2]

        return job_id, output_dir

    def _get_level_sim(self, level_id):
        """
        Deserialize LevelSimulation object
        :return: None
        """
        with open(os.path.join(self._output_dir, self._level_sim_file.format(level_id)), "rb") as reader:
            l_sim = pickle.load(reader)
            self._level_simulations[l_sim._level_id] = l_sim

    def _get_level_id_sample_id_seed(self):
        """
        Get scheduled samples
        :return: List[Tuple[level_id: int, sample_id: str, seed: int]] sorted by level_id ASC
        """
        with open(os.path.join(self._jobs_dir, PbsJob.SCHEDULED.format(self._job_id))) as file:
            level_id_sample_id_seed = yaml.load(file, yaml.Loader)

        level_id_sample_id_seed.sort(key=lambda tup: tup[0])
        return level_id_sample_id_seed

    def calculate_samples(self):
        """
        Calculate scheduled samples
        :return:
        """
        self._success_file = os.path.join(self._jobs_dir, PbsJob.SUCCESSFUL_RESULTS.format(self._job_id))
        self._failed_file = os.path.join(self._jobs_dir, PbsJob.FAILED_RESULTS.format(self._job_id))
        self._times_file = os.path.join(self._jobs_dir, PbsJob.TIME.format(self._job_id))

        # List of Tuple[level id, sample id, random seed]
        level_id_sample_id_seed = self._get_level_id_sample_id_seed()

        failed = []
        # Failed samples - Tuple(level_id, sample_id, error_msg)
        success = []
        # Successful samples - Tuple(level_id, sample_id, (fine result, coarse result))
        current_level = 0
        current_samples = []
        # Currently saved samples, permanent sample file is created for them
        start_time = time.time()
        times = []
        # Sample calculation time - Tuple(level_id, [n samples, cumul time for n sample])
        n_times = 0
        successful_dest_dir = os.path.join(self._output_dir, SamplingPool.SEVERAL_SUCCESSFUL_DIR)
        for level_id, sample_id, seed in level_id_sample_id_seed:
            # Deserialize level simulation config
            if level_id not in self._level_simulations:
                self._get_level_sim(level_id)

            # Start measuring time
            if current_level != level_id:
                # Save previous level times
                times.append((current_level, time.time() - start_time, n_times))
                n_times = 0
                start_time = time.time()
                current_level = level_id

            level_sim = self._level_simulations[current_level]
            assert level_sim._level_id == current_level
            # Calculate sample
            _, res, err_msg, _ = SamplingPool.calculate_sample(sample_id, level_sim, work_dir=self._output_dir, seed=seed)

            if not err_msg:
                success.append((current_level, sample_id, (res[0], res[1])))
                # Increment number of successful samples for measured time
                SamplingPool.move_dir(sample_id, level_sim.need_sample_workspace, self._output_dir,
<<<<<<< HEAD
                                      dest_dir=os.path.join(self._output_dir, SamplingPool.SEVERAL_SUCCESSFUL_DIR))
=======
                                      dest_dir=successful_dest_dir)
>>>>>>> 076eb4db
                if not self._debug:
                    SamplingPool.remove_sample_dir(sample_id, level_sim.need_sample_workspace, self._output_dir)

            else:
                failed.append((current_level, sample_id, err_msg))
                SamplingPool.move_dir(sample_id, level_sim.need_sample_workspace, self._output_dir,
                                      dest_dir=SamplingPool.FAILED_DIR)
                SamplingPool.remove_sample_dir(sample_id, level_sim.need_sample_workspace, self._output_dir)

            current_samples.append(sample_id)
            n_times += 1
            times.append((current_level, time.time() - start_time, n_times))
            self._save_to_file(success, failed, times, current_samples)

            success = []
            failed = []
            current_samples = []

        self._save_to_file(success, failed, times, current_samples)

        # self._write_end_mark(self._success_file)
        # self._write_end_mark(self._failed_file)
        # self._write_end_mark(self._times_file)

    def _save_to_file(self, success, failed, times, current_samples):
        """
        Save sample results to files, create file which indicates that sample in stored
        :param success: dict
        :param failed: dict
        :param times: dict
        :param current_samples: list
        :return: None
        """
        # Write results to files
        if success:
            self._append_file(success, self._success_file)
        if failed:
            self._append_file(failed, self._failed_file)
        if times:
            self._append_file(times, self._times_file)

        self._save_sample_id_job_id_map(current_samples)

    # def _write_end_mark(self, path):
    #     """
    #     Write end mark to the file
    #     :param path: str, file path
    #     :return: None
    #     """
    #     if os.path.exists(path):
    #         with open(path, "a") as f:
    #             yaml.dump("end", f)

    def _save_sample_id_job_id_map(self, current_samples):
        for sample_id in current_samples:
            sample_dir = SamplingPool.change_to_sample_directory(self._output_dir, sample_id)

            if os.path.exists(sample_dir):
                file_name = os.path.join(sample_dir, PbsJob.PERMANENT_SAMPLE.format(self._job_id))
                with open(file_name, 'w') as w:
                    pass

    def _append_file(self, data, path):
        """
        Append result files, it works on read - update - write basis
        :param data: Data to append
        :param path: file path
        :return: None
        """
        with open(path, "a") as f:
            yaml.dump(data, f)

    def _handle_sim_files(self, sample_id, level_sim):
        """
        Change working directory to sample dir and copy common files
        :param sample_id: str
        :param level_sim: LevelSimulation
        :return: None
        """
        if level_sim.need_sample_workspace:
            SamplingPool.change_to_sample_directory(self._output_dir, sample_id)
            if level_sim.common_files is not None:
                SamplingPool.copy_sim_files(level_sim.common_files, os.getcwd())

    @staticmethod
    def read_results(job_id, jobs_dir):
        """
        Read result file for given job id
        :param job_id: str
        :param jobs_dir: path to jobs directory
        :return: successful: Dict[level_id, List[Tuple[sample_id:str, Tuple[ndarray, ndarray]]]]
                 failed: Dict[level_id, List[Tuple[sample_id: str, error message: str]]]
                 time: Dict[level_id: int, List[total time: float, number of success samples: int]]
        """
        successful = {}
        failed = {}
        time = {}

        # Save successful results
        if os.path.exists(os.path.join(jobs_dir, PbsJob.SUCCESSFUL_RESULTS.format(job_id))):
            with open(os.path.join(jobs_dir, PbsJob.SUCCESSFUL_RESULTS.format(job_id)), "r") as reader:
                successful_samples = yaml.load(reader)
                for level_id, sample_id, result in successful_samples:
                    successful.setdefault(level_id, []).append((sample_id, result))

        # Save failed results
        if os.path.exists(os.path.join(jobs_dir, PbsJob.FAILED_RESULTS.format(job_id))):
            with open(os.path.join(jobs_dir, PbsJob.FAILED_RESULTS.format(job_id)), "r") as reader:
                failed_samples = yaml.load(reader)
                for level_id, sample_id, err_msg in failed_samples:
                    failed.setdefault(level_id, []).append((sample_id, err_msg))

        # Save time
        if os.path.exists(os.path.join(jobs_dir, PbsJob.TIME.format(job_id))):
            with open(os.path.join(jobs_dir, PbsJob.TIME.format(job_id)), "r") as reader:
                times = yaml.load(reader)
                for level_id, n_samples, t in times:
                    time.setdefault(level_id, []).append((n_samples, t))

        # Deal with not finished (failed) samples in finished job
        level_id_sample_id_seed = PbsJob.get_scheduled_sample_ids(job_id, jobs_dir)

        for level_id, sample_id, _ in level_id_sample_id_seed:
            successfull_ids = [success[0] for success in successful.get(level_id, [])]
            failed_ids = [f[0] for f in failed.get(level_id, [])]
            if sample_id not in failed_ids and sample_id not in successfull_ids:
                failed.setdefault(level_id, []).append((sample_id, "job failed"))

        # if "end" in successful:
        #     del successful["end"]
        # if "end" in failed:
        #     del failed["end"]
        # if "end" in time:
        #     del time["end"]

        return successful, failed, time

    @staticmethod
    def get_scheduled_sample_ids(job_id, jobs_dir):
        """
        Get scheduled samples
        :param job_id: str
        :param jobs_dir: str
        :return:
        """
        with open(os.path.join(jobs_dir, PbsJob.SCHEDULED.format(job_id))) as file:
            level_id_sample_id_seed = yaml.load(file, yaml.Loader)

        return level_id_sample_id_seed

    def write_pbs_id(self, pbs_job_id):
        """
        Create empty file name contains pbs jobID and our jobID
        :param pbs_job_id: str
        :return: None
        """
        file_name = os.path.join(self._jobs_dir, PbsJob.PBS_ID.format(self._job_id))
        file_name += pbs_job_id
        with open(file_name, 'w') as w:
            pass

    def save_scheduled(self, scheduled):
        """
        Save scheduled samples to yaml file
        format: List[Tuple[level_id, sample_id]]
        :return: None
        """
        try:
            with open(os.path.join(self._jobs_dir, PbsJob.SCHEDULED.format(self._job_id)), "w") as file:
                yaml.dump(scheduled, file)
        except FileNotFoundError:
            print("Make sure you call _create_files method previously")

    @staticmethod
    def get_job_n_running(job_id, jobs_dir):
        """
        Get number of running (scheduled) samples for given unfinished jobs
        :param job_id: str
        :param jobs_dir: str, path to jobs directory
        :return: int
        """
        with open(os.path.join(jobs_dir, PbsJob.SCHEDULED.format(job_id))) as file:
            lines = yaml.load(file, yaml.Loader)
            return len(lines)


if __name__ == "__main__":
    pbs_process = PbsJob.create_process()
    pbs_process.calculate_samples()<|MERGE_RESOLUTION|>--- conflicted
+++ resolved
@@ -174,11 +174,8 @@
                 success.append((current_level, sample_id, (res[0], res[1])))
                 # Increment number of successful samples for measured time
                 SamplingPool.move_dir(sample_id, level_sim.need_sample_workspace, self._output_dir,
-<<<<<<< HEAD
-                                      dest_dir=os.path.join(self._output_dir, SamplingPool.SEVERAL_SUCCESSFUL_DIR))
-=======
                                       dest_dir=successful_dest_dir)
->>>>>>> 076eb4db
+
                 if not self._debug:
                     SamplingPool.remove_sample_dir(sample_id, level_sim.need_sample_workspace, self._output_dir)
 
