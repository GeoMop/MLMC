--- conflicted
+++ resolved
@@ -1174,7 +1174,7 @@
         :param file: filename base, None for show.
         :return:
         """
-<<<<<<< HEAD
+
         self.ax.legend(title="Noise level")
         _show_and_save(self.fig, file, self.title)
 
@@ -1188,6 +1188,24 @@
         else:
             self._ylim = [min(self._ylim[0], ylim[0]), max(self._ylim[1], ylim[1])]
 
+        self._plot_values()
+        self.indicator_ax.legend()
+        self.smooth_ax.legend()
+        if self.indicator_density_ax is not None:
+            self.indicator_density_ax.legend()
+            self.smooth_density_ax.legend()
+
+        if self.bspline_ax is not None:
+            self.bspline_ax.legend()
+            if self.bspline_density_ax is not None:
+                self.bspline_density_ax.legend()
+
+        self.fig_spline.show()
+        # file = self.title
+        # if file[-3:] != "pdf":
+        #     file = file + ".pdf"
+        #
+        # self.fig_spline.savefig(file)
 
 def moments(moments_fn, size=None, title="", file=""):
     """
@@ -1213,26 +1231,6 @@
         color = cmap(m)
         ax.plot(X, y, color=color, linewidth=0.5)
     _show_and_save(fig, file, title)
-=======
-        self._plot_values()
-        self.indicator_ax.legend()
-        self.smooth_ax.legend()
-        if self.indicator_density_ax is not None:
-            self.indicator_density_ax.legend()
-            self.smooth_density_ax.legend()
-
-        if self.bspline_ax is not None:
-            self.bspline_ax.legend()
-            if self.bspline_density_ax is not None:
-                self.bspline_density_ax.legend()
-
-        self.fig_spline.show()
-        # file = self.title
-        # if file[-3:] != "pdf":
-        #     file = file + ".pdf"
-        #
-        # self.fig_spline.savefig(file)
->>>>>>> 7fe26764
 
 
 class VarianceBreakdown:
@@ -1397,7 +1395,6 @@
         _show_and_save(self.fig, file, self.title)
 
 
-<<<<<<< HEAD
 class BSplots:
     def __init__(self, n_samples, bs_n_samples, n_moments):
         self._bs_n_samples = bs_n_samples
@@ -1432,10 +1429,6 @@
         clb.set_label(label)
         return lambda v: colormap(normalize(v))
 
-
-=======
-class Aux:
->>>>>>> 7fe26764
     def _scatter_level_moment_data(self, ax, values, i_moments=None, marker='o'):
         """
         Scatter plot of given table of data for moments and levels.
@@ -1583,11 +1576,7 @@
     #                            y_label="BS est. of var. of $\hat V^r$, $\hat V^r_l$ estimators.",
     #                            y_lim=(0.1, 20))
 
-<<<<<<< HEAD
     def plot_means_and_vars(self, moments_mean, moments_var, n_levels, exact_moments=None):
-=======
-    def plot_means_and_vars(self, moments_mean, moments_var, n_levels, exact_moments):
->>>>>>> 7fe26764
         """
         Plot means with variance whiskers to given axes.
         :param moments_mean: array, moments mean
@@ -1614,11 +1603,7 @@
         plt.show()
         #exit()
 
-<<<<<<< HEAD
     def plot_var_regression(self, q_estimator, n_levels, moments_fn, i_moments = None):
-=======
-    def plot_var_regression(self, i_moments = None):
->>>>>>> 7fe26764
         """
         Plot total and level variances and their regression and errors of regression.
         :param i_moments: List of moment indices to plot. If it is an int M, the range(M) is used.
