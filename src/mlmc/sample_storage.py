import numpy as np
from abc import ABCMeta
from abc import abstractmethod
from typing import List, Dict
<<<<<<< HEAD
from simulation import QuantitySpec
=======
from mlmc.new_simulation import QuantitySpec
>>>>>>> 39aab8ce


class SampleStorage(metaclass=ABCMeta):

    @abstractmethod
    def save_samples(self, correct_samples, failed_samples):
        """
        Write results to storage
        """

    @abstractmethod
    def save_result_format(self, res_spec: List[QuantitySpec]):
        """
        Save result format
        """

    @abstractmethod
    def load_result_format(self) -> List[QuantitySpec]:
        """
        Load result format
        """

    @abstractmethod
    def save_global_data(self, result_format: List[QuantitySpec], step_range=None):
        """
        Save global data, at the moment: result_format, step_range
        """

    @abstractmethod
    def save_scheduled_samples(self):
        """
        Save scheduled samples ids
        """

    @abstractmethod
    def load_scheduled_samples(self):
        """
        Load scheduled samples
        :return: Dict[level_id, List[sample_id: str]]
        """

    @abstractmethod
    def sample_pairs(self):
        """
        Get results from storage
        :return: List[Array[M, N, 2]]
        """

    @abstractmethod
    def n_finished(self):
        """
        Number of finished samples
        :return: List
        """

    @abstractmethod
    def save_n_ops(self, n_ops: Dict[int, List[float]]):
        """
        Save number of operations (time)
        :param n_ops: Dict[level_id, List[overall time, number of valid samples]]
        """

    @abstractmethod
    def get_n_ops(self):
        """
        Number of operations (time) per sample for each level
        :return: List[float]
        """

    def unfinished_ids(self):
        """
        Get unfinished sample's ids
        :return: list
        """


class Memory(SampleStorage):

    def __init__(self):
        self._failed = {}
        self._results = {}
        self._successful_sample_ids = {}
        self._scheduled = {}
        self._result_specification = []
        self._n_ops = {}
        self._n_finished = {}

    def save_samples(self, successful_samples, failed_samples):
        """
        Save successful samples - store result pairs
             failed samples - store sample ids and corresponding error messages
        :return:
        """
        self._save_successful(successful_samples)
        self._save_failed(failed_samples)

    def save_global_data(self, result_format, step_range=None):
        self.save_result_format(result_format)

    def _save_successful(self, samples):
        """
        Save successful samples
        :param samples: List[Tuple[sample_id: str, Tuple[ndarray, ndarray]]]
        :return: None
        """
        for level_id, res in samples.items():
            res = np.array(res)
            fine_coarse_res = res[:, 1]

            result_type = np.dtype((np.float, np.array(fine_coarse_res[0]).shape))
            results = np.empty(shape=(len(res),), dtype=result_type)
            results[:] = [val for val in fine_coarse_res]

            # Save sample ids
            self._successful_sample_ids.setdefault(level_id, []).extend(res[:, 0])

            if level_id not in self._n_finished:
                self._n_finished[level_id] = 0

            self._n_finished[level_id] += results.shape[0]

            if level_id not in self._results:
                self._results[level_id] = results
            else:
                self._results[level_id] = np.concatenate((self._results[level_id], results), axis=0)

    def _save_failed(self, samples):
        """
        Save failed ids and error messages
        :param samples: List[Tuple[sample_id: str, error_message: str]]
        :return: None
        """
        for level_id, res in samples.items():
            self._failed.setdefault(level_id, []).extend(res)

            if level_id not in self._n_finished:
                self._n_finished[level_id] = 0
            else:
                self._n_finished[level_id] += len(res)

    def save_result_format(self, res_spec: List[QuantitySpec]):
        """
        Save sample result format
        :param res_spec: List[QuantitySpec]
        :return: None
        """
        self._result_specification = res_spec

    def n_finished(self):
        """
        Number of finished samples on each level
        :return: List
        """
        n_finished = np.empty(max(self._n_finished.items(), key=lambda k: k[0])[0]+1)
        for level_id, n_fin in self._n_finished.items():
            n_finished[level_id] = n_fin

        return n_finished

    def load_result_format(self) -> List[QuantitySpec]:
        """
        Load result format
        """
        return self._result_specification

    def save_scheduled_samples(self, level_id, samples):
        """
        Save scheduled sample ids
        :param level_id: int
        :param samples: List[str]
        :return: None
        """
        self._scheduled.setdefault(level_id, []).extend(samples)

    def load_scheduled_samples(self):
        """
        :return: Dict[level_id, List[sample_id: str]]
        """
        return self._scheduled

    def sample_pairs(self):
        """
        Sample results split to numpy arrays
        :return: List[Array[M, N, 2]]
        """
        levels_results = list(np.empty(len(np.max(self._results.keys()))))
        for level_id, results in self._results.items():
            levels_results[level_id] = results.transpose((2, 0, 1))

        return levels_results

    def save_n_ops(self, n_ops):
        """
        Save number of operations
        :param n_ops: Dict[level_id, List[time, number of valid samples]]
        :return: None
        """
        for level, (time, n_samples)in n_ops.items():
            if level not in self._n_ops or n_samples == 0:
                self._n_ops[level] = 0
  
            self._n_ops[level] += time/n_samples

    def get_n_ops(self):
        """
        Get number of operations on each level
        :return: List[float]
        """
        n_ops = list(np.empty(len(np.max(self._n_ops.keys()))))
        for level, time in self._n_ops.items():
            n_ops[level] = time

        return n_ops

    def unfinished_ids(self):
        """
        We finished all samples in memory
        :return:
        """
        return []<|MERGE_RESOLUTION|>--- conflicted
+++ resolved
@@ -2,11 +2,7 @@
 from abc import ABCMeta
 from abc import abstractmethod
 from typing import List, Dict
-<<<<<<< HEAD
-from simulation import QuantitySpec
-=======
 from mlmc.new_simulation import QuantitySpec
->>>>>>> 39aab8ce
 
 
 class SampleStorage(metaclass=ABCMeta):
