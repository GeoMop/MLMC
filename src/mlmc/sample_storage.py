--- conflicted
+++ resolved
@@ -310,39 +310,14 @@
     def get_level_ids(self):
         return list(self._results.keys())
 
-<<<<<<< HEAD
-    def get_chunks_info(self, chunk_spec):
-        """
-        The start and end index of a chunk from a whole dataset point of view
-        :param level_id: level id
-        :param i_chunk: chunk id
-        :return: List[int, int]
-        """
-        return [0, len(self._results[chunk_spec.level_id])-1]
-
-    def level_chunk_n_samples(self, level_id):
-        """
-        Number of items in one chunk
-        :param level_id: level id
-        :return: int
-        """
-        return len(self._results[level_id])
-
-=======
->>>>>>> b965ae99
     def get_n_collected(self):
         """
         Number of collected samples at each level
         :return: List
         """
         n_collected = list(np.zeros(len(self._results)))
-<<<<<<< HEAD
-        for level_id, result in self._results.items():
-            n_collected[int(level_id)] = len(result)
-=======
         for level_id in self.get_level_ids():
             n_collected[int(level_id)] = len(self._results[int(level_id)])
->>>>>>> b965ae99
         return n_collected
 
     def get_n_levels(self):
