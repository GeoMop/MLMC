--- conflicted
+++ resolved
@@ -5,14 +5,11 @@
 from memoization import cached
 from typing import List
 from mlmc.sample_storage import SampleStorage
-<<<<<<< HEAD
-from mlmc.quantity_spec import QuantitySpec
-
-RNG = np.random.default_rng()
-=======
 from mlmc.quantity_spec import QuantitySpec, ChunkSpec
 import mlmc.quantity_types as qt
->>>>>>> f529cce6
+
+
+RNG = np.random.default_rng()
 
 
 def make_root_quantity(storage: SampleStorage, q_specs: List[QuantitySpec]):
