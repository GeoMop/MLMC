--- conflicted
+++ resolved
@@ -538,11 +538,7 @@
 
 class QuantityMean:
 
-<<<<<<< HEAD
-    def __init__(self, quantity_type, l_means, l_vars, n_samples=None, n_rm_samples=None):
-=======
     def __init__(self, quantity_type, l_means, l_vars, n_samples, n_rm_samples):
->>>>>>> 509a85d8
         """
         QuantityMean represents results of mlmc.quantity_estimate.estimate_mean method
         :param quantity_type: QType
@@ -617,39 +613,6 @@
         :param key: str, int, tuple
         :return: QuantityMean
         """
-<<<<<<< HEAD
-        new_qtype, start = self.qtype[key]  # New quantity type
-        reshape_shape = None
-
-        # ArrayType might be accessed directly regardless of qtype start and size
-        if isinstance(self.qtype, qt.ArrayType):
-            reshape_shape = self.qtype._shape
-        # Other accessible quantity types use start and size to determine slice
-        else:
-            end = start + new_qtype.size()
-            key = slice(start, end)
-
-        l_means = self._l_means
-        l_vars = self._l_vars
-
-        # Reshape l_means and l_vars, keep the first item of the shape equal to the number of levels
-        if reshape_shape is not None:
-            new_shape = l_means.shape[0], *reshape_shape, np.prod(l_means.shape[1:]) // np.prod(reshape_shape)
-            l_means = l_means.reshape(new_shape)
-            l_vars = l_vars.reshape(new_shape)
-
-        # Getting items
-        l_means = l_means[:, key]
-        l_vars = l_vars[:, key]
-
-        # Flatten l_means and l_vars, keep the first item of the shape equal to the number of levels
-        if len(l_means.shape) > 1:
-            flatten_shape = l_means.shape[0], np.prod(l_means.shape[1:])
-            l_means = l_means.reshape(flatten_shape)
-            l_vars = l_vars.reshape(flatten_shape)
-
-        return QuantityMean(quantity_type=new_qtype, l_means=l_means, l_vars=l_vars, n_samples=self._n_samples,
-=======
         new_qtype, start = self.qtype.get_key(key)  # New quantity type
 
         if not isinstance(self.qtype, qt.ArrayType):
@@ -661,7 +624,6 @@
 
         return QuantityMean(quantity_type=new_qtype, l_means=l_means.reshape((l_means.shape[0], -1)),
                             l_vars=l_vars.reshape((l_vars.shape[0], -1)), n_samples=self._n_samples,
->>>>>>> 509a85d8
                             n_rm_samples=self._n_rm_samples)
 
 
