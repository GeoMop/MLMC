--- conflicted
+++ resolved
@@ -7,10 +7,7 @@
 import glob
 from mlmc.level_simulation import LevelSimulation
 from mlmc.sampling_pool import SamplingPool
-<<<<<<< HEAD
-from mlmc.tool.pbs_process import PbsProcess
-=======
-from mlmc.pbs_job import PbsJob
+from mlmc.tool.pbs_job import PbsJob
 
 
 """
@@ -47,7 +44,6 @@
     Then PbsJob is deserialized in worker process.
     
 """
->>>>>>> b7385b8a
 
 
 class SamplingPoolPBS(SamplingPool):
