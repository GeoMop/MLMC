import os
import shutil
import subprocess
import re
import pickle
import json
import glob
from mlmc.level_simulation import LevelSimulation
from mlmc.sampling_pool import SamplingPool
from mlmc.tool.pbs_job import PbsJob


"""
SamplingPoolPBS description
    - this class inherits from SampleStorage, both abstract methods and other crucial ones are described

    schedule_sample(sample_id, level_sim)
        - serialize level_sim (mlmc/level_simulation.py), pickle is used
        - compute random seed from sample_id
        - add (level_sim.level_id, sample_id, seed) to job's scheduled samples 
        - add job weight, increment number of samples in job and execute if job_weight is exceeded
    
    execute()
        - it is call when job weight (Maximum sum of task sizes summation in single one job) is exceeded
        - methods from mlmc/pbs_job.py are called
            - PbsJob class is created and serialized (PbsJob static method does both)
            - scheduled samples are saved through PbsJob class static method
        - pbs script is written out and ready to run
        
    get_finished()
        - run execute()
        - get finished_pbs_jobs and unfinished_pbs_jobs from qstat output
        - call get_result_files(), it returns successful samples, failed samples and times all of that is return to Sampler
        
    _get_result_files()
        - set n_running - number of running samples, it is given from unfinished_pbs_jobs
        - successful samples, failed samples and run times are retrieved from PbsJob class with given job_id
        - if there are _unfinished_sample_ids ('renew' command was use) these samples are appended to previous ones
        
    
    This class cooperate with PbsJob (mlmc/pbs_job), which is used as "mediator" between master process and
    worker (job) process. Data which are necessary for worker process are passed to PbsJob from SampleStoragePbs. 
    Master process serializes PbsJob instance.
    Then PbsJob is deserialized in worker process.
    
"""


class SamplingPoolPBS(SamplingPool):

    OUTPUT_DIR = "output"
    JOBS_DIR = "jobs"
    LEVEL_SIM_CONFIG = "level_{}_simulation_config"  # Serialized level simulation
    JOB = "{}_job.sh"  # Pbs process file

    def __init__(self, work_dir, job_weight=200000, clean=False, debug=False):
        """
        :param work_dir: Path to working directory
        :param job_weight: Maximum sum of task sizes summation in single one job, if this value is exceeded then the job
                           is executed
        :param clean: bool, if True delete output dir
        :param debug: bool, if True keep sample directories
                      it is the strongest parameter so it overshadows 'clean' param
        """
        self._work_dir = os.path.abspath(work_dir)
        # Working directory - other subdirectories are created in this one
        self.job_weight = job_weight
        # Weight of the single PBS script (putting more small jobs into single PBS job).
        self._current_job_weight = 0
        # Current collected weight.
        self._n_samples_in_job = 0
        # Number of samples in job
        self.pbs_script = None
        self._pbs_config = None
        # Data inserted to the pbs script
        self._pbs_header_template = None
        # Lines to put at the beginning of the PBS script.
        self._scheduled = []
        # List of scheduled samples
        self._pbs_ids = []
        # List of pbs job ids which should run
        self._unfinished_sample_ids = set()
        # List of sample id which are not collected - collection attempts are done in the get_finished()
        self._clean = False if debug else clean
        # If true then remove output dir
        self._debug = debug
        # If true then keep sample directories
        self._output_dir = None
        self._jobs_dir = None
        self._create_output_dir()
        self._create_job_dir()

        self._job_count = self._get_job_count()
        # Current number of jobs - sort of jobID

    def _create_output_dir(self):
        """
        Create output dir in working directory, remove existing one
        :return: None
        """
        self._output_dir = os.path.join(self._work_dir, SamplingPoolPBS.OUTPUT_DIR)

        if self._clean and os.path.isdir(self._output_dir):
            shutil.rmtree(self._output_dir)

        os.makedirs(self._output_dir, mode=0o775, exist_ok=True)

    def _create_job_dir(self):
        """
        Create job directory - contains all necessary job files
        :return: None
        """
        self._jobs_dir = os.path.join(self._output_dir, SamplingPoolPBS.JOBS_DIR)
        os.makedirs(self._jobs_dir, mode=0o775, exist_ok=True)

    def _get_job_count(self):
        """
        Get number of created jobs
        :return:
        """
        files_pattern = os.path.join(self._jobs_dir, "*_job.sh")
        files = glob.glob(files_pattern)
        if not files:
            return 0

        job_id = re.findall(r'(\d+)_job.sh', files[-1])[0]
        return int(job_id) + 1

    def _save_structure(self):
        """
        Save structure of files which are needed for pbs process run
        :return: None
        """
        files_structure = {"job_dir": self._jobs_dir,
                           "level_sim_config": os.path.join(self._output_dir, SamplingPoolPBS.LEVEL_SIM_CONFIG)
                           }

        with open(self._files_structure, "w") as writer:
            json.dump(files_structure, writer)

    def pbs_common_setting(self, **kwargs):
        """
        Values for common header of script
        :param kwargs: Dict[
                            env_setting: environmental setting - load modules, install packages, ...
                            n_nodes: number of used nodes,
                            n_cores: number of cores a node,
                            mem: used memory a job,
                            queue: used queue on the server,

                            optional params:
                                select_flags: other select flags, see https://wiki.metacentrum.cz/wiki/About_scheduling_system for other possible parameters
                                python: python command, default: python3
        ]
        :return: None
        """
        # Script header
        select_flags_list = kwargs.get('select_flags', [])
        if select_flags_list:
            kwargs['select_flags'] = ":" + ":".join(select_flags_list)
        else:
            kwargs['select_flags'] = ""

        # Python3 by default
        if 'python' not in kwargs:
            kwargs['python'] = "python3"

        if 'std_out_err' not in kwargs:
            kwargs['std_out_err'] = 'oe' # Standard error and standard output are  merged  into standard output.

        self._pbs_header_template = ["#!/bin/bash",
                                     '#PBS -S /bin/bash',
                                     '#PBS -l select={n_nodes}:ncpus={n_cores}:mem={mem}{select_flags}',
                                     '#PBS -l walltime={walltime}',
                                     '#PBS -q {queue}',
                                     '#PBS -N {pbs_name}',
                                     '#PBS -j {std_out_err}',  # Specifies  whether and how to join the job's
                                                               # standard error and standard output streams.
                                     '#PBS -o {pbs_output_dir}/{job_name}.OU',
                                     '#PBS -e {pbs_output_dir}/{job_name}.ER'
                                     ]

<<<<<<< HEAD
        self._pbs_header_template.extend(kwargs['optional_pbs_requests'])  # e.g. ['#PBS -m ae'] means mail is sent when the job aborts or terminates
=======
        self._pbs_header_template.extend(('$MLMC_WORKDIR={}'.format(self._work_dir),))
>>>>>>> 320d30b2
        self._pbs_header_template.extend(kwargs['env_setting'])
        self._pbs_header_template.extend(('{python} -m mlmc.tool.pbs_job {output_dir} {job_name} >'
                                          '{pbs_output_dir}/{job_name}_STDOUT 2>&1',))
        self._pbs_config = kwargs

    def schedule_sample(self, sample_id, level_sim):
        """
        Add sample to current PBS package
        :param sample_id: unique sample id from Sampler
        :param level_sim: LevelSimulation instance
        :return: None
        """
        self.serialize_level_sim(level_sim)

        seed = self.compute_seed(sample_id)
        self._scheduled.append((level_sim.level_id, sample_id, seed))

        self._n_samples_in_job += 1
        self._current_job_weight += level_sim.task_size
        if self._current_job_weight > self.job_weight:
            self.execute()

    def serialize_level_sim(self, level_sim: LevelSimulation):
        """
        Pickle LevelSimulation instance
        :param level_sim: LevelSimulation
        :return: None
        """
        file_path = os.path.join(self._output_dir, SamplingPoolPBS.LEVEL_SIM_CONFIG.format(level_sim.level_id))

        if not os.path.exists(file_path):
            with open(file_path, "wb") as f:
                pickle.dump(level_sim, f)

    def execute(self):
        """
        Execute pbs script
        :return: None
        """
        if len(self._scheduled) > 0:
            job_id = "{:04d}".format(self._job_count)
            # Create pbs job
            pbs_process = PbsJob.create_job(self._output_dir, self._jobs_dir, job_id,
                                            SamplingPoolPBS.LEVEL_SIM_CONFIG, self._debug)
            # Write scheduled samples to file
            pbs_process.save_scheduled(self._scheduled)

            # Format pbs script
            self._create_script()

            if self.pbs_script is None or self._n_samples_in_job == 0:
                return

            # Write pbs script
            job_file = os.path.join(self._jobs_dir, SamplingPoolPBS.JOB.format(job_id))
            script_content = "\n".join(self.pbs_script)

            self.write_script(script_content, job_file)
            # Write current job count
            self._job_count += 1

            #subprocess.call(job_file)

            process = subprocess.run(['qsub', job_file], stderr=subprocess.PIPE, stdout=subprocess.PIPE)
            if process.returncode != 0:
                raise Exception(process.stderr.decode('ascii'))

            # Get pbs_id from qsub output
            pbs_id = process.stdout.decode("ascii").split(".")[0]
            # Store pbs id for future qstat calls
            self._pbs_ids.append(pbs_id)
            pbs_process.write_pbs_id(pbs_id)

        self._current_job_weight = 0
        self._n_samples_in_job = 0
        self._scheduled = []

    def _create_script(self):
        """
        Format pbs script
        :return: None
        """
        # Job output with similar name to job
        self._pbs_config['job_name'] = "{:04d}".format(self._job_count)
        self._pbs_config['pbs_output_dir'] = self._jobs_dir
        self._pbs_config['output_dir'] = self._output_dir
        self._pbs_config['work_dir'] = self._work_dir

        self.pbs_script = [line.format(**self._pbs_config) for line in self._pbs_header_template]

    def write_script(self, content, job_file):
        """
        Create 
        :param content: script content
        :param job_file: job file path
        :return: None
        """
        with open(job_file, "w") as f:
            f.write(content)
        os.chmod(job_file, 0o774)

    def get_finished(self):
        """
        Get results
        :return:
        """
        self.execute()
        finished_pbs_jobs, unfinished_pbs_jobs = self._qstat_pbs_job()
        return self._get_result_files(finished_pbs_jobs, unfinished_pbs_jobs)

    def _qstat_pbs_job(self):
        """
        Parse qstat output and get all unfinished job ids
        :return: finished and unfinished jobs both list of job ids (str)
        """
        finished_pbs_jobs = []
        if len(self._pbs_ids) > 0:
            # Get PBS id's status,
            # '-x' - displays status information for finished and moved jobs in addition to queued and running jobs.
            qstat_call = ["qstat", "-x"]
            qstat_call.extend(self._pbs_ids)

            # qstat call
            process = subprocess.run(qstat_call, stderr=subprocess.PIPE, stdout=subprocess.PIPE)
            if process.returncode != 0:
                raise Exception(process.stderr.decode("ascii"))

            output = process.stdout.decode("ascii")
            # Find all finished jobs
            finished_pbs_jobs = re.findall(r"(\d+)\..*\d+ F", output)

        # Get unfinished as diff between planned and finished
        unfinished_pbs_jobs = []
        for pbs_id in self._pbs_ids:
            if pbs_id not in finished_pbs_jobs:
                unfinished_pbs_jobs.append(pbs_id)

        return finished_pbs_jobs, unfinished_pbs_jobs

    def _get_result_files(self, finished_pbs_jobs, unfinished_pbs_jobs):
        """
        Get results from files
        :param finished_pbs_jobs: List[str], finished pbs jobs,
        :param unfinished_pbs_jobs: List[str], unfinished pbs jobs,
        :return: successful_results: Dict[level_id, List[Tuple[sample_id: str, Tuple[fine_result: np.ndarray, coarse_result: n.ndarray]]]]
                 failed_results: Dict[level_id, List[Tuple[sample_id: str, err_msg: str]]]
                 n_running: int, number of running samples
                 times:
        """
        os.chdir(self._jobs_dir)

        # Get number of running samples
        n_running = 0
        for pbs_id in unfinished_pbs_jobs:
            reg = "*_{}".format(pbs_id)
            file = glob.glob(reg)
            job_id = re.findall(r'(\d+)_\d+', file[0])[0]
            n_running += PbsJob.get_job_n_running(job_id, self._jobs_dir)

        successful_results = {}
        failed_results = {}
        times = {}
        for pbs_id in finished_pbs_jobs:
            reg = "*_{}".format(pbs_id)  # JobID_PbsId file
            file = glob.glob(reg)

            if file:
                # Find jobID
                file = file[0]
                job_id = re.findall(r'(\d+)_\d+', file)[0]
                # Get sample results
                successful, failed, time = PbsJob.read_results(job_id, self._jobs_dir)

                # Split results to levels
                for level_id, results in successful.items():
                    successful_results.setdefault(level_id, []).extend(results)
                for level_id, results in failed.items():
                    failed_results.setdefault(level_id, []).extend(results)
                for level_id, results in time.items():
                    times[level_id] = results[-1]

                # Delete pbsID file - it means job is finished
                SamplingPoolPBS.delete_pbs_id_file(file)

        if self._unfinished_sample_ids:
            successful_results, failed_results, times = self._collect_unfinished(successful_results,
                                                                                 failed_results, times)

        return successful_results, failed_results, n_running, times
    
    def _load_sample_id_job_id_map(self, sample_dir):
        """
        :param sample_dir: path to sample directory
        :return: str, job id
        """
        file_name = os.path.join(sample_dir, PbsJob.PERMANENT_SAMPLE.format("*"))
        file = glob.glob(file_name)[0]
        job_id = re.findall(r'._(\d+)', file)[0]

        return job_id

    def _collect_unfinished(self, successful_results, failed_results, times):
        """
        Collect samples which had finished after main process crashed, append them to new collected samples
        :param successful_results: dict
        :param failed_results: dict
        :param times: dict
        :return: all input dictionaries
        """
        already_collected = set()

        for sample_id in self._unfinished_sample_ids:
            if sample_id in already_collected:
                continue

            sample_dir = os.path.join(self._output_dir, sample_id)
            job_id = self._load_sample_id_job_id_map(sample_dir)

            successful, failed, time = PbsJob.read_results(job_id, self._jobs_dir)

            # Split results to levels
            for level_id, results in successful.items():
                for res in results:
                    if res[0] in self._unfinished_sample_ids:
                        already_collected.add(res[0])
                        successful_results.setdefault(level_id, []).append(res)

            for level_id, results in failed_results.items():
                for res in results:
                    if res[0] in self._unfinished_sample_ids:
                        already_collected.add(res[0])
                        failed_results.setdefault(level_id, []).append(res)

            for level_id, results in times.items():
                for res in results:
                    if res[0] in self._unfinished_sample_ids:
                        times.setdefault(level_id, []).append(res)
                times[level_id] = results

            # Delete pbsID file - it means job is finished
            # SamplingPoolPBS.delete_pbs_id_file(file)

        self._unfinished_sample_ids = set()

        return successful_results, failed_results, times

    def have_permanent_samples(self, sample_ids):
        """
        List of unfinished sample ids, the corresponding samples are collecting in next get_finished() call .
        """
        self._unfinished_sample_ids = set(sample_ids)
        
    @staticmethod
    def delete_pbs_id_file(file_path):
        """
        Delete jobId_pbsId file - it indicates finished job
        :param file_path: str
        :return: None
        """
        try:
            os.remove(file_path)
        except FileNotFoundError:
            print("Failed to remove PBS id file, file not found")<|MERGE_RESOLUTION|>--- conflicted
+++ resolved
@@ -180,11 +180,8 @@
                                      '#PBS -e {pbs_output_dir}/{job_name}.ER'
                                      ]
 
-<<<<<<< HEAD
         self._pbs_header_template.extend(kwargs['optional_pbs_requests'])  # e.g. ['#PBS -m ae'] means mail is sent when the job aborts or terminates
-=======
         self._pbs_header_template.extend(('$MLMC_WORKDIR={}'.format(self._work_dir),))
->>>>>>> 320d30b2
         self._pbs_header_template.extend(kwargs['env_setting'])
         self._pbs_header_template.extend(('{python} -m mlmc.tool.pbs_job {output_dir} {job_name} >'
                                           '{pbs_output_dir}/{job_name}_STDOUT 2>&1',))
