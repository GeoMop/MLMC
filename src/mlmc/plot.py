--- conflicted
+++ resolved
@@ -126,13 +126,10 @@
             self.ax_cdf.set_zorder(10)
             self.ax_cdf.patch.set_visible(False)
 
-<<<<<<< HEAD
             self.ax_cdf_err.set_ylabel("error - dashed")
             self.ax_pdf_err.set_yscale('log')
             self.ax_cdf_err.set_yscale('log')
 
-=======
->>>>>>> df054256
     def add_raw_samples(self, samples):
         """
         Add histogram and ecdf for raw samples.
@@ -147,7 +144,6 @@
 
         # Ecdf
         X = np.sort(samples)
-<<<<<<< HEAD
         Y = (np.arange(len(X)) + 0.5) / float(len(X))
         X, Y = make_monotone(X, Y)
         self.ax_cdf.plot(X, Y, 'red')
@@ -162,11 +158,6 @@
         self.ax_pdf.plot(sX, spl.derivative()(sX), color='red', alpha=0.4)
 
 
-=======
-        Y = np.arange(1, len(samples) + 1) / float(len(samples))
-        self.ax_cdf.plot(X, Y, 'red')
-
->>>>>>> df054256
     def add_distribution(self, distr_object, label=None):
         """
         Add plot for distribution 'distr_object' with given label.
@@ -282,11 +273,7 @@
     Colors are chosen automatically. Slight X shift is used to avoid point overlapping.
     For log Y scale only positive values are plotted.
     """
-<<<<<<< HEAD
-    def __init__(self, log_y = True, title = "Eigenvalues"):
-=======
-    def __init__(self, log_y=True, title="eigenvalues"):
->>>>>>> df054256
+    def __init__(self, log_y=True, title="Eigenvalues"):
         self._ylim = None
         self.log_y = log_y
         self.fig = plt.figure(figsize=(15, 10))
@@ -301,27 +288,21 @@
     def add_values(self, values, errors=None, threshold=None, label=""):
         """
         Add set of eigenvalues into the plot.
-        :param values: eigen values in increasing or decreasing ordred, automatically flipped to decreasing.
-        :param errors: corresponding std errors
+        :param values: array (n,); eigen values in increasing or decreasing ordred, automatically flipped to decreasing.
+        :param errors: array (n,); corresponding std errors
         :param threshold: horizontal line marking noise level or cut-off eigen value
         :return:
         """
         assert not errors or len(values) == len(errors)
         if values[0] < values[-1]:
-<<<<<<< HEAD
             values = np.flip(values)
-            errors = np.flip(errors)
-            #threshold = len(values) - 1 - threshold
-=======
-            values = np.flip(values, axis=0)
             if errors is not None:
-                errors = np.flip(errors, axis=0)
+                errors = np.flip(errors)
             threshold = len(values) - 1 - threshold
->>>>>>> df054256
 
         if self.log_y:
             # plot only positive values
-            i_last_positive = len(values) - np.argmax(np.flip(values, axis=0) > 0)
+            i_last_positive = len(values) - np.argmax(np.flip(values) > 0)
             values = values[:i_last_positive + 1]
             a, b = np.min(values), np.max(values)
             self.adjust_ylim( (a / ((b/a)**0.05), b * (b/a)**0.05) )
@@ -342,27 +323,16 @@
     def add_linear_fit(self, values):
         pass
 
-    def show(self, file=None):
+    def show(self, file=""):
         """
         Show the plot or save to file.
         :param file: filename base, None for show.
         :return:
         """
-<<<<<<< HEAD
         self.ax.legend(title="Noise level")
         _show_and_save(self.fig, file, self.title)
-=======
-        self.fig.legend()
-        if file is None:
             self.fig.show()
         else:
-            if file == "":
-                file = self.title
-            if file[-3:] != "pdf":
-                file = file + ".pdf"
-
-            self.fig.savefig(file)
->>>>>>> df054256
 
     def adjust_ylim(self, ylim):
         """
