--- conflicted
+++ resolved
@@ -95,15 +95,9 @@
 
     def log_simulations(self, simulations, collected=False):
         """
-<<<<<<< HEAD
         Log simulations, append to collected or running simulations log.
-        :param simulations: array of simulations
-        :param collected: bool, save collected simulations
-=======
-        Log simulations
         :param simulations: array of simulations, format according to mc_levels.collect_samples
         :param collected: bool, if true then save collected simulations
->>>>>>> 1bf31ad6
         :return: None
         """
         if self.output_dir is None or not simulations:
