import os
import numpy as np
import h5py
from mlmc.sample import Sample


class HDF5:
    """
    HDF5 file is organized into groups (h5py.Group objects)
    which is somewhat like dictionaries in python terminology - 'keys' are names of group members
    'values' are members (groups (h5py.Group objects) and datasets (h5py.Dataset objects - similar to NumPy arrays)).
    Each group and dataset (including root group) can store metadata in 'attributes' (h5py.AttributeManager objects)
    HDF5 files (h5py.File) work generally like standard Python file objects

    Our HDF5 file strucutre:
        Main Group:
            Attributes:
                work_dir: directory where HDF5 file was created (other paths are relative to this one)
                job_dir: path containing all pbs_scripts of individual jobs, relative to work_dir
                n_levels: number of levels (dtype=numpy.int8)
        Keys:
            Levels: h5py.Group
                Attributes:
                    step_range: [a, b]
                Keys:
                    <N>: h5py.Group (N - level id, start with 0)
                        Attributes:
                            id: str
                            n_ops_estimate: float
                        Keys:
                            Jobs: h5py.Group
                                Keys:
                                    <job_id>: h5py.Dataset
                                    dtype: int
                                    maxshape: (None, 1)
                                    chunks: True
                            scheduled: h5py.Dataset
                                dtype: structured array
                                    Struct: (fine: SampleStruct, coarse: SampleStruct)
                                        SampleStruct:
                                                dir - simulation directory
                                                job - job_ID
                                                prepare_time - duration of creating the sample
                                                queued_time - absolute time when the sample was planned
                                shape: (N, 1), N - number of scheduled values
                                maxshape: (None, 1)
                                chunks: True
                            collected_values: h5py.Dataset
                                dtype: numpy.float64
                                shape: (Nc, 2, M) double… TODO: table of values
                                maxshape: (None, 2, None)
                                chunks: True
                            collected_ids: h5py.Dataset
                                dtype: numpy.int16  index into scheduled
                                shape: (Nc, 1)
                                maxshape: (None, 1)
                                chunks: True
                            collected_times: h5py.Dataset
                                dtype: numpy.float64
                                shape (Nc, 2, T), T … different kind of times
                                maxshape (None, 2, None)
                                chunks: True
                            failed_ids: h5py.Dataset
                                dtype: int … index into scheduled
                                shape: (Nf, 1)
                                mashape: (None, 1)
                                chunks: True
    """

    def __init__(self, work_dir, file_name="mlmc.hdf5", job_dir="scripts"):
        """
        Create HDF5 class instance
        :param work_dir: absolute path to MLMC work directory
        :param file_name: Name of mlmc HDF5 file
        :param job_dir: pbs job scripts directory, relative path to work_dir
        """
        # Work directory abs path
        self.work_dir = work_dir
        # Absolute path to mlmc HDF5 file
        self.file_name = os.path.join(work_dir, file_name)
        # Job directory relative path
        self.job_dir = job_dir
        # Job directory absolute path
        self.job_dir_abs_path = os.path.join(work_dir, job_dir)

        # @TODO: Remove this and solve it complexly
        # if os.path.exists(self.file_name):
        #         #    os.remove(self.file_name)
<<<<<<< HEAD

        # h5py.File object - works generally like standard Python file objects, ppen with mode append
        self._hdf_file = h5py.File(self.file_name, 'a')
=======
>>>>>>> ba81d060

        # Class attributes necessary for mlmc
        self.n_levels = None
        self.step_range = None

    def close_file(self):
        self._hdf_file.close()

    def load_from_file(self):
        """
        Load root group attributes from existing HDF5 file
        :return: None
        """
        with h5py.File(self.file_name, "r") as hdf_file:
            # Set class attributes from hdf file
            for attr_name, value in hdf_file.attrs.items():
                self.__dict__[attr_name] = value

    def clear_groups(self):
        """
        Remove HDF5 group Levels, it allows run same mlmc object more times
        :return: None
        """
        with h5py.File(self.file_name, "a") as hdf_file:
            for item in hdf_file.keys():
                del hdf_file[item]

    def init_header(self, step_range, n_levels):
        """
        Add h5py.File metadata to .attrs (attrs objects are of class h5py.AttributeManager)
        :param step_range: MLMC level range of steps
        :param n_levels: Number of MLMC levels
        :return: None
        """
        # Set mlmc attributes
        self.step_range = step_range
        self.n_levels = n_levels

        with h5py.File(self.file_name, "a") as hdf_file:
            # Set global attributes to root group (h5py.Group)
            hdf_file.attrs['version'] = '1.0.1'
            hdf_file.attrs['work_dir'] = self.work_dir
            hdf_file.attrs['job_dir'] = self.job_dir
            hdf_file.attrs['step_range'] = step_range
            hdf_file.attrs.create("n_levels", n_levels, dtype=np.int8)

            # Create h5py.Group Levels, it contains other groups with mlmc.Level data
            hdf_file.create_group("Levels")

    def add_level_group(self, level_id):
        """
        Create group for particular level, parent group is 'Levels'
        :param level_id: str, mlmc.Level identifier
        :return: LevelGroup instance, it is container for h5py.Group instance
        """
        # HDF5 path to particular level group
        level_group_hdf_path = '/Levels/' + level_id

        with h5py.File(self.file_name, "a") as hdf_file:
            # Create group (h5py.Group) if it has not yet been created
            if level_group_hdf_path not in hdf_file:
                # Create group for level named by level id (e.g. 0, 1, 2, ...)
                hdf_file['Levels'].create_group(level_id)

        return LevelGroup(self.file_name, level_group_hdf_path, level_id, job_dir=self.job_dir_abs_path)


class LevelGroup:
    # One sample data type for dataset (h5py.Dataset) scheduled
    SAMPLE_DTYPE = {'names': ('dir', 'job_id', 'prepare_time', 'queued_time'),
                    'formats': ('S100', 'S5', 'f8', 'f8')}

    # Row format for dataset (h5py.Dataset) scheduled
    SCHEDULED_DTYPE = {'names': ('fine_sample', 'coarse_sample'),
                       'formats': (SAMPLE_DTYPE, SAMPLE_DTYPE)}

    """
    Data that are collected, only this data can by saved to HDF datasets (h5py.Dataset)
    {attribute name in class Sample : {name: dataset name,
                                       default_shape: dataset shape, used while creating
                                       maxshape: Maximal dataset shape, necessary for resizing
                                       dtype: dataset values dtype}
                                       }
    """
    COLLECTED_ATTRS = {"sample_id": {'name': 'collected_ids', 'default_shape': (0,), 'maxshape': (None,),
                                     'dtype': np.int32},
                       "result": {'name': 'collected_values', 'default_shape': (0, 2, 1), 'maxshape': (None, 2, None),
                                  'dtype': np.float64},
                       "time": {'name': 'collected_times', 'default_shape': (0, 2, 1), 'maxshape': (None, 2, None),
                                'dtype': np.float64},
                       "running_time": {'name': 'running_times', 'default_shape': (0, 2, 1), 'maxshape': (None, 2, None),
                                'dtype': np.float64}
                       }

    def __init__(self, file_name, hdf_group_path, level_id, job_dir):
        """
        Create LevelGroup instance, each mlmc.Level has access to corresponding LevelGroup to save data
        :param file_name: Name of hdf file
        :param hdf_group_path: h5py.Group path
        :param level_id: Unambiguous identifier of mlmc.Level object 
        :param job_dir: Absolute path to jobs directory which contains pbs scripts of samples
        """
        # HDF file name
        self.file_name = file_name
        # mlmc.Level identifier
        self.level_id = level_id
        # HDF Group object (h5py.Group)
        self.level_group_path = hdf_group_path
        # Absolute path to the job directory
        self.job_dir = job_dir

        # Attribute necessary for mlmc run
        self._n_ops_estimate = None

        # Set group attribute 'level_id'
        with h5py.File(self.file_name, 'a') as hdf_file:
            hdf_file[self.level_group_path].attrs['level_id'] = self.level_id

        # Create necessary datasets (h5py.Dataset) a groups (h5py.Group)
        self._make_groups_datasets()

    def _make_groups_datasets(self):
        """
        Create h5py.Dataset for scheduled samples, collected samples according to COLLECTED_ATTRS and failed samples,
        also create h5py.Group for Jobs - it contains or will contain datasets with sample id,
        so we can find all sample ids which was run in particular pbs job
        :return: None
        """
        # Create dataset for scheduled samples
        self._make_dataset(name='scheduled', shape=(0,), maxshape=(None,), dtype=LevelGroup.SCHEDULED_DTYPE, chunks=True)

        # Create datasets for collected samples by COLLECTED_ATTRS
        for _, attr_properties in LevelGroup.COLLECTED_ATTRS.items():
            self._make_dataset(name=attr_properties['name'], shape=attr_properties['default_shape'],
                               maxshape=attr_properties['maxshape'], dtype=attr_properties['dtype'], chunks=True)

        # Create dataset for failed samples
        self._make_dataset(name='failed_ids', shape=(0,), dtype=np.int32, maxshape=(None,), chunks=True)

    def _make_dataset(self, **kwargs):
        """
        Create h5py.Dataset
        :param kwargs: h5py.Dataset properties
                    name: Dataset name, key in h5py.Group (self._level_group)
                    shape: NumPy-style shape tuple giving dataset dimensions.
                    dtype: NumPy dtype object giving the dataset’s type.
                    maxshape: NumPy-style shape tuple indicating the maxiumum dimensions up to
                              which the dataset may be resized. Axes with None are unlimited.
                    chunks: Tuple giving the chunk shape, or True if we want to use chunks but not specify the size or 
                            None if chunked storage is not used
        :return: Dataset name
        """
        with h5py.File(self.file_name, 'a') as hdf_file:
            # Check if dataset exists
            if kwargs.get('name') not in hdf_file[self.level_group_path]:
                hdf_file[self.level_group_path].create_dataset(
                    kwargs.get('name'),
                    shape=kwargs.get('shape'),
                    dtype=kwargs.get('dtype'),
                    maxshape=kwargs.get('maxshape'),
                    chunks=kwargs.get('chunks'))

        return kwargs.get('name')

    @property
    def collected_ids_dset(self):
        """
        Collected ids dataset
        :return: Dataset name
        """
        return "collected_ids"

    @property
    def scheduled_dset(self):
        """
        Dataset with scheduled samples
        :return: Dataset name
        """
        return "scheduled"

    @property
    def failed_ids_dset(self):
        """
        Dataset of ids of failed samples
        :return: Dataset name
        """
        return "failed_ids"

    def append_scheduled(self, scheduled_samples):
        """
        Save scheduled samples to dataset (h5py.Dataset)
        :param scheduled_samples: list of sample objects [(fine_sample, coarse_sample)]
        :return: None
        """
        # Prepare NumPy array for all scheduled samples
        samples_scheduled_data = np.empty(len(scheduled_samples), dtype=LevelGroup.SCHEDULED_DTYPE)
        # Jobs {job_id: [sample_id, ...]}
        jobs = {}

        # Go through scheduled samples, format them and get samples job ids (pbs script id, see src.Pbs)
        for index, (sample_id, (fine_sample, coarse_sample)) in enumerate(scheduled_samples.items()):
            # Add of fine samples scheduled data and coarse sample scheduled data
            samples_scheduled_data[index] = fine_sample.scheduled_data(), coarse_sample.scheduled_data()
            # Append sample id to job id, default create empty set
            jobs.setdefault(fine_sample.job_id, set()).add(sample_id)
            # For non zero level add also coarse sample job id
            if int(self.level_id) != 0:
                jobs.setdefault(coarse_sample.job_id, set()).add(sample_id)

        # Append samples to existing scheduled dataset
        self._append_dataset(self.scheduled_dset, samples_scheduled_data)

        # Save to jobs to datasets
        self._append_jobs(jobs)

    def _append_jobs(self, jobs):
        """
        Save jobs to datasets (h5py.Dataset)
        :param jobs: dict, {job_id: [sample_id,...], ...}
        :return: None
        """
        # Loop through all jobs
        for job_name, job_samples in jobs.items():
            # HDF path to job dataset
            job_dataset_path = '/'.join(['Jobs', job_name])

            # Get job dataset and direct save sample ids
            job_dset = self._make_dataset(name=job_dataset_path, shape=(0,),
                                          dtype=np.int32, maxshape=(None,), chunks=True)
            # Append sample ids to existing job dataset
            self._append_dataset(job_dset, list(job_samples))

    def append_collected(self, collected_samples):
        """
        Save level collected samples to datasets (h5py.Dataset) corresponding to the COLLECTED_ATTRS
        :param collected_samples: Level sample [(fine sample, coarse sample)], both are Sample() object instances
        :return: None
        """
        # Get sample attributes pairs as NumPy array [num_attrs, num_samples, 2]
        samples_attr_pairs = self._sample_attr_pairs(collected_samples)
        # Append attributes datasets - dataset name matches the attribute name
        for attr_name, data in zip(LevelGroup.COLLECTED_ATTRS.keys(), samples_attr_pairs):
            # Sample id is same for fine and coarse sample, use just one
            if attr_name == 'sample_id':
                data = data[:, 0]

            # Data are squeezed, so expand last dimension to 'maxshape' shape
            if len(data.shape) == len(LevelGroup.COLLECTED_ATTRS[attr_name]['maxshape']) - 1:
                data = np.expand_dims(data, axis=len(LevelGroup.COLLECTED_ATTRS[attr_name]['maxshape']) - 1)

            # Append dataset
            self._append_dataset(LevelGroup.COLLECTED_ATTRS[attr_name]['name'], data)

    def _sample_attr_pairs(self, fine_coarse_samples):
        """
        Merge fine sample and coarse sample collected values to one NumPy array
        :param fine_coarse_samples: list of tuples; [(Sample(), Sample()), ...]
        :return: Fine and coarse samples in array: [n_attrs, N, 2]
        """
        # Number of attributes
        n_attrs = len(Sample().collected_data_array(LevelGroup.COLLECTED_ATTRS))
        # Prepare matrix for fine and coarse data
        fine_coarse_data = np.empty((len(fine_coarse_samples), 2, n_attrs))
        # Set sample's collected data
        for index, (f_sample, c_sample) in enumerate(fine_coarse_samples):
            fine_coarse_data[index, 0, :] = f_sample.collected_data_array(LevelGroup.COLLECTED_ATTRS)
            fine_coarse_data[index, 1, :] = c_sample.collected_data_array(LevelGroup.COLLECTED_ATTRS)

        # Shape: [N, 2, n_attrs] -> [n_attrs, N, 2]
        return fine_coarse_data.transpose([2, 0, 1])

    def save_failed(self, failed_samples):
        """
        Save level failed sample ids (not append samples)
        :param failed_samples: set; Level sample ids
        :return: None
        """
        with h5py.File(self.file_name, 'a') as hdf_file:
            hdf_file[self.level_group_path][self.failed_ids_dset].resize((len(failed_samples), ))
            hdf_file[self.level_group_path][self.failed_ids_dset][:] = list(failed_samples)

    def _append_dataset(self, dataset_name, values):
        """
        Append values to existing dataset
        :param dataset_name: str, dataset name
        :param values: list of values (tuple, NumPy array or single value)
        :return: None
        """
        with h5py.File(self.file_name, 'a') as hdf_file:
            dataset = hdf_file[self.level_group_path][dataset_name]
            # Resize dataset
            dataset.resize(dataset.shape[0] + len(values), axis=0)
            # Append new values to the end of dataset
            dataset[-len(values):] = values

    def scheduled(self):
        """
        Read level dataset with scheduled samples
        :return: generator, each item is in form (Sample(), Sample())
        """
        with h5py.File(self.file_name, 'r') as hdf_file:
            scheduled_dset = hdf_file[self.level_group_path][self.scheduled_dset]
            # Create fine and coarse samples
            for sample_id, (fine, coarse) in enumerate(scheduled_dset):
                yield (Sample(sample_id=sample_id,
                              directory=fine[0].decode('UTF-8'),
                              job_id=fine[1].decode('UTF-8'),
                              prepare_time=fine[2], queued_time=fine[3]),
                       Sample(sample_id=sample_id,
                              directory=coarse[0].decode('UTF-8'),
                              job_id=coarse[1].decode('UTF-8'),
                              prepare_time=coarse[2], queued_time=coarse[3]))

    def collected(self):
        """
        Read all level datasets with collected data (reading dataset values via self._dataset_values() method),
        create fine and coarse samples as Sample() instances
        :return: generator; one item is tuple (Sample(), Sample())
        """
        with h5py.File(self.file_name, 'r') as hdf_file:
            # Number of collected samples
            num_collected_samples = hdf_file[self.level_group_path][self.collected_ids_dset].len()

            # Collected data as dictionary according to lookup table COLLECTED_ATTRS
            # dictionary format -> {COLLECTED_ATTRS key: corresponding dataset values generator, ...}
            collected_data = {sample_attr_name: self._dataset_values(hdf_file[self.level_group_path][dset_params['name']])
                              for sample_attr_name, dset_params in LevelGroup.COLLECTED_ATTRS.items()}

            # For each item create two Sample() instances - fine sample and coarse sample
            for _ in range(num_collected_samples):
                fine_values = {}
                coarse_values = {}
                # Loop through all datasets (in form of generator) with collected data
                for sample_attr_name, values_generator in collected_data.items():
                    value = next(values_generator)
                    # Sample id is store like single value for both samples
                    if sample_attr_name == 'sample_id':
                        coarse_values[sample_attr_name] = fine_values[sample_attr_name] = value
                    else:
                        fine_values[sample_attr_name] = value[0]
                        coarse_values[sample_attr_name] = value[1]
                # Create tuple of Sample() instances
                yield (Sample(**fine_values), Sample(**coarse_values))

    def _dataset_values(self, dataset):
        """
        Read dataset values
        :param dataset: h5py.Dataset Level group
        :return: generator; item - row in dataset (Numpy array or single value)
        """
        # Return dataset item
        for dset_value in dataset:
            yield dset_value

    def level_jobs(self):
        """
        Get level job ids
        :return: list of job ids - in this case it is equivalent to h5py.Group.keys() (h5py.Dataset names)
        """
        with h5py.File(self.file_name, 'a') as hdf_file:
            return list(hdf_file[self.level_group_path]['Jobs'].keys())

    def job_samples(self, job_dataset_names):
        """
        Get sample ids from job datasets
        :param job_dataset_names: Job dataset names
        :return: NumPy array of unique sample ids
        """
        with h5py.File(self.file_name, 'a') as hdf_file:
            # HDF path to level Jobs group
            if 'Jobs' not in hdf_file[self.level_group_path]:
                hdf_file[self.level_group_path].create_group('Jobs')

            # Path 'Jobs' group
            jobs_group_hdf_path = "/".join([self.level_group_path, 'Jobs'])
            sample_ids = []
            # Get job samples
            for dset_name in job_dataset_names:
                dataset = hdf_file[self.level_group_path]["/".join([jobs_group_hdf_path, dset_name])]
                sample_ids.extend(dataset.value)

        return np.unique(np.array(sample_ids))

    def get_finished_ids(self):
        """
        Get collected and failed samples ids
        :return: NumPy array
        """
        with h5py.File(self.file_name, 'r') as hdf_file:
            failed_ids = hdf_file[self.level_group_path]['failed_ids'].value
            return np.concatenate((hdf_file[self.level_group_path][self.collected_ids_dset].value, np.array(failed_ids)),
                                  axis=0)

    def get_failed_ids(self):
        """
        Failed samples ids
        :return: set() of failed sample ids
        """
        with h5py.File(self.file_name, 'r') as hdf_file:
            # Return NumPy array otherwise return set()
            return set(hdf_file[self.level_group_path]['failed_ids'])

    @property
    def n_ops_estimate(self):
        """
        Get number of operations estimate
        :return: float
        """
        with h5py.File(self.file_name, 'r') as hdf_file:
            if self._n_ops_estimate is None and 'n_ops_estimate' in hdf_file[self.level_group_path].attrs:
                self._n_ops_estimate = hdf_file[self.level_group_path].attrs['n_ops_estimate']

        return self._n_ops_estimate

    @n_ops_estimate.setter
    def n_ops_estimate(self, n_ops_estimate):
        """
        Set property n_ops_estimate
        :param n_ops_estimate: number of operations
        :return: None
        """
        with h5py.File(self.file_name, 'a') as hdf_file:
            self._n_ops_estimate = hdf_file[self.level_group_path].attrs['n_ops_estimate'] = float(n_ops_estimate)<|MERGE_RESOLUTION|>--- conflicted
+++ resolved
@@ -86,19 +86,10 @@
         # @TODO: Remove this and solve it complexly
         # if os.path.exists(self.file_name):
         #         #    os.remove(self.file_name)
-<<<<<<< HEAD
-
-        # h5py.File object - works generally like standard Python file objects, ppen with mode append
-        self._hdf_file = h5py.File(self.file_name, 'a')
-=======
->>>>>>> ba81d060
 
         # Class attributes necessary for mlmc
         self.n_levels = None
         self.step_range = None
-
-    def close_file(self):
-        self._hdf_file.close()
 
     def load_from_file(self):
         """
@@ -182,8 +173,8 @@
                                   'dtype': np.float64},
                        "time": {'name': 'collected_times', 'default_shape': (0, 2, 1), 'maxshape': (None, 2, None),
                                 'dtype': np.float64},
-                       "running_time": {'name': 'running_times', 'default_shape': (0, 2, 1), 'maxshape': (None, 2, None),
-                                'dtype': np.float64}
+                       # "running_time": {'name': 'running_times', 'default_shape': (0, 2, 1), 'maxshape': (None, 2, None),
+                       #          'dtype': np.float64}
                        }
 
     def __init__(self, file_name, hdf_group_path, level_id, job_dir):
