import time
import numpy as np
from mlmc.mc_level import Level
import scipy.stats as st
import scipy.integrate as integrate
from mlmc.simulation import Simulation
import mlmc.hdf as hdf

import mlmc.estimate as est


class MLMC(est.EstimateMLMC):
    """
    Multilevel Monte Carlo method
    """

    def __init__(self, n_levels, sim_factory, step_range, process_options):
        """
        :param n_levels: Number of levels
        :param sim_factory: Object of simulation
        :param step_range: Simulations step range
        :param process_options: Options for processing mlmc samples
                                'output_dir' - directory with sample logs
                                'regen_failed' - bool, if True then failed simulations are generated again
                                'keep_collected' - bool, if True then dirs with finished simulations aren't removed
        """
        # Object of simulation
        self.simulation_factory = sim_factory
        # Array of level objects
        self.levels = []
        self._n_levels = n_levels
        self.step_range = step_range

        self._process_options = process_options
        # Number of simulation steps through whole mlmc
        self.target_time = None
        # Total variance
        self.target_variance = None

        # Create hdf5 file - contains metadata and samples at levels
        self._hdf_object = hdf.HDF5(file_name="mlmc_{}.hdf5".format(n_levels), work_dir=self._process_options['output_dir'])

    def load_from_file(self):
        """
        Run mlmc according to setup parameters, load setup from hdf file {n_levels, step_range} and create levels
        :return: None
        """
        # Load mlmc params from file
        self._hdf_object.load_from_file()

        self._n_levels = self._hdf_object.n_levels
        self.step_range = self._hdf_object.step_range

        # Create mlmc levels
        self.create_levels()

    def create_new_execution(self):
        """
        Save mlmc main attributes {n_levels, step_range} and create levels
        :return: None
        """
        self._hdf_object.clear_groups()
        self._hdf_object.init_header(step_range=self.step_range,
                                     n_levels=self._n_levels)
        self.create_levels()

    def create_levels(self):
        """
        Create level objects, each level has own level logger object
        :return: None
        """
        for i_level in range(self._n_levels):
            previous_level = self.levels[-1] if i_level else None
            if self._n_levels == 1:
                level_param = 1
            else:
                level_param = i_level / (self._n_levels - 1)

            # Create level
            level = Level(self.simulation_factory, previous_level, level_param, i_level,
                          self._hdf_object.add_level_group(str(i_level)),
                          self._process_options['regen_failed'], self._process_options['keep_collected'])
            self.levels.append(level)

    @property
    def n_levels(self):
        """
        Number of levels
        """
        if len(self.levels) > 0:
            return len(self.levels)

    @property
    def n_samples(self):
        """
        Level samples
        """
        return np.array([l.n_samples for l in self.levels])

    @property
    def n_nan_samples(self):
        """
        Level nan samples
        """
        return np.array([len(l.nan_samples) for l in self.levels])

    @property
    def sim_steps(self):
        return np.array([Simulation.log_interpolation(self.step_range, lvl.step) for lvl in self.levels])

    def _variance_of_variance(self, n_samples = None):
        """
        Approximate variance of log(X) where
        X is from ch-squared with df=n_samples - 1.
        Return array of variances for actual n_samples array.

        :param n_samples: Optional array with n_samples.
        :return: array of variances of variance estimate.
        """
        if n_samples is None:
            n_samples = self.n_samples
        if hasattr(self, "_saved_var_var"):
            ns, var_var = self._saved_var_var
            if np.sum(np.abs(ns - n_samples)) == 0:
                return var_var

        vars = []
        for ns in n_samples:
            df = ns - 1

            def log_chi_pdf(x):
                return np.exp(x) * df * st.chi2.pdf(np.exp(x) * df, df=df)

            def compute_moment(moment):
                std_est = np.sqrt(2 / df)
                fn = lambda x, m=moment: x ** m * log_chi_pdf(x)
                return integrate.quad(fn, -100 * std_est, 100 * std_est)[0]

            mean = compute_moment(1)
            second = compute_moment(2)
            vars.append(second - mean ** 2)

        self._saved_var_var = (n_samples, np.array(vars))
        return np.array(vars)

    def _variance_regression(self, raw_vars, sim_steps):
        """
        Estimate level variance by regression from model:

        log(var_l,r) = A_r + B * log(h_l) + C * log^2(hl),
                                            for l = 0, .. L-1


        :param raw_vars: moments variances raws, shape (L, R)
        :param sim_steps: simulation steps, shape L
        :return: np.array  (L, R)
        """
        L, R = raw_vars.shape
        L1 = L - 1
        if L < 3:
            return raw_vars

        # estimate of variances of variances, compute scaling
        W = 1.0 / np.sqrt(self._variance_of_variance())
        W = W[1:]  # ignore level 0
        # W = np.ones((L - 1,))

        # Use linear regresion to improve estimate of variances V1, ...
        # model log var_{r,l} = a_r  + b * log step_l
        # X_(r,l), j = dirac_{r,j}

        K = R + 1  # number of parameters
        R1 = R - 1
        X = np.zeros((L1, R1, K))
        X[:, :, :-2] = np.eye(R1)[None, :, :]
        log_step = np.log(sim_steps[1:])
        # X[:, :, -1] = np.repeat(log_step ** 2, R1).reshape((L1, R1))[:, :, None] * np.eye(R1)[None, :, :]
        X[:, :, -2] = np.repeat(log_step ** 2, R1).reshape((L1, R1))
        X[:, :, -1] = np.repeat(log_step, R1).reshape((L1, R1))

        WX = X * W[:, None, None]  # scale
        WX.shape = (-1, K)
        X.shape = (-1, K)
        # solve X.T * X = X.T * V

        log_vars = np.log(raw_vars[1:, 1:])  # omit first variance, and first moment that is constant 1.0
        log_vars = W[:, None] * log_vars  # scale RHS

        params, res, rank, sing_vals = np.linalg.lstsq(WX, log_vars.ravel())
        new_vars = raw_vars.copy()
        assert np.allclose(raw_vars[:, 0], 0.0)
        new_vars[1:, 1:] = np.exp(np.dot(X, params)).reshape(L - 1, -1)
        return new_vars

    def sample_range(self, n0, nL):
        """
        Geometric sequence of L elements decreasing from n0 to nL.
        Useful to set number of samples explicitly.
        :param n0: int
        :param nL: int
        :return: np.array of length L = n_levels.
        """
        return np.round(np.exp2(np.linspace(np.log2(n0), np.log2(nL), self.n_levels))).astype(int)

    def set_initial_n_samples(self, n_samples=None):
        """
        Set target number of samples for each level
        :param n_samples: array of number of samples
        :return: None
        """
        if n_samples is None:
            n_samples = [100, 3]
        # Num of samples to ndarray
        n_samples = np.atleast_1d(n_samples)

        # Just maximal number of samples is set
        if len(n_samples) == 1:
            n_samples = np.array([n_samples[0], 3])

        # Create number of samples for all levels
        if len(n_samples) == 2:
            n0, nL = n_samples
            n_samples = self.sample_range(n0, nL)

        for i, level in enumerate(self.levels):
            level.set_target_n_samples(int(n_samples[i]))


    # def set_target_time(self, target_time):
    #     """
    #     For each level counts new N according to target_time
    #     :return: array
    #     TODO: Have a linear model to estimate true time per sample as a function of level step.
    #           This needs some test sampling... that is same as with variance estimates.
    #     """
    #     vars =
    #     amount = self._count_sum()
    #     # Loop through levels
    #     # Count new number of simulations for each level
    #     for level in self.levels:
    #         new_num_of_sim = np.round((target_time * np.sqrt(level.variance / level.n_ops_estimate()))
    #                                   / amount).astype(int)
    #
    #         self.num_of_simulations.append(new_num_of_sim)

    # def reset_moment_fn(self, moments_fn):
    #     for level in self.levels:
    #         level.reset_moment_fn(moments_fn)

    def target_var_adding_samples(self, target_var, moments_fn, pbs=None, sleep=20, add_coef=0.1):
        """
        Set level target number of samples according to improving estimates.  
        We assume set_initial_n_samples method was called before.
        :param target_var: float, whole mlmc target variance
        :param moments_fn: Object providing calculating moments
        :param pbs: Pbs script generator object
        :param sleep: Time waiting for samples
        :param add_coef: Coefficient for adding samples
        :return: None
        """
        # Get default scheduled samples
        n_scheduled = np.array(self.l_scheduled_samples())
        # Scheduled samples that are greater than already done samples
        greater_items = np.arange(0, len(n_scheduled))

        # Scheduled samples and wait until at least half of the samples are done
        self.set_scheduled_and_wait(n_scheduled, greater_items, pbs, sleep)

        # New estimation according to already finished samples
        n_estimated = self.estimate_n_samples_for_target_variance(target_var, moments_fn)

        # Loop until number of estimated samples is greater than the number of scheduled samples
        while not np.all(n_estimated[greater_items] == n_scheduled[greater_items]):
            # New scheduled sample will be 10 percent of difference
            # between current number of target samples and new estimated one
            # If 10 percent of estimated samples is greater than difference between estimated and scheduled samples,
            # set scheduled samples to estimated samples

            new_scheduled = np.where((n_estimated * add_coef) > (n_estimated - n_scheduled),
                             n_estimated,
                             n_scheduled + (n_estimated - n_scheduled) * add_coef)

            n_scheduled = np.ceil(np.where(n_estimated < n_scheduled,
                                           n_scheduled,
                                           new_scheduled))
            # Levels where estimated are greater than scheduled
            greater_items = np.where(np.greater(n_estimated, n_scheduled))[0]

            # Scheduled samples and wait until at least half of the samples are done
            self.set_scheduled_and_wait(n_scheduled, greater_items, pbs, sleep)

            # New estimation according to already finished samples
            n_estimated = self.estimate_n_samples_for_target_variance(target_var, moments_fn)

    def set_scheduled_and_wait(self, n_scheduled, greater_items, pbs, sleep, fin_sample_coef=0.5):
        """
        Scheduled samples on each level and wait until at least half of the samples is done
        :param n_scheduled: ndarray, number of scheduled samples on each level
        :param greater_items: Items where n_estimated is greater than n_scheduled
        :param pbs: Pbs script generator object
        :param sleep: Time waiting for samples
        :param done_sample_coef: The proportion of samples to finished for further estimate
        :return: None
        """

        # Set scheduled samples and run simulations
        self.set_level_target_n_samples(n_scheduled)
        self.refill_samples()
        # Use PBS job scheduler
        if pbs is not None:
            pbs.execute()

        # Finished level samples
        n_finished = np.array([level.get_n_finished() for level in self.levels])
        # Wait until at least half of the scheduled samples are done on each level
        while np.any(n_finished[greater_items] < fin_sample_coef * n_scheduled[greater_items]):
            # Wait a while
            time.sleep(sleep)
            n_finished = np.array([level.get_n_finished() for level in self.levels])

    def l_scheduled_samples(self):
        """
        Get all levels target number of samples
        :return: list 
        """
        return [level.target_n_samples for level in self.levels]

    def set_level_target_n_samples(self, n_samples, fraction=1.0):
        """
        Set level number of target samples
        :param n_samples: list, each level target samples
        :param fraction: Use just fraction of total samples
        :return: None
        """
        for level, n in zip(self.levels, n_samples):
            level.set_target_n_samples(int(n * fraction))

    def set_target_variance(self, target_variance, moments_fn=None, fraction=1.0, prescribe_vars=None):
        """
        Estimate optimal number of samples for individual levels that should provide a target variance of
        resulting moment estimate. Number of samples are directly set to levels.
        This also set given moment functions to be used for further estimates if not specified otherwise.
        TODO: separate target_variance per moment
        :param target_variance: Constrain to achieve this variance.
        :param moments_fn: moment evaluation functions
        :param fraction: Plan only this fraction of computed counts.
        :param prescribe_vars: vars[ L, M] for all levels L and moments M safe the (zeroth) constant moment with zero variance.
        :return: None
        """
        n_samples = self.estimate_n_samples_for_target_variance(target_variance, moments_fn, prescribe_vars)
        self.set_level_target_n_samples(n_samples, fraction)

    def refill_samples(self):
        """
        For each level set fine and coarse simulations and generate samples in reverse order (from the finest sim)
        :return: None
        """
        # Set level coarse sim, it creates also fine simulations if its None
        for level in self.levels:
            level.set_coarse_sim()

        # Generate level's samples in reverse order
        for level in reversed(self.levels):
            level.fill_samples()

    def wait_for_simulations(self, sleep=0, timeout=None):
        """
        Waiting for running simulations
        :param sleep: time for doing nothing
        :param timeout: maximum time for waiting on running simulations
        :return: int, number of running simulations
        """
        if timeout is None:
            timeout = 0
        elif timeout <= 0:
            return 1
        n_running = 1
        t0 = time.clock()
        while n_running > 0:
            n_running = 0
            for level in self.levels:
                n_running += level.collect_samples()

            time.sleep(sleep)
            if 0 < timeout < (time.clock() - t0):
                break

        return n_running

<<<<<<< HEAD
    def estimate_domain(self):
        """
        Estimate domain of the density function.
        TODO: compute mean and variance and use quantiles of normal or lognormal distribution (done in Distribution)
        :return:
        """
        #ranges = np.array([l.sample_range() for l in self.levels])
        ranges = np.array([l.sample_domain(0.003) for l in self.levels])
        #print("ranges: ", ranges)
        #print("r1: ", np.array([l.sample_domain(0.1) for l in self.levels]))
        return np.min(ranges[:, 0]), np.max(ranges[:, 1])

=======
>>>>>>> a9bc8cf1
    def subsample(self, sub_samples=None):
        """
        :param sub_samples: None - use all generated samples
                    array of ints, shape = n_levels; choose given number of sub samples from computed samples
        :return: None
        """
        if sub_samples is None:
            sub_samples = [None] * self.n_levels
        assert len(sub_samples) == self.n_levels, "{} != {}".format(len(sub_samples), self.n_levels)
        for ns, level in zip(sub_samples, self.levels):
            level.subsample(ns)

    def update_moments(self, moments_fn):
        for level in self.levels:
            level.evaluate_moments(moments_fn, force=True)

    def clean_levels(self):
        """
        Reset all levels
        :return: None
        """
        for level in self.levels:
            level.reset()

    def clean_subsamples(self):
        """
        Clean level subsamples
        :return: None
        """
        for level in self.levels:
            level.subsample(None)

    def get_sample_times(self):
        """
        The total average duration of one sample per level (fine + coarse together)
        :return: list
        """
        return [level.sample_time() for level in self.levels]<|MERGE_RESOLUTION|>--- conflicted
+++ resolved
@@ -9,7 +9,7 @@
 import mlmc.estimate as est
 
 
-class MLMC(est.EstimateMLMC):
+class MLMC:
     """
     Multilevel Monte Carlo method
     """
@@ -387,7 +387,6 @@
 
         return n_running
 
-<<<<<<< HEAD
     def estimate_domain(self):
         """
         Estimate domain of the density function.
@@ -400,8 +399,6 @@
         #print("r1: ", np.array([l.sample_domain(0.1) for l in self.levels]))
         return np.min(ranges[:, 0]), np.max(ranges[:, 1])
 
-=======
->>>>>>> a9bc8cf1
     def subsample(self, sub_samples=None):
         """
         :param sub_samples: None - use all generated samples
