--- conflicted
+++ resolved
@@ -133,7 +133,6 @@
             n_samples.append(n)
         return np.array(vars), np.array(n_samples)
 
-
     def _variance_of_variance(self, n_samples = None):
         """
         Approximate variance of log(X) where
@@ -169,7 +168,7 @@
         self._saved_var_var = (n_samples, np.array(vars))
         return np.array(vars)
 
-    def _varinace_regression(self, raw_vars, sim_steps):
+    def _variance_regression(self, raw_vars, sim_steps):
         """
         Estimate level variance by regression from model:
 
@@ -188,49 +187,34 @@
 
         # estimate of variances of variances, compute scaling
         W = 1.0 / np.sqrt(self._variance_of_variance())
-        W = W[1:]   # ignore level 0
-        #W = np.ones((L - 1,))
+        W = W[1:]  # ignore level 0
+        # W = np.ones((L - 1,))
 
         # Use linear regresion to improve estimate of variances V1, ...
         # model log var_{r,l} = a_r  + b * log step_l
         # X_(r,l), j = dirac_{r,j}
 
-<<<<<<< HEAD
-        X = np.zeros((L, R - 1, R))
-        X[:, :, :-1] = np.eye(R - 1)
-        X[:, :, -1] = np.repeat(np.log(sim_steps[1:]), R - 1).reshape((L, R - 1))
-=======
-        K = R + 1 # number of parameters
+        K = R + 1  # number of parameters
         R1 = R - 1
         X = np.zeros((L1, R1, K))
         X[:, :, :-2] = np.eye(R1)[None, :, :]
         log_step = np.log(sim_steps[1:])
-        #X[:, :, -1] = np.repeat(log_step ** 2, R1).reshape((L1, R1))[:, :, None] * np.eye(R1)[None, :, :]
+        # X[:, :, -1] = np.repeat(log_step ** 2, R1).reshape((L1, R1))[:, :, None] * np.eye(R1)[None, :, :]
         X[:, :, -2] = np.repeat(log_step ** 2, R1).reshape((L1, R1))
         X[:, :, -1] = np.repeat(log_step, R1).reshape((L1, R1))
->>>>>>> 823d6adb
-
-
-        WX = X * W[:, None, None]    # scale
+
+        WX = X * W[:, None, None]  # scale
         WX.shape = (-1, K)
         X.shape = (-1, K)
         # solve X.T * X = X.T * V
 
-<<<<<<< HEAD
-        log_vars = np.log(raw_vars[:, 1:])  # omit first moment that is constant 1.0
-        # log_vars = W[:, None] * log_vars    # scale
-        params, res, rank, sing_vals = np.linalg.lstsq(X, log_vars.ravel())
-        new_vars = np.empty_like(raw_vars)
-        new_vars[:, 0] = raw_vars[:, 0]
-=======
-        log_vars = np.log(raw_vars[1:, 1:])     # omit first variance, and first moment that is constant 1.0
-        log_vars = W[:, None] * log_vars       # scale RHS
+        log_vars = np.log(raw_vars[1:, 1:])  # omit first variance, and first moment that is constant 1.0
+        log_vars = W[:, None] * log_vars  # scale RHS
 
         params, res, rank, sing_vals = np.linalg.lstsq(WX, log_vars.ravel())
         new_vars = raw_vars.copy()
->>>>>>> 823d6adb
         assert np.allclose(raw_vars[:, 0], 0.0)
-        new_vars[1:, 1:] = np.exp(np.dot(X, params)).reshape(L-1, -1)
+        new_vars[1:, 1:] = np.exp(np.dot(X, params)).reshape(L - 1, -1)
         return new_vars
 
     def estimate_diff_vars_regression(self, moments_fn):
@@ -241,9 +225,8 @@
         """
         vars, n_samples = self.estimate_diff_vars(moments_fn)
         sim_steps = np.array([lvl.fine_simulation.step for lvl in self.levels])
-        vars = self._varinace_regression(vars, sim_steps)
+        vars = self._variance_regression(vars, sim_steps)
         return vars
-
 
     def sample_range(self, n0, nL):
         """
@@ -255,7 +238,6 @@
         """
         return np.round(np.exp2(np.linspace(np.log2(n0), np.log2(nL), self.n_levels))).astype(int)
 
-
     def set_initial_n_samples(self, n_samples=None):
         """
         Set target number of samples for each level
@@ -273,14 +255,8 @@
 
         # Create number of samples for all levels
         if len(n_samples) == 2:
-<<<<<<< HEAD
-            L = max(2, self.n_levels)
-            factor = (n_samples[-1] / n_samples[0]) ** (1 / (L - 1))
-            n_samples = n_samples[0] * factor ** np.arange(L)
-=======
             n0, nL = n_samples
             n_samples = self.sample_range(n0, nL)
->>>>>>> 823d6adb
 
         for i, level in enumerate(self.levels):
             level.set_target_n_samples(int(n_samples[i]))
@@ -306,7 +282,6 @@
     #     for level in self.levels:
     #         level.reset_moment_fn(moments_fn)
 
-<<<<<<< HEAD
     def iterative_target_var(self, target_var, moments_fn):
         """
         Set level target number of samples according to improving estimates.  
@@ -325,7 +300,7 @@
             self.wait_for_simulations()
 
             # Wait until at least half of the target samples are done
-            while all(self.l_finished_samples()[index] < ns_target[index] * 0.5 for index, ns in enumerate(ns_target)):
+            while any(self.l_finished_samples()[index] < ns_target[index] * 0.5 for index, ns in enumerate(ns_target)):
                 self.wait_for_simulations()
 
             # Estimations - new number of samples and variance
@@ -361,10 +336,7 @@
         """
         return [len(level.sample_values) for level in self.levels]
 
-    def set_target_variance(self, target_variance, moments_fn=None, fraction=1.0, prescribe_vars=None):
-=======
     def estimate_n_samples_for_target_variance(self, target_variance, moments_fn=None, prescribe_vars=None):
->>>>>>> 823d6adb
         """
         Estimate optimal number of samples for individual levels that should provide a target variance of
         resulting moment estimate. Number of samples are directly set to levels.
@@ -383,22 +355,14 @@
 
         n_ops = np.array([lvl.n_ops_estimate for lvl in self.levels])
 
-<<<<<<< HEAD
         sqrt_var_n = np.sqrt(vars.T * n_ops)  # moments in rows, levels in cols
         total = np.sum(sqrt_var_n, axis=1)  # sum over levels
         n_samples_estimate = np.round((sqrt_var_n / n_ops).T * total / target_variance).astype(int)  # moments in cols
+
+        # Limit maximal number of samples per level
         n_samples_estimate_safe = np.maximum(np.minimum(n_samples_estimate, vars * self.n_levels / target_variance), 2)
-=======
-        sqrt_var_n = np.sqrt(vars.T * n_ops)    # moments in rows, levels in cols
-        total = np.sum(sqrt_var_n, axis=1)      # sum over levels
-        n_samples_estimate = np.round((sqrt_var_n / n_ops).T * total / target_variance).astype(int)# moments in cols
-
-        # Limit maximal number of samples per level
-        n_samples_estimate_safe = np.maximum(np.minimum(n_samples_estimate, vars*self.n_levels/target_variance), 2)
->>>>>>> 823d6adb
 
         return n_samples_estimate_safe
-
 
     def set_target_variance(self, target_variance, moments_fn=None, fraction=1.0, prescribe_vars=None):
         """
@@ -413,24 +377,10 @@
         :return: np.array with number of optimal samples
         """
 
-<<<<<<< HEAD
-        return n_samples_estimate_max
-
-    def set_target_n_samples(self, n_samples):
-        """
-        Set levels target number of samples
-        :param n_samples: list
-        :return: None
-        """
-        for level, n in zip(self.levels, n_samples):
-            level.set_target_n_samples(int(n))
-=======
-        n_samples =  self.estimate_n_samples_for_target_variance(target_variance, moments_fn, prescribe_vars)
+        n_samples = self.estimate_n_samples_for_target_variance(target_variance, moments_fn, prescribe_vars)
         n_samples = np.max(n_samples, axis=1)
         for level, n in zip(self.levels, n_samples):
-            level.set_target_n_samples(int(n*fraction))
-
->>>>>>> 823d6adb
+            level.set_target_n_samples(int(n * fraction))
 
     def refill_samples(self):
         """
@@ -486,12 +436,8 @@
         :return: None
         """
         if sub_samples is None:
-<<<<<<< HEAD
             sub_samples = [None] * self.n_levels
-=======
-            sub_samples = [None]*self.n_levels
         assert len(sub_samples) == self.n_levels
->>>>>>> 823d6adb
         for ns, level in zip(sub_samples, self.levels):
             level.subsample(ns)
 
