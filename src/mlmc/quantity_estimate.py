--- conflicted
+++ resolved
@@ -75,11 +75,7 @@
         if n > 1:
             l_vars.append((sp - (s ** 2 / n)) / (n-1))
         else:
-<<<<<<< HEAD
-            l_vars.append((sp - (s ** 2)))
-=======
             l_vars.append(np.inf)
->>>>>>> 509a85d8
 
     return mlmc.quantity.QuantityMean(quantity.qtype, l_means=l_means, l_vars=l_vars, n_samples=n_samples,
                                       n_rm_samples=n_rm_samples)
