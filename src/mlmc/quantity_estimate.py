--- conflicted
+++ resolved
@@ -30,12 +30,7 @@
     :param chunk_size: chunk size in bytes in decimal, determines number of samples in chunk
     :return: QuantityMean which holds both mean and variance
     """
-<<<<<<< HEAD
-    mlmc.quantity.Quantity.samples.cache_clear()
-    mlmc.quantity.QuantityConst.samples.cache_clear()
-=======
     cache_clear()
->>>>>>> 251085c3
     quantity_vec_size = quantity.size()
     n_samples = None
     n_rm_samples = None
