--- conflicted
+++ resolved
@@ -2,6 +2,7 @@
 import scipy as sc
 import scipy.integrate as integrate
 
+EXACT_QUAD_LIMIT = 1000
 
 class SimpleDistribution:
     """
@@ -15,7 +16,6 @@
         :param domain: Explicit domain fo reconstruction. None = use domain of moments.
         :param force_decay: Flag for each domain side to enforce decay of the PDF approximation.
         """
-        self._quad_limit = 100
 
         # Family of moments basis functions.
         self.moments_basis = moments_obj
@@ -152,7 +152,7 @@
             return np.exp(power) * moms[:, m]
 
         result = sc.integrate.quad(integrand, self.domain[0], self.domain[1],
-                                   epsabs=self._quad_tolerance, full_output=full_output, limit=self._quad_limit)
+                                   epsabs=self._quad_tolerance, full_output=full_output, limit=EXACT_QUAD_LIMIT)
 
         return result[0], result
 
@@ -295,13 +295,10 @@
                 penalty = 2 * np.outer(self._end_point_diff[side], self._end_point_diff[side])
                 jacobian_matrix += np.abs(fun) * self._penalty_coef * penalty
 
-<<<<<<< HEAD
         e_vals = np.linalg.eigvalsh(jacobian_matrix)
 
         #print(multipliers)
         print("jac spectra: ", e_vals)
-=======
->>>>>>> a9bc8cf1
         return jacobian_matrix
 
 
@@ -355,10 +352,10 @@
     """
     def integrand(x):
         return prior_density(x) * np.log(prior_density(x) / posterior_density(x))
-    value = integrate.quad(integrand, a, b, epsabs=1e-10, limit=150)
+    value = integrate.quad(integrand, a, b, epsabs=1e-10, limit=EXACT_QUAD_LIMIT)
     return value[0]
 
 
 def L2_distance(prior_density, posterior_density, a, b):
     integrand = lambda x: (posterior_density(x) - prior_density(x)) ** 2
-    return np.sqrt(integrate.quad(integrand, a, b, limit=150))[0]+    return np.sqrt(integrate.quad(integrand, a, b, limit=EXACT_QUAD_LIMIT))[0]