import os
import numpy as np
import time
import glob
import copy
import pickle
#os.environ["CUDA_VISIBLE_DEVICES"] = "-1"  # Run on CPU only
from mlmc.metamodel.flow_dataset import FlowDataset
from mlmc.metamodel.create_graph import graph_creator
from mlmc.moments import Legendre_tf, Monomial
from mlmc.metamodel.random_field_time import corr_field_sample_time
from mlmc.plot import plots
import matplotlib.pyplot as plt
# Make numpy printouts easier to read.
from scipy import stats
# np.set_printoptions(precision=9, suppress=True)
import tensorflow as tf
from tensorflow import keras
from scipy.stats import ks_2samp
import sklearn.model_selection
from mlmc.metamodel.custom_methods import abs_activation, MSE_moments
from mlmc.metamodel.postprocessing import analyze_results, plot_loss, estimate_density, process_mlmc, plot_progress, plot_learning_rate
from mlmc.metamodel.flow_task_NN import DNN
from mlmc.metamodel.flow_task_CNN import CNN
import keras.backend as K
from mlmc.metamodel.flow_task_GNN_2 import GNN
from tensorflow.keras.losses import MeanSquaredError
from spektral.data import MixedLoader
from spektral.utils.sparse import sp_matrix_to_sp_tensor

print("Num GPUs Available: ", len(tf.config.experimental.list_physical_devices('GPU')))
epochs = 100


def prepare_data(data):
    data = np.squeeze(np.stack(data.to_numpy(), axis=0))
    return np.asarray(data).astype('float64')


def split_dataset(dataset):
    # Load data
    dataset = dataset.dropna()
    train_x, test_x, train_y, test_y = sklearn.model_selection.train_test_split(dataset.x, dataset.y,
                                                                                test_size=0.2, random_state=123)

    train_x = prepare_data(train_x)
    train_y = prepare_data(train_y)

    test_x = prepare_data(test_x)
    test_y = prepare_data(test_y)

    return train_x, train_y, test_x, test_y


def run():
    # Parameters
    loss = "mean_squared_error"
    optimizer = tf.optimizers.Adam(learning_rate=0.001)

    data = FlowDataset()
    # dataset = data.dataset[:10000]
    # test_dataset = data.dataset[10000:50000]

    dataset = data.dataset[:50000]
    test_dataset = data.dataset[50000:]

    train_input = prepare_data(dataset.x)
    train_output = prepare_data(dataset.y)

    # train_input, train_output, test__input, test_output = split_dataset(dataset)
    # print("len test(output) ", len(test_output))

    dnn = DNN(loss=loss, optimizer=optimizer, output_activation=abs_activation, hidden_activation='relu', epochs=150)
    dnn.fit(train_input, train_output)

    test_input = prepare_data(test_dataset.x)
    test_output = prepare_data(test_dataset.y)

    predictions = dnn.predict(test_input)
    predictions = np.squeeze(predictions)

    print("len(predictions) ", len(predictions))

    plot_loss(dnn.history.history['loss'], dnn.history.history['val_loss'])
    analyze_results(test_output, predictions)

    estimate_density(test_output)
    estimate_density(predictions)


def run_CNN(output_dir, hdf_path, l_0_output_dir, l_0_hdf_path, save_path, mesh, level, log):
    # Parameters
    loss = "mean_squared_error"
    optimizer = tf.optimizers.Adam(learning_rate=0.01)

    data = FlowDataset(output_dir=output_dir, level=level, log=log)
    dataset = data.dataset[:]

    train_input, train_output, test_input, test_output = split_dataset(dataset)

    train_input = train_input[:2000]
    train_output = train_output[:2000]

    print("len test(output) ", len(test_output))

    train_input = np.expand_dims(train_input, axis=-1)
    test_input = np.expand_dims(test_input, axis=-1)
    print("train input shape ", train_input.shape)

    dnn = CNN(loss=loss, optimizer=optimizer, output_activation=abs_activation, hidden_activation='relu')

    dnn.fit(train_input, train_output)

    test_dataset = data.dataset[2000:]
    test_input = prepare_data(test_dataset.x)
    test_input = np.expand_dims(test_input, axis=-1)
    print("test input shape ", test_input.shape)
    test_output = prepare_data(test_dataset.y)

    predictions = dnn.predict(test_input)
    predictions = np.squeeze(predictions)

    plot_loss(dnn.history.history['loss'], dnn.history.history['val_loss'])

    analyze_results(test_output, predictions)

    # estimate_density(test_output)
    # estimate_density(predictions)


def bootstrap():
    loss = "mean_absolute_error"
    optimizer = tf.optimizers.Adam(learning_rate=0.001)
    n_subsamples = 10
    size = 10000

    train_losses = []
    val_losses = []
    all_test_outputs = []
    all_predictions = []
    ks_statistics = []
    ks_p_values = []

    data = FlowDataset()
    dataset = data.dataset.dropna()

    for i in range(n_subsamples):
        dset = dataset.sample(size, replace=True)
        train_input, train_output, test_input, test_output = split_dataset(dset)

        print("Size TRAIN in: {}, out: {}, TEST in: {}, out: {}".format(len(train_input), len(train_output),
                                                                        len(test_input), len(test_output)))

        dnn = DNN(loss=loss, optimizer=optimizer, output_activation=abs_activation, hidden_activation='relu')
        dnn.fit(train_input, train_output)

        predictions = dnn.predict(test_input)
        predictions = np.squeeze(predictions)

        train_losses.append(dnn.history.history['loss'])
        val_losses.append(dnn.history.history['val_loss'])

        all_test_outputs.append(test_output)
        all_predictions.append(predictions)

        statistics, pvalue = ks_2samp(test_output, predictions)
        ks_statistics.append(statistics)
        ks_p_values.append(pvalue)

    analyze_results(np.mean(all_test_outputs, axis=0), np.mean(all_predictions, axis=0))
    analyze_results(np.var(all_test_outputs, axis=0), np.var(all_predictions, axis=0))
    #
    # estimate_density(np.mean(all_test_outputs, axis=0), title="Test outputs")
    # estimate_density(np.mean(all_predictions, axis=0), title="Predictions")


def run_SVR(config, stats=True, train=True, log=False, seed=1234):
    from sklearn.svm import SVR
    print("seed ", seed)

    batch_size = 200
    epochs = 1000
    hidden_regularization = None  # l2(2e-10)
    graph_creation_time = config['graph_creation_time']
    if graph_creation_time == 0:
        graph_creator_preproces_time = time.process_time()
        graph_creator(config['output_dir'], config['hdf_path'], config['mesh'], level=config['level'])
        graph_creation_time = time.process_time() - graph_creator_preproces_time
        print("graph creation time ", graph_creation_time)
        exit()

    preprocess_start_time = time.process_time()
    # Load data
    data = FlowDataset(output_dir=config['output_dir'], level=config['level'], log=log)
    data.shuffle(seed=seed)

    dataset = data.dataset
    dataset = dataset.sample(frac=1)

    train = dataset[:config['n_train_samples']]
    test = dataset[config['n_train_samples']:]

    train_input, train_output = train.x, train.y
    test_input, test_output = test.x, test.y

    train_input = prepare_data(train_input)
    train_output = prepare_data(train_output)

    test_input = prepare_data(test_input)
    test_output = prepare_data(test_output)

    # sc_X = StandardScaler()
    # sc_y = StandardScaler()
    # train_input = sc_X.fit_transform(train_input)
    # train_output = sc_y.fit_transform(train_output.reshape(-1,1))
    # test_input = sc_X.fit_transform(test_input)
    # test_output = sc_y.fit_transform(test_output.reshape(-1,1))
    #train_input, train_output, test_input, test_output = split_dataset(dataset)

    preprocess_time = time.process_time() - preprocess_start_time
    preprocess_time = preprocess_time + graph_creation_time
    learning_time_start = time.process_time()

    print("train input ", train_input.shape)
    print("train output ", train_output.shape)

    svr_rbf = SVR(kernel='rbf', verbose=True)  # 'linear' kernel fitting is never-ending and 'poly' kernel gives very bad score (e.g. -2450), sigmoid gives also bad score (e.g. -125)
    svr_rbf.fit(train_input, train_output)
    train_error = svr_rbf.score(train_input, train_output)

    #print("svr_rbf.get_params() ", svr_rbf.get_params())
    total_steps = 0

    #test_input = sc_X.fit_transform(test_input)
    test_error = svr_rbf.score(test_input, test_output)

    targets = test_output
    train_targets = train_output

    # test_y = sc_y.fit_transform(test.y.to_numpy().reshape(-1,1))

    predictions = svr_rbf.predict(test_input)

    print("train error ", train_error)
    print("test error ", test_error)

    train_predictions = svr_rbf.predict(train_input)
    #train_predictions = np.squeeze(train_predictions)

    learning_time = time.process_time() - learning_time_start
    print("learning time ", learning_time)

    val_targets = []

    orig_targets = targets
    orig_predictions = predictions
    print("MSE ", np.mean((predictions - targets) ** 2))

    if log:
        targets = np.exp(targets)
        predictions = np.exp(predictions)

    print("np.var(target-predictions) ", np.var(targets - predictions))

    if not stats:
        #plot_loss(gnn._train_loss, gnn._val_loss)
        analyze_results(targets, predictions)

        import matplotlib.pyplot as plt

        # plt.hist(train_output, bins=50, alpha=0.5, label='train target', density=True)
        # plt.hist(train_predictions, bins=50, alpha=0.5, label='train predictions', density=True)
        #
        # # plt.hist(targets - predictions, bins=50, alpha=0.5, label='predictions', density=True)
        # plt.legend(loc='upper right')
        # # plt.xlim(-0.5, 1000)
        # plt.yscale('log')
        # plt.show()

        plt.hist(targets, bins=50, alpha=0.5, label='target', density=True)
        plt.hist(predictions, bins=50, alpha=0.5, label='predictions', density=True)

        # plt.hist(targets - predictions, bins=50, alpha=0.5, label='predictions', density=True)
        plt.legend(loc='upper right')
        # plt.xlim(-0.5, 1000)
        plt.yscale('log')
        plt.show()

    #predict_l_0_start_time = time.process_time()
    l_0_targets, l_0_predictions, predict_l_0_time = predict_level_zero_SVR(svr_rbf, config['l_0_output_dir'],
                                                                            config['l_0_hdf_path'],
                                                                            config['mesh'], batch_size, log,
                                                                            stats=stats,
                                                                            corr_field_config=config['corr_field_config'],
                                                                            seed=seed)

    val_predictions = []

    if stats:
        l1_sample_time = preprocess_time / len(data) + learning_time / len(data)
        l0_sample_time = predict_l_0_time / len(l_0_targets)

        # print("targets ", targets)
        # print("predictions ", predictions)

        # orig_max_vars, predict_max_vars = process_mlmc(hdf_path, sampling_info_path, ref_mlmc_file, targets, predictions, train_targets,
        #              train_predictions,
        #              val_targets, l_0_targets,
        #              l_0_predictions, l1_sample_time, l0_sample_time, nn_level=level, replace_level=replace_level,
        #                                                stats=stats)

        return svr_rbf, targets, predictions, learning_time, train_targets, train_predictions, \
               val_targets, val_predictions, l_0_targets, l_0_predictions, l1_sample_time, l0_sample_time, total_steps, None, None, None

    save_times(config['save_path'], False, (preprocess_time, len(data)), learning_time, (predict_l_0_time, len(l_0_targets)))
    save_load_data(config['save_path'], False, targets, predictions, train_targets, train_predictions, val_targets, l_0_targets,
                   l_0_predictions)


def predict_level_zero_SVR(nn, output_dir, hdf_path, mesh, batch_size=1000, log=False, stats=False, corr_field_config=None, seed=1234):
    #graph_creator(output_dir, hdf_path, mesh, level=0)
    sample_time = 0
    if corr_field_config:
        sample_time = corr_field_sample_time(mesh, corr_field_config)

    # Load data
    data = FlowDataset(output_dir=output_dir, log=log)
    data.shuffle(seed=seed)
    dataset = data.dataset[:]

    predict_time_start = time.process_time()
    test_input = prepare_data(dataset.x)
    targets = prepare_data(dataset.y)
    #print("data prepared")

    predictions = []
    for i in range(0, len(test_input), batch_size):
        predictions.extend(nn.predict(test_input[i:i + batch_size]))
    predictions = np.array(predictions)
    #print("predictison shape ", predictions.shape)
    predictions = np.squeeze(predictions)

    if log:
        targets = np.exp(targets)
        predictions = np.exp(predictions)
    # analyze_results(targets, predictions)
    predict_time = time.process_time() - predict_time_start
    return targets, predictions, predict_time + sample_time * len(data)


def statistics(config):
    n_subsamples = 25

    model_title, mch_l_model, log = config['machine_learning_model']
    model_data = {}
    model_data["log"] = log


    # seeds = []
    # for i in range(n_subsamples):
    #     seeds.append(i * 125)

    if not os.path.isdir(config['save_path']):
        os.makedirs(config['save_path'])

        if os.path.exists(os.path.join(config['save_path'], "dataset_config.pkl")):
            os.remove(os.path.join(config['save_path'], "dataset_config.pkl"))

            # create a binary pickle file
        with open(os.path.join(config['save_path'], "dataset_config.pkl"), "wb") as writer:
            pickle.dump(config["dataset_config"], writer)

    else:
        print("dir exists {}".format(config['save_path']))
        exit()

    for i in range(n_subsamples):
        iter_dir = os.path.join(config['save_path'], "{}".format(i))
        if not os.path.isdir(iter_dir):
            os.makedirs(iter_dir)

            config['iter_dir'] = iter_dir

            gnn, targets, predictions, learning_time, train_targets, train_predictions, \
            val_targets, val_predictions, l_0_targets, l_0_predictions, l1_sample_time, l0_sample_time, total_steps = \
                mch_l_model(config, stats=True, train=config.get('train_model', True), log=log, seed=i)

            if config['save_model']:
                model_data["model"] = gnn._model
                model_data["train_loss"] = gnn._train_loss
                model_data["val_loss"] = gnn._val_loss
                model_data["test_loss"] = gnn._test_loss
                model_data["learning_rates"] = gnn._learning_rates
            model_data["test_targets"] = targets
            model_data["test_predictions"] = predictions
            model_data["train_targets"] = train_targets
            model_data["train_predictions"] = train_predictions
            model_data["val_targets"] = val_targets
            model_data["val_predictions"] = val_predictions
            model_data["l_0_targets"] = l_0_targets
            model_data["l_0_predictions"] = l_0_predictions
            model_data["l1_sample_time"] = l1_sample_time
            model_data["l0_sample_time"] = l0_sample_time
            model_data["total_steps"] = total_steps
            model_data["learning_times"] = learning_time

            save_statistics(iter_dir, model_data)

            # save_times(save_path, False, (preprocess_time, len(data)), learning_time, (predict_l_0_time, len(l_0_targets)))
            # save_load_data(save_path, False, targets, predictions, train_targets, val_targets, l_0_targets, l_0_predictions)

    # for i in range(len(train_losses)):
    #     print("train loss ", train_losses[i])
    #     print("test loss ", test_losses[i])
    #     analyze_results(all_targets[i], all_predictions[i])
    #     print("learning time ", learning_times[i])
    #     print("##################################################")


<<<<<<< HEAD
    return analyze_statistics(config)
=======
    #analyze_statistics(config)
>>>>>>> f9bab57f

    # plot_loss(train_losses, val_losses)
    # analyze_results(np.mean(all_test_outputs, axis=0), np.mean(all_predictions, axis=0))
    # analyze_results(np.var(all_test_outputs, axis=0), np.var(all_predictions, axis=0))
    #
    # estimate_density(np.mean(all_test_outputs, axis=0), title="Test outputs")
    # estimate_density(np.mean(all_predictions, axis=0), title="Predictions")


def save_statistics(save_dir_path, model_data):
    for file_name, data in model_data.items():
        if file_name == "model" and data is not None:
            data.save(os.path.join(save_dir_path, file_name))
        else:
            np.save(os.path.join(save_dir_path, file_name), data)


def load_statistics(dir_path):
    models_data = {}
    models_data["model"] = []
    models_data["train_loss"] = []
    models_data["val_loss"] = []
    models_data["test_loss"] = []
    models_data["learning_rates"] = []
    models_data["test_targets"] = []
    models_data["test_predictions"] = []
    models_data["train_targets"] = []
    models_data["train_predictions"] = []
    models_data["val_targets"] = []
    models_data["val_predictions"] = []
    models_data["l_0_targets"] = []
    models_data["l_0_predictions"] = []
    models_data["l1_sample_time"] = []
    models_data["l0_sample_time"] = []
    models_data["total_steps"] = []
    models_data["learning_times"] = []
    models_data["log"] = []
    models_data["dataset_config"] = []


    #dirs = (os.path.split(dir_path)[-1]).split("_")
    n_iters = 25
    for i in range(n_iters):
        data_dir_path = os.path.join(dir_path, str(i))
        if not os.path.isdir(data_dir_path):
            print("data dir not exists {}".format(data_dir_path))
            break
        if os.path.exists(os.path.join(data_dir_path, 'model')):
            models_data['model'].append(keras.models.load_model(os.path.join(data_dir_path, 'model')))
        for file in glob.glob(os.path.join(data_dir_path, "*.npy")):
            file_name = os.path.split(file)[-1]
            file_name = file_name.split(".")[0]
            # if file_name not in models_data:
            #     print("file name ", file_name)
            #     models_data[file_name] = []
            #     print("np.load(file, allow_pickle=True) ", np.load(file, allow_pickle=True))
            #     exit()
            models_data[file_name].append(np.load(file, allow_pickle=True))

        if os.path.exists(os.path.join(data_dir_path, "dataset_config.pkl")):
            # Save config to Pickle
            import pickle
            # create a binary pickle file
            with open(os.path.join(data_dir_path, "dataset_config.pkl"), "rb") as reader:
                dataset_config = pickle.load(reader)
                models_data["dataset_config"].append(dataset_config)

    return models_data


def plot_sse(data_nn, data_mlmc, x_label="ith moment", y_label="MSE", title=""):
    import matplotlib
    #matplotlib.rcParams.update({'font.size': 38})
    matplotlib.rcParams.update({'lines.markersize': 14})
    fig, axes = plt.subplots(1, 1, figsize=(22, 10))
    data = np.array(data_nn)
    x = range(data.shape[1])
    axes.set_title(title)
    axes.set_xlabel(x_label)
    axes.set_ylabel(y_label)
    axes.errorbar(x, np.mean(data_nn, axis=0), yerr=np.sqrt(np.var(data_nn, axis=0)), fmt='o', label="NN MLMC", color="red")
    axes.errorbar(x, np.mean(data_mlmc, axis=0), yerr=np.sqrt(np.var(data_mlmc, axis=0)), fmt='o', label="MLMC", color="blue")
    fig.legend()
    fig.savefig("{}.pdf".format(title))
    fig.show()


def compare_models(model_1, model_2, config):
    check_loss(config, model_1, dataset_config=config["dataset_config"])
    check_loss(config, model_2, dataset_config=config["dataset_config"])

    exit()


def check_loss(config, model, log=True, dataset_config={}):
    if model is None:
        return
    batch_size = config['batch_size']

    config['dataset_config'] = dataset_config

    print("config ", config)
    print("dataset config ", config["dataset_config"])

    data = FlowDataset(output_dir=config['output_dir'], level=config['level'], log=log, config=config, index=None)
    data = data  # [:10000]

    data.a = config['conv_layer'].preprocess(data.a)
    data.a = sp_matrix_to_sp_tensor(data.a)

    train_data_len = config["n_train_samples"]

    idx = 0
    data_tr = data[idx * train_data_len: idx * train_data_len + train_data_len]
    data_te = data.get_test_data(idx, train_data_len)

    print("len(datate) ", len(data_te))
    print("batch size ", batch_size)

    loader_tr = MixedLoader(data_tr, batch_size=batch_size)
    loader_te = MixedLoader(data_te, batch_size=batch_size)

    train_targets, train_predictions = model_predict(model, loader_tr)
    train_predictions = np.squeeze(train_predictions)

    test_targets, test_predictions = model_predict(model, loader_te)
    test_predictions = np.squeeze(test_predictions)

    #print("(train_predictions - train_targets)  ", (train_predictions - train_targets))

    train_MSE = np.mean((train_predictions - train_targets) ** 2)
    train_bias = np.mean((train_targets - np.mean(train_predictions))**2)
    train_variance = np.mean((train_predictions - np.mean(train_predictions))**2)
    train_variance_2 = np.var(train_predictions)

    test_MSE = np.mean((test_predictions - test_targets) ** 2)
    test_bias = np.mean((test_targets - np.mean(test_predictions)) ** 2)
    test_variance = np.mean((test_predictions - np.mean(test_predictions)) ** 2)
    test_variance_2 = np.var(test_predictions)

    # print("test targets ", np.sort(test_targets)[:10])
    # print("test predictions ", test_predictions)

    print("train MSE: {}, test MSE: {}".format(train_MSE, test_MSE))

    print("train MSE: {}, bias: {}, variance: {}, var2: {}".format(train_MSE, train_bias, train_variance, train_variance_2))
    print("test MSE: {}, bias: {}, variance: {}, var2: {}".format(test_MSE, test_bias, test_variance, test_variance_2))

    exit()

    conv_layers = {}
    dense_layers = {}
    flatten_input = []
    flatten_output = []


def model_predict(model, loader):
    targets = []
    predictions = []
    step = 0
    for batch in loader:
        step += 1
        inputs, target = batch
        targets.extend(target)
        predictions.extend(model(inputs, training=False))

        if step == loader.steps_per_epoch:
            return targets, predictions

    return targets, predictions


def predict_data(config, model, mesh_file, log=True):
    if model is None:
        return
    batch_size = config['batch_size']
    data = FlowDataset(output_dir=config['output_dir'], level=config['level'], log=log, config=config, index=0,
                       predict=True)
    data = data  # [:10000]

    data.a = config['conv_layer'].preprocess(data.a)
    data.a = sp_matrix_to_sp_tensor(data.a)

    # idx = 0
    # data_te = data.get_test_data(idx, train_data_len)
    data_te = data[-1:]

    print("len(datate) ", len(data_te))
    print("batch size ", batch_size)

    # We use a MixedLoader since the dataset is in mixed mode
    loader = MixedLoader(data_te, batch_size=batch_size)

    conv_layers = {}
    dense_layers = {}
    flatten_input = []
    flatten_output = []

    step = 0
    for batch in loader:
        if step == loader.steps_per_epoch:
            break
        inputs, target = batch
        x, a = inputs

        print("x ", x)

        for conv_index, conv_layer in enumerate(model._conv_layers):
            if conv_index not in conv_layers:
                conv_layers[conv_index] = [[], [], []]
            conv_layers[conv_index][0].extend(x)  # inputs
            print("conv_layer.kernel.numpy().shape", conv_layer.kernel.numpy().shape)
            conv_layers[conv_index][1].extend(conv_layer.kernel.numpy())  # weights (kernel)
            conv_out = conv_layer([x, a])

            print("conv out ", conv_out)
            conv_layers[conv_index][2].extend(conv_out)  # outputs

        flatten_input = conv_layers[conv_index][2][-1]
        # flatten_output = model.flatten(conv_out)
        #
        # print("flatten output ", flatten_output)

        prev_layer_input = conv_out
        prev_layer = model.flatten

        print("flatten output ", flatten_output)
        print("model._dense_layers ", model._dense_layers)

        for index, dense_layer in enumerate(model._dense_layers):
            # if index == 1:
            #     break

            if index not in dense_layers:
                dense_layers[index] = [[], [], []]

            if prev_layer is None:
                prev_layer = model._dense_layers[index - 1]

            print("dense layer ", dense_layer)
            print("dense layer ", dense_layer.weights)
            print("prev layer ", prev_layer)
            print("prev layer ", prev_layer.weights)

            #
            # print("prev layer ", prev_layer.weights)

            #print("dense layer kernel", dense_layer.kernel)
            #print("model.flatten(conv_out) ", model.flatten(conv_out))

            print("prev layer input ", prev_layer_input)

            dense_layers[index][0].extend(prev_layer(prev_layer_input))  # inputs
            dense_layers[index][1].extend(dense_layer.weights)  # weights (kernel)
            dense_layers[index][2].extend(dense_layer(prev_layer(prev_layer_input)))  # outputs

            prev_layer_input = prev_layer(prev_layer_input)

            prev_layer = None

        step += 1

    plot_progress(conv_layers, dense_layers, flatten_output, mesh_file=mesh_file)


def remove_empty(data_1, data_2):
    new_data_1 = []
    new_data_2 = []

    # print("data 1 ", data_1)
    # print("data 2 ", data_2)

    for d1, d2 in zip(data_1, data_2):
        if len(d1) > 0 and len(d2) > 0:
            new_data_1.append(d1)
            new_data_2.append(d2)

    # print("new data ", new_data_1)
    # print("new data ", new_data_2)
    return np.array(new_data_1), np.array(new_data_2)


def remove_outliers(data, limit):
    new_data = []
    for d in data:
        if d < limit:
            new_data.append(d)
    return new_data


def process_data(data_dict):
    new_dict = data_dict
    for tag, d in data_dict.items():
        print("tag ", tag)
        print("d ", d)

        if tag in ["train_predictions", "train_targets", "test_predictions", "test_targets"]:
            dt = []

            min_length = 10**9
            for item in data_dict[tag]:
                if len(item) < min_length and len(item) > 0:
                    min_length = len(item)

            for item in data_dict[tag]:
                dt.append(item[:min_length])
            # print("dt " ,dt)
            # print("array dt shape ", np.array(dt).shape)
            # print("tag ", tag)

            new_dict[tag] = np.array(dt)

    return new_dict


def analyze_statistics(config, get_model=True):
    if not os.path.isdir(config['save_path']):
        print("dir not exists")
        exit()

    data_dict = load_statistics(config['save_path'])

    data_dict = process_data(data_dict)

    # print("train predictions type ", type(data_dict["train_predictions"]))
    # print("train predictions type ", type(data_dict["train_predictions"][0]))
    # print("train predictions shape ", np.array(data_dict["train_predictions"]).shape)
    # print("train predictions ", data_dict["train_predictions"])
    # print("train predictions as matrix shape", np.asmatrix(np.array(data_dict["train_predictions"])).shape)

    # print("data dict ", data_dict)

    # for key, data_dict in models_data.items():
    #     print("model: {}".format(key))

    mlmc_n_collected_all = []
    nn_n_collected_all = []
    n_ops_all = []
    n_ops_predict_all = []

    all_mlmc_moments_mean = []
    all_nn_moments_mean = []

    all_mlmc_moments_var = []
    all_nn_moments_var = []

    mlmc_times = []
    nn_times = []
    mlmc_times_levels = []
    nn_times_levels = []

    mlmc_l_vars = []
    mlmc_vars = []
    nn_vars = []
    nn_l_vars = []
    mlmc_l_means = []
    nn_l_means = []
    mlmc_vars_mse = []
    nn_vars_mse = []
    mlmc_means_mse = []
    nn_means_mse = []
    kl_mlmc_all = []
    kl_nn_all = []

    orth_mlmc_means_mse = []
    orth_nn_means_mse = []

    train_MSE_list = []
    train_bias = []
    train_variance = []
    test_MSE_list = []
    test_bias = []
    test_variance = []

    limit = 1e10  # 0.008#0.01#0.0009
    #limit = 0.37

    for i in range(len(data_dict["test_targets"])):
        print("index i ", i)
        # if i == 4:
        #     break

        # if i == 1:
        #     continue

        #print("index ", i)

        # if i not in [0,2]:
        #     continue

        # if i in [2, 11, 12]:
        #     continue

        # if i in [7, 13, 14]:
        #     continue

        # if i not in [13]:
        #     continue

        predictions = data_dict["test_predictions"][i]
        targets = data_dict["test_targets"][i]
        train_predictions = data_dict["train_predictions"][i]
        train_targets = data_dict["train_targets"][i]
        val_predictions = data_dict["val_predictions"][i]
        val_targets = data_dict["val_targets"][i]
        l_0_predictions = data_dict["l_0_predictions"][i]
        l_0_targets = data_dict["l_0_targets"][i]
        l1_sample_time = data_dict["l1_sample_time"][i]
        l0_sample_time = data_dict["l0_sample_time"][i]
        total_steps = data_dict["total_steps"][i]
        learning_time = data_dict["learning_times"][i]
        print("learning time ", learning_time)

        try:
            model = data_dict["model"][i]
            model_train_loss = data_dict["train_loss"][i]
            model_val_loss = data_dict["val_loss"][i]
            model_test_loss = data_dict["test_loss"][i]
            model_learning_rates = data_dict["learning_rates"][i]
        except:
            model = None

        plot_loss(model_train_loss, model_val_loss)
        plot_learning_rate(model_learning_rates)
        print("model learning rates ", model_learning_rates)

        print("model ", model)
        print("dir(model.optimizer) ", dir(model.optimizer))
        #print("model weights ", model.weights)
        print("model.optimizer", model.optimizer)
        # print("model.optimizer", K.eval(model.optimizer.lr))
        # exit()

        iter_test_MSE = np.mean((predictions - targets) ** 2)
        iter_test_bias = np.sqrt(np.mean((targets - np.mean(predictions)) ** 2))
        iter_test_variance = np.mean((predictions - np.mean(predictions)) ** 2)

        iter_train_MSE = np.mean((train_predictions - train_targets) ** 2)
        iter_train_bias = np.sqrt(np.mean((train_targets - np.mean(train_predictions)) ** 2))
        iter_train_variance = np.mean((train_predictions - np.mean(train_predictions)) ** 2)

        train_MSE_list.append(iter_train_MSE)
        train_bias.append(iter_train_bias)
        train_variance.append(iter_train_variance)
        test_MSE_list.append(iter_test_MSE)
        test_bias.append(iter_test_bias)
        test_variance.append(iter_test_variance)

        if iter_test_MSE > limit:
            continue

        print("iter test MSE: {}, bias: {}, variance:{} ".format(iter_test_MSE, iter_test_bias, iter_test_variance))
        print("iter train MSE: {}, bias: {}, variance:{} ".format(iter_train_MSE, iter_train_bias, iter_train_variance))


        # if "current_patience" in data_dict:
        #     current_patience = data_dict["current_patience"][i]
        #     print("current patience ", current_patience)

        dataset_config = {}
        if 'dataset_config' in data_dict and len(data_dict.get("dataset_config")) > 0:
            dataset_config = data_dict.get("dataset_config")[i]
        else:
            if os.path.exists(os.path.join(config['save_path'], "dataset_config.pkl")):
                # Save config to Pickle
                import pickle
                # create a binary pickle file
                with open(os.path.join(config['save_path'], "dataset_config.pkl"), "rb") as reader:
                    dataset_config = pickle.load(reader)

        config['dataset_config'] = dataset_config

        #check_loss(config, model, dataset_config=config["dataset_config"])

        #predict_data(config, model, mesh_file=config["mesh"])
        #exit()

        print("total steps ", total_steps)
        # try:
        mlmc_n_collected, nn_mlmc_n_collected, n_ops, n_ops_predict, orig_moments_mean, predict_moments_mean, \
        ref_moments_mean, orig_level_params, nn_level_params, kl_mlmc, kl_nn, target_variance, \
        orig_orth_moments, predict_orth_moments, ref_orth_moments = process_mlmc(config['hdf_path'],
                                                                                 config['sampling_info_path'],
                                                                                 config['ref_mlmc_file'], targets,
                                                                                 predictions, train_targets,
                                                                                 train_predictions,
                                                                                 val_targets, l_0_targets,
                                                                                 l_0_predictions, l1_sample_time,
                                                                                 l0_sample_time,
                                                                                 nn_level=config['level'],
                                                                                 replace_level=config['replace_level'],
                                                                                 mlmc_hdf_file=config['mlmc_hdf_path'],
                                                                                 stats=True,
                                                                                 learning_time=learning_time,
                                                                                 dataset_config=dataset_config)
        # except:
        #      continue

        mlmc_n_collected_all.append(mlmc_n_collected)
        nn_n_collected_all.append(nn_mlmc_n_collected)
        n_ops_all.append(n_ops)
        n_ops_predict_all.append(n_ops_predict)
        mlmc_times_levels.append(np.array(mlmc_n_collected) * np.array(n_ops))
        mlmc_times.append(np.sum(np.array(mlmc_n_collected) * np.array(n_ops)))
        nn_times.append(np.sum(np.array(nn_mlmc_n_collected) * np.array(n_ops_predict)))
        nn_times_levels.append(np.array(nn_mlmc_n_collected) * np.array(n_ops_predict))

        mlmc_l_vars.append(orig_moments_mean.l_vars)
        nn_l_vars.append(predict_moments_mean.l_vars)

        mlmc_vars.append(orig_moments_mean.var)
        nn_vars.append(predict_moments_mean.var)

        mlmc_l_means.append(orig_moments_mean.l_means)
        nn_l_means.append(predict_moments_mean.l_means)

        mlmc_vars_mse.append((ref_moments_mean.var - orig_moments_mean.var) ** 2)
        nn_vars_mse.append((ref_moments_mean.var - predict_moments_mean.var) ** 2)

        mlmc_means_mse.append((ref_moments_mean.mean - orig_moments_mean.mean) ** 2)
        nn_means_mse.append((ref_moments_mean.mean) ** 2 - predict_moments_mean.mean)

        # print("np.min(len(ref_orth_moments.mean), len(orig_orth_moments.mean)) ", np.min(len(ref_orth_moments.mean), len(orig_orth_moments.mean)))
        # print("ref_orth_moments.mean[:np.min(len(ref_orth_moments.mean), len(orig_orth_moments.mean))] ", ref_orth_moments.mean[:np.min(len(ref_orth_moments.mean), len(orig_orth_moments.mean))])
        if ref_orth_moments is not None:
            orth_mlmc_means_mse.append(
                (ref_orth_moments.mean[:np.min((len(ref_orth_moments.mean), len(orig_orth_moments.mean)))] -
                 orig_orth_moments.mean[:np.min((len(ref_orth_moments.mean), len(orig_orth_moments.mean)))]) ** 2)
            orth_nn_means_mse.append(
                (ref_orth_moments.mean[:np.min((len(ref_orth_moments.mean), len(predict_orth_moments.mean)))]
                 - predict_orth_moments.mean[
                   :np.min((len(ref_orth_moments.mean), len(predict_orth_moments.mean)))]) ** 2)

        print("orig moments mean ", orig_moments_mean.mean)
        all_mlmc_moments_mean.append(orig_moments_mean.mean)
        all_nn_moments_mean.append(predict_moments_mean.mean)

        all_mlmc_moments_var.append(orig_moments_mean.var)
        all_nn_moments_var.append(predict_moments_mean.var)

        kl_mlmc_all.append(kl_mlmc)
        kl_nn_all.append(kl_nn)

    moments_plot = plots.MomentsPlots(log_var_y=True)

    print("all mlmc moments mean ", all_mlmc_moments_mean)
    print("np.mean(all_mlmc_moments_var, axis=0) ", np.mean(all_mlmc_moments_var, axis=0))
    moments_plot.add_moments((np.mean(all_mlmc_moments_mean, axis=0),
                              np.mean(all_mlmc_moments_var, axis=0)), label="mlmc moments")
    moments_plot.add_moments((np.mean(all_nn_moments_mean, axis=0),
                              np.mean(all_nn_moments_var, axis=0)), label="nn moments")
    moments_plot.add_moments((orig_moments_mean.mean,
                              orig_moments_mean.var), label="orig moments")
    moments_plot.show(None)

    display_vars(mlmc_vars, nn_vars, target_variance=target_variance)


    print("mlmc l vars list ", mlmc_l_vars)

    print("mlmc l vars ", np.mean(mlmc_l_vars, axis=0))
    print("nn l vars ", np.mean(nn_l_vars, axis=0))

    print("var mlmc l vars ", np.var(mlmc_l_vars, axis=0))
    print("var nn l vars ", np.var(nn_l_vars, axis=0))

    print("MAX mlmc l vars ", np.max(np.mean(mlmc_l_vars, axis=0), axis=1))
    print("MAX nn l vars ", np.max(np.mean(nn_l_vars, axis=0), axis=1))
    #
    print("mlmc means MSE ", np.mean(mlmc_means_mse, axis=0))
    print("nn means MSE ", np.mean(nn_means_mse, axis=0))

    print("mlmc times ", mlmc_times)
    print("nn times ", nn_times)

    print("mlmc times levels ", mlmc_times_levels)
    print("nn times levels ", nn_times_levels)

    print("n ops all ", n_ops_all)
    print("n ops predict all ", n_ops_predict_all)
    print("len(nn times) ", len(nn_times))

    mlmc_total_time = np.mean(mlmc_times)
    nn_total_time = np.mean(nn_times)

    print("#############################")
    print("mlmc total time ", mlmc_total_time)
    print("nn total time ", nn_total_time)
    print("#############################")
    print("KL mlmc ", np.mean(kl_mlmc_all))
    print("KL nn ", np.mean(kl_nn_all))

    print("MC: to 10: {}, above: {}".format(np.sum(np.mean(mlmc_means_mse, axis=0)[:10]),
                                            np.sum(np.mean(mlmc_means_mse, axis=0)[10:])))
    print("NN: to 10: {}, above: {}".format(np.sum(np.mean(nn_means_mse, axis=0)[:10]),
                                            np.sum(np.mean(nn_means_mse, axis=0)[10:])))

    n_ops_mlmc_mean = np.mean(n_ops_all, axis=0)
    n_ops_nn_mean = np.mean(n_ops_predict_all, axis=0)

    # print("n ops all ", n_ops_all)
    # print("n ops predict all ", n_ops_predict_all)
    #
    # print("n ops mlmc mean ", n_ops_mlmc_mean)
    # print("n ops nn mean ", n_ops_nn_mean)

    mlmc_n_collected = np.mean(mlmc_n_collected_all, axis=0)
    nn_n_collected = np.mean(nn_n_collected_all, axis=0)

    # print("mlmc n collected ", mlmc_n_collected_all)
    # print("nn n collected all ", nn_n_collected_all)
    # print("mlmc n collected ", mlmc_n_collected)
    # print("nn n collected ", nn_n_collected)

    plt_var = plots.VarianceNN()
    plt_var.set_n_ops(np.mean(n_ops_predict_all, axis=0))
    l_vars = np.mean(mlmc_l_vars, axis=0)
    # print("np.squeeze(orig_level_params) ", orig_level_params)
    # print("l vars ", l_vars)
    # print("np.squeeze(orig_level_params) shape", orig_level_params.shape)
    # print("l vars shape", l_vars.shape)
    print("orig level params ", orig_level_params)
    # plt_var.add_level_variances(np.squeeze(orig_level_params), l_vars)
    plt_var.add_level_variances(orig_level_params, l_vars)

    # plt_var.show(None)
    # plt_var.show("mlmc_vars")
    #
    # plt_var = plot.Variance()
    l_vars = np.mean(nn_l_vars, axis=0)
    # print("nn l vars  ", l_vars)
    # print("nn level parsm ", nn_level_params)
    level_params = np.squeeze(nn_level_params)
    level_params[0] *= 2
    plt_var.add_level_variances_nn(level_params, l_vars)
    plt_var.show("nn_vars")
    plt_var.show(None)

    plot_sse(nn_vars_mse, mlmc_vars_mse, title="moments_var")
    plot_sse(nn_means_mse, mlmc_means_mse, title="moments_mean")
    plot_sse(mlmc_means_mse, mlmc_means_mse, title="mlmc moments_mean")

    # if ref_orth_moments is not None:
    #     print("orth nn means mse ", orth_nn_means_mse)
    #     print("orth mlmc means mse ", orth_mlmc_means_mse)
    #     plot_sse(orth_nn_means_mse, orth_mlmc_means_mse, title="orthogonal moments_mean")

    data_dict["test_targets"] = np.array(data_dict["test_targets"])
    data_dict["test_predictions"] = np.array(data_dict["test_predictions"])
    data_dict["train_targets"] = np.array(data_dict["train_targets"])
    data_dict["train_predictions"] = np.array(data_dict["train_predictions"])

    print("data dict train predictions ", data_dict["train_predictions"])

    # if data_dict["log"][0]:
    #     # print("np.exp(10)", np.exp(10))
    #     print("test targets ", data_dict["test_targets"])
    #     print("type test targets ", type(data_dict["test_targets"]))
    #
    #     data_dict["test_targets"], data_dict["test_predictions"] = exp_values(data_dict["test_targets"], data_dict["test_predictions"])
    #     data_dict["train_targets"], data_dict["train_predictions"] = exp_values(data_dict["train_targets"], data_dict["train_predictions"])
    #
    #     # print("test targets ", data_dict["test_targets"])
    # print("test predictions ", data_dict["test_predictions"])
    #
    # print("orig max vars ", data_dict["orig_max_vars"])
    # print("predict max vars ", data_dict["predict_max_vars"])

    # mean_orig_vars = np.mean(data_dict["orig_max_vars"], axis=0)
    # mean_predict_vars = np.mean(data_dict["predict_max_vars"], axis=0)
    total_steps = np.mean(data_dict["total_steps"])

    # print("mean orig vars ", mean_orig_vars)
    # print("mean predict vars ", mean_predict_vars)
    print("total steps ", total_steps)

    # print("test targets ",  data_dict["test_targets"])
    # print("test predictions ", data_dict["test_predictions"])
    # print("test diff ", data_dict["test_predictions"] - data_dict["test_targets"])
    # print("test diff squared ", (data_dict["test_predictions"] - data_dict["test_targets"])**2)

    # print("(test_predictions - test_targets)**2 ", (data_dict["test_predictions"] - data_dict["test_targets"])**2)

    # print("test targets shape ", data_dict["test_targets"].shape)

    test_MSE = np.mean((data_dict["test_predictions"] - data_dict["test_targets"]) ** 2, axis=1)
    test_RMSE = np.sqrt(test_MSE)

    test_MAE = np.mean(np.abs(data_dict["test_predictions"] - data_dict["test_targets"]), axis=1)

    print("test MSE ", test_MSE)

    all_test_RSE = []
    for index, t_targets in enumerate(data_dict["test_targets"]):
        if test_MSE[index] > limit:
            continue
        mean_t = np.mean(t_targets)
        RSE = np.sum((data_dict["test_predictions"][index] - t_targets) ** 2) / np.sum((t_targets - mean_t) ** 2)
        all_test_RSE.append(RSE)

    all_train_RSE = []
    try:
        for index, t_targets in enumerate(data_dict["train_targets"]):
            if test_MSE[index] > limit:
                continue
            mean_t = np.mean(t_targets)
            # print("train predictions index ", data_dict["train_predictions"][index])
            RSE = np.sum((data_dict["train_predictions"][index] - t_targets) ** 2) / np.sum((t_targets - mean_t) ** 2)
            all_train_RSE.append(RSE)
    except:
        pass

    # print("all test RSE ", np.mean(all_test_RSE))

    # Relative squared error
    test_RSE = np.sum((data_dict["test_predictions"] - data_dict["test_targets"]) ** 2) / \
               np.sum((data_dict["test_targets"] - np.mean(data_dict["test_targets"])) ** 2)

    print("test RSE ", test_RSE)

    test_RAE = np.sqrt(np.sum((data_dict["test_predictions"] - data_dict["test_targets"]) ** 2)) / \
               np.sqrt(np.sum((data_dict["test_targets"]) ** 2))

    print("test MSE / mean targets", np.mean(test_MSE) / np.mean(data_dict["test_targets"]))

    print("test RSE ", test_RSE)
    print("test RAE ", test_RAE)
    print("test_MSE ", test_MSE)

    t_mse_sum = []
    for t_mse in test_MSE:
        # Note: je mozne odstranit vetsi hodnoty MSE pro L4, protoze by slo dosahnout mensich hodnot pokud by se navysil pocet iteraci nebo by se vysledek pro nejlepsi train + val MSE a ne posledni vysledek
        if t_mse > limit:  # 0.009:
            continue
        t_mse_sum.append(t_mse)

    print("t mse ", t_mse_sum)
    print("LEN t mse ", len(t_mse_sum))
    print("T MSE sum ", np.mean(t_mse_sum))

    print("train_predictions ", np.array(data_dict["train_predictions"]).shape)
    print("train_targets ", data_dict["train_targets"])

    data_dict["train_predictions"], data_dict["train_targets"] = remove_empty(data_dict["train_predictions"],
                                                                              data_dict["train_targets"])

    print("remove empty train targets ", data_dict["train_targets"])

    # data_dict["train_predictions"] = np.squeeze(data_dict["train_predictions"])

    print("train_predictions - train_targets ", data_dict["train_predictions"] - data_dict["train_targets"])

    train_MSE = np.mean((data_dict["train_predictions"] - data_dict["train_targets"]) ** 2, axis=1)
    train_RMSE = np.sqrt(train_MSE)
    train_MAE = np.mean(np.abs(data_dict["train_predictions"] - data_dict["train_targets"]), axis=1)
    learning_times = data_dict["learning_times"]

    # Relative squared error
    train_RSE = np.sum((data_dict["train_predictions"] - data_dict["train_targets"]) ** 2) / \
                np.sum((data_dict["train_targets"] - np.mean(data_dict["train_targets"])) ** 2)

    # Relative absolute error
    train_RAE = np.sqrt(np.sum((data_dict["train_predictions"] - data_dict["train_targets"]) ** 2)) / \
                np.sqrt(np.sum((data_dict["train_targets"]) ** 2))

    print("train RSE ", train_RSE)
    print("train REA ", train_RAE)

    # plot_data(test_MSE, label="test MSE")
    # plot_data(test_MAE, label="test MAE")

    print("NN moments MSE sum ", np.sum(np.mean(nn_means_mse, axis=0)))

    print("mean test MSE ", np.mean(test_MSE))
    # print("mean test RSE ", np.mean(test_RSE))
    # print("mean test RMSE ", np.mean(test_RMSE))
    # print("mean test MAE ", np.mean(test_MAE))
    print("max test MSE ", np.max(test_MSE))
    # print("max test RMSE ", np.max(test_RMSE))
    # print("max test MAE ", np.max(test_MAE))

    print("train_MSE ", train_MSE)

    print("mean train MSE ", np.mean(train_MSE))

    print("test RSE ", np.mean(all_test_RSE))
    print("test RSE ", np.mean(all_train_RSE))
    # print("mean train RSE ", np.mean(train_RSE))
    # print("mean train RMSE ", np.mean(train_RMSE))
    # print("mean train MAE ", np.mean(train_MAE))
    print("max train MSE ", np.max(train_MSE))
    # print("max train RMSE ", np.max(train_RMSE))
    # print("max train MAE ", np.max(train_MAE))

    print("learning time ", learning_times)
    print("mean learning time ", np.mean(learning_times))
    print("max learning time ", np.max(learning_times))

    test_MSE = remove_outliers(test_MSE, limit)
    train_MSE = remove_outliers(train_MSE, limit)
    print("############# OUTPUT ################")
    print("len(train MSE) ", len(train_MSE))
    print("train MSE ", np.mean(train_MSE))
    # print("train MSE sqrt var", np.sqrt(np.var(train_MSE)))
    # print("train MSE std", np.std(train_MSE))

    # output_mult_factor = 1437603411
    # print("orig train MSE ", train_MSE)
    # train_MSE = np.array(train_MSE) * output_mult_factor
    # print("train MSE ", train_MSE)
    # test_MSE = np.array(test_MSE) * output_mult_factor

    print("train MSE ", train_MSE)
    print("stats.sem(train_MSE) ", stats.sem(train_MSE))
    print("test MSE ", np.mean(test_MSE))
    print("test MSE ", test_MSE)
    print("stats.sem(test_MSE) ", stats.sem(test_MSE))
    print("train MSE: {}, bias: {}, variance: {}".format(np.mean(train_MSE_list), np.mean(train_bias), np.mean(train_variance)))
    print("test MSE: {}, bias: {}, variance: {}".format(np.mean(test_MSE_list), np.mean(test_bias),
                                                         np.mean(test_variance)))
    # print("test MSE std", np.sqrt(np.var(test_MSE)))
    print("train RSE ", np.mean(all_train_RSE))
    print("test RSE ", np.mean(all_test_RSE))

    print("nn total time ", nn_total_time)
    print("mlmc total time ", mlmc_total_time)

    print("KL mlmc ", np.mean(kl_mlmc_all))
    print("KL nn ", np.mean(kl_nn_all))

    print("mean learning time ", np.mean(learning_times))
    print("max learning time ", np.max(learning_times))

    print("######################################")
    return train_MSE, test_MSE, all_train_RSE, all_test_RSE, nn_total_time, mlmc_total_time, kl_mlmc_all, kl_nn_all,\
           learning_times


def plot_sse(data_nn, data_mlmc, x_label="ith moment", y_label="MSE", title=""):
    import matplotlib
    matplotlib.rcParams.update({'font.size': 16})
    matplotlib.rcParams.update({'lines.markersize': 8})
    #fig, axes = plt.subplots(1, 1, figsize=(22, 10))
    fig, axes = plt.subplots(1, 1, figsize=(8, 5))
    data = np.array(data_nn)
    x = range(data.shape[1])
    axes.set_title(title)
    axes.set_xlabel(x_label)
    axes.set_ylabel(y_label)
    axes.errorbar(x, np.mean(data_mlmc, axis=0), yerr=np.sqrt(np.var(data_mlmc, axis=0)), fmt='o', label="MC",
                  color="blue")
    axes.errorbar(x, np.mean(data_nn, axis=0), yerr=np.sqrt(np.var(data_nn, axis=0)), fmt='o',
                  label="MLMC with meta-model", color="red")
    fig.legend()
    fig.savefig("{}.pdf".format(title))
    fig.show()


def plot_sse_scatter(data_nn, data_mlmc, x_label="ith moment", y_label="MSE", title=""):
    import matplotlib
    #matplotlib.rcParams.update({'font.size': 38})
    matplotlib.rcParams.update({'lines.markersize': 14})
    fig, axes = plt.subplots(1, 1, figsize=(22, 10))
    data = np.array(data_nn)

    print("data.shape ", data.shape)
    x = range(len(data[0]))
    axes.set_title(title)
    axes.set_xlabel(x_label)
    axes.set_ylabel(y_label)
    axes.scatter(x, np.mean(data_nn, axis=0), label="NN MLMC", color="red")
    axes.scatter(x, np.mean(data_mlmc, axis=0), label="MLMC", color="blue")
    fig.legend()
    fig.savefig("{}.pdf".format(title))
    fig.show()


def display_vars(mlmc_vars, nn_vars, target_variance, title=""):
    mlmc_mean_vars = np.mean(mlmc_vars, axis=0)
    nn_mean_vars = np.mean(nn_vars, axis=0)

    import matplotlib
    # matplotlib.rcParams.update({'font.size': 38})
    matplotlib.rcParams.update({'lines.markersize': 14})
    fig, axes = plt.subplots(1, 1, figsize=(22, 10))

    x = range(0, len(mlmc_vars[0]))
    axes.set_xlabel("moments")
    axes.set_ylabel("var")
    axes.set_yscale("log")

    axes.axhline(y=target_variance, label="target var: {}".format(target_variance))

    print("mlmc error bar ", np.sqrt(np.var(mlmc_vars, axis=0)))
    axes.errorbar(x, np.mean(mlmc_vars, axis=0), yerr=np.sqrt(np.var(mlmc_vars, axis=0)), fmt='o', label="MLMC vars",
                  color="blue")

    print("mlmc vars ", mlmc_vars)
    print("nn vars ", nn_vars)
    print("nn error bar ", np.sqrt(np.var(nn_vars, axis=0)))
    axes.errorbar(x, np.mean(nn_vars, axis=0), yerr=np.sqrt(np.var(nn_vars, axis=0)), fmt='o', label="NN vars",
                  color="red")

    fig.legend()
    fig.savefig("{}.pdf".format(title))
    fig.show()


def set_model_weights(new_model, old_model):
    for new_conv_layer, old_conv_layer in zip(new_model._conv_layers, old_model._conv_layers):
        new_conv_layer.kernel = old_conv_layer.kernel
        new_conv_layer.bias = old_conv_layer.bias

    # print("input data shape ", input_data.dataset[0].shape)
    #
    # print(old_conv_layer.kernel.numpy().shape)
    # input_imgs = Input(shape=(None, 108, 1))
    # print("old_model.flatten.weights", old_model.flatten().weights)

    for new_dense_layer, old_dense_layer in zip(new_model._dense_layers, old_model._dense_layers):

        # print("old_dense_layer.get_weights() shape ", old_dense_layer.get_weights()[0].shape)
        # print("old_dense_layer.get_weights() shape ", old_dense_layer.get_weights()[1].shape)
        # input_imgs = Input(shape=(None, 108, 1))
        # new_dense_layer(input_imgs)
        # # model = Model(inputs=input_imgs, outputs=encoded)
        # # dense_layer.set_weights(weights)
        #
        # print("new dense layer weights ", new_dense_layer.weights)
        new_dense_layer.set_weights(old_dense_layer.get_weights())

    # print("old_dense_layer.get_weights() ", old_dense_layer.get_weights())
    # print("new_model._dense_layers[-1].weights ", new_model._dense_layers[-1].weights)
    # exit()


def set_model_layers(new_model, old_model):
    for new_conv_layer, old_conv_layer in zip(new_model._conv_layers, old_model._conv_layers):
        new_conv_layer.kernel = old_conv_layer.kernel
        new_conv_layer.bias = old_conv_layer.bias

        # print("old conv layer get config ", old_conv_layer.get_config())
        # print("new conv layer get config ", new_conv_layer.get_config())

    #exit()

    # print("input data shape ", input_data.dataset[0].shape)
    #
    # print(old_conv_layer.kernel.numpy().shape)
    # input_imgs = Input(shape=(None, 108, 1))
    # print("old_model.flatten.weights", old_model.flatten().weights)

    for new_dense_layer, old_dense_layer in zip(new_model._dense_layers, old_model._dense_layers):
        # config = layer.get_config()
        # weights = layer.get_weights()
        # cloned_layer = type(layer).from_config(config)
        # cloned_layer.build(layer.input_shape)
        # cloned_layer.set_weights(weights)

        # print("old_dense_layer.get_weights() shape ", old_dense_layer.get_weights()[0].shape)
        # print("old_dense_layer.get_weights() shape ", old_dense_layer.get_weights()[1].shape)
        # input_imgs = Input(shape=(None, 108, 1))
        # new_dense_layer(input_imgs)
        # # model = Model(inputs=input_imgs, outputs=encoded)
        # # dense_layer.set_weights(weights)
        #
        # print("new dense layer weights ", new_dense_layer.weights)
        #new_dense_layer.set_weights(old_dense_layer.get_weights())

        new_dense_layer.set_weights(old_dense_layer.get_weights())

    # print("new_model._dense_layers[0].get_config() ", new_model._dense_layers[0].get_config())
    # print("old_model._dense_layers[0].get_config() ", old_model._dense_layers[0].get_config())
    # print("new_model._dense_layers[0].get_weights() ", new_model._dense_layers[0].get_weights())
    # print("old_model._dense_layers[0].get_weights() ", old_model._dense_layers[0].get_weights())


    # print("old_dense_layer.get_weights() ", old_dense_layer.get_weights())
    # print("new_model._dense_layers[-1].weights ", new_model._dense_layers[-1].weights)
    # exit()


def run_GNN(config, stats=True, train=True, log=False, seed=0):
    print("seed ", seed)

    loss = MeanSquaredError()  # var_loss_function#
    accuracy_func = MSE_moments
    # loss = MeanAbsoluteError()
    # loss = MeanSquaredLogarithmicError()
    #loss = KLDivergence()
    # loss = total_loss_function
    optimizer = tf.optimizers.Adam(learning_rate=config['learning_rate'])
    batch_size = config['batch_size']#2000
    epochs = config['epochs']#1000
    hidden_regularization = None  # l2(2e-10)

    graph_creation_time = config['graph_creation_time']
    if graph_creation_time == 0:
        graph_creator_preproces_time = time.process_time()

        graph_creator(config['output_dir'], config['hdf_path'], config['mesh'], level=config['level'],
                      feature_names=config.get('feature_names', [['conductivity']]))
        graph_creation_time = time.process_time() - graph_creator_preproces_time
        print("graph creation time ", graph_creation_time)
        exit()

    preprocess_start_time = time.process_time()
    # Load data
    data = FlowDataset(output_dir=config['output_dir'], level=config['level'], log=log, config=config, index=seed)
    data = data#[:10000]

    # Dataset preprocess config
    config['dataset_config'] = data._dataset_config

    # print("n node features ", data.graphs[0].n_node_features)
    # print("graph x", data.graphs[0].x)
    # print("graphs[0] ", repr(data.graphs[0]))
    # exit()

    #print("len data ", len(data))
    #data.shuffle(seed=seed)
    preprocess_time = time.process_time() - preprocess_start_time
    #print("preproces time ", preprocess_time)
    preprocess_time = preprocess_time + graph_creation_time
    #print("total preprocess time ", preprocess_time)

    learning_time_start = time.process_time()
    data.a = config['conv_layer'].preprocess(data.a)
    data.a = sp_matrix_to_sp_tensor(data.a)
    #train_data_len = int(len(data) * 0.8)
    train_data_len = config['n_train_samples']
    # Train/valid/test split

    if not train:
        data_tr = data
        data_te = data
    else:
        data_tr = data.get_train_data(seed, train_data_len)
        print("data tr ", data_tr)
        data_te = data.get_test_data(seed, train_data_len)
    #data_tr, data_te = data[:train_data_len], data[train_data_len:]

    gnn = config['gnn'](**config['model_config'])

    # if hasattr(gnn._loss,'__name__') and gnn._loss.__name__ == "MSE_moments":
    #     tr_output = [g.y for g in data_tr]
    #     n_moments = 3
    #     quantile = 0.001
    #     domain = np.percentile(tr_output, [100 * quantile, 100 * (1 - quantile)])
    #     moments_fn = Legendre_tf(n_moments, domain)
    #     #accuracy_func = MSE_moments(moments_fn=moments_fn)
    #     gnn._loss = MSE_moments(moments_fn=moments_fn)

    np.random.shuffle(data_tr)
    val_data_len = int(len(data_tr) * config['val_samples_ratio'])
    data_tr, data_va = data_tr[:-val_data_len], data_tr[-val_data_len:]

    # print("data_tr len ", len(data_tr))
    # print("data_va len ", len(data_va))
    # print("data_te len ", len(data_te))

    # We use a MixedLoader since the dataset is in mixed mode
    loader_tr = MixedLoader(data_tr, batch_size=batch_size, epochs=epochs)
    loader_va = MixedLoader(data_va, batch_size=batch_size)
    loader_te = MixedLoader(data_te, batch_size=batch_size)

    if not train:
        gnn.fit(MixedLoader(data_tr[:10], batch_size=batch_size, epochs=epochs),
                MixedLoader(data_tr[10:20], batch_size=batch_size), MixedLoader(data_tr[20:30], batch_size=batch_size))
        set_model_weights(gnn._model, config["set_model"])

        #set_model_layers(gnn._model, config["set_model"])

        #gnn._model = config["set_model"]
        #compare_models(gnn._model, config["set_model"], config)

    #
    if gnn is None:
        gnn = GNN(loss=loss, optimizer=optimizer, conv_layer=config['conv_layer'], output_activation=abs_activation,
                  hidden_activation='relu', patience=150, hidden_reqularizer=hidden_regularization,
                  model=config['model'], accuracy_func=accuracy_func)  # tanh takes to much time
        # ideally patience = 150
        # batch_size 500, ideally 500 epochs, patience 35

    if train:
        print("gnn ", gnn)
        # gnn.run_eagerly = True
        train_targets = gnn.fit(loader_tr, loader_va, loader_te)

    learning_time = time.process_time() - learning_time_start

    # states = gnn._states
    # if len(states) > 0:
    #     min_key = np.min(list(states.keys()))
    #     gnn = states[min_key]

    train_targets, train_predictions = gnn.predict(MixedLoader(data_tr, batch_size=batch_size, epochs=1))
    train_predictions = np.squeeze(train_predictions)

    val_targets, val_predictions = gnn.predict(loader_va)
    val_predictions = np.squeeze(val_predictions)

    #val_targets = gnn.val_targets
    total_steps = gnn._total_n_steps

    targets, predictions = gnn.predict(loader_te)
    predictions = np.squeeze(predictions)

    #print("learning time ", learning_time)

    targets = np.array(targets)
    predictions = np.array(predictions)

    #print("MSE ", np.mean((predictions-targets)**2))

    if log:
        targets = np.exp(targets)
        predictions = np.exp(predictions)

    if not stats:
        analyze_results(targets, predictions)
        plot_loss(gnn._train_loss, gnn._val_loss)
        analyze_results(targets, predictions)

        import matplotlib.pyplot as plt

        plt.hist(targets, bins=50, alpha=0.5, label='target', density=True)
        plt.hist(predictions, bins=50, alpha=0.5, label='predictions', density=True)

        # plt.hist(targets - predictions, bins=50, alpha=0.5, label='predictions', density=True)
        plt.legend(loc='upper right')
        # plt.xlim(-0.5, 1000)
        plt.yscale('log')
        plt.show()

    #predict_l_0_start_time = time.process_time()
    l_0_targets, l_0_predictions, predict_l_0_time = predict_level_zero(gnn, config['l_0_output_dir'],
                                                                        config['l_0_hdf_path'], config['mesh'],
                                                                        config['conv_layer'], batch_size, log,
                                                                        stats=stats,
                                                                        corr_field_config=config['corr_field_config'],
                                                                        seed=seed,
                                                                        feature_names=config.get('feature_names', [['conductivity']]),
                                                                        config=config
                                                                        )
    #predict_l_0_time = time.process_time() - predict_l_0_start_time

    if stats:
        l1_sample_time = preprocess_time / len(data) + learning_time / len(data)
        l0_sample_time = predict_l_0_time / len(l_0_targets)

        # print("targets ", targets)
        # print("predictions ", predictions)

        # orig_max_vars, predict_max_vars = process_mlmc(hdf_path, sampling_info_path, ref_mlmc_file, targets, predictions, train_targets,
        #              train_predictions,
        #              val_targets, l_0_targets,
        #              l_0_predictions, l1_sample_time, l0_sample_time, nn_level=level, replace_level=replace_level,
        #                                                stats=stats)

        return gnn, targets, predictions, learning_time, train_targets, train_predictions,\
               val_targets, val_predictions, l_0_targets, l_0_predictions, l1_sample_time, l0_sample_time, total_steps

    save_times(config['save_path'], False, (preprocess_time, len(data)), learning_time, (predict_l_0_time, len(l_0_targets)))
    save_load_data(config['save_path'], False, targets, predictions, train_targets, train_predictions, val_targets, l_0_targets,
                   l_0_predictions)


def predict_level_zero(nn, output_dir, hdf_path, mesh, conv_layer, batch_size=1000, log=False, stats=False,
                       corr_field_config=None, seed=1234, feature_names=[], config=None):
    #graph_creator(output_dir, hdf_path, mesh, level=0, feature_names=feature_names)
    # Load data
    sample_time = 0
    if corr_field_config:
        sample_time = corr_field_sample_time(mesh, corr_field_config)
    else:
        raise Exception("No corr field config passed")

    data = FlowDataset(output_dir=output_dir, log=log, config=config, predict=True)#, mesh=mesh, corr_field_config=corr_field_config)
    #data = data  # [:10000]
    data.shuffle(seed=seed)
    
    # print("output_dir ", output_dir)
    # print("len(data) ", len(data))
    # print("data[0] ", data[0])
    
    predict_time_start = time.process_time()
    data.a = conv_layer.preprocess(data.a)
    data.a = sp_matrix_to_sp_tensor(data.a)

    loader_te = MixedLoader(data, batch_size=batch_size)

    targets, predictions = nn.predict(loader_te)
    predictions = np.squeeze(predictions)

    if not stats:
        analyze_results(targets, predictions)

    if log:
        targets = np.exp(targets)
        predictions = np.exp(predictions)
    if not stats:
        analyze_results(targets, predictions)

    predict_time = time.process_time() - predict_time_start

    return targets, predictions, predict_time + sample_time * len(data)


def save_times(path, load=False, preprocess=None, learning_time=None, predict_l_0=None):
    if load:
        preprocess_time = None
        preprocess_n = None
        predict_time = None
        predict_n = None
        if os.path.exists(os.path.join(path, "preprocess_time.npy")):
            preprocess_time = np.load(os.path.join(path, "preprocess_time.npy"))
        if os.path.exists(os.path.join(path, "preprocess_n.npy")):
            preprocess_n = np.load(os.path.join(path, "preprocess_n.npy"))
        if os.path.exists(os.path.join(path, "learning_time.npy")):
            learning_time = np.load(os.path.join(path, "learning_time.npy"))
        if os.path.exists(os.path.join(path, "predict_l_0_time.npy")):
            predict_time = np.load(os.path.join(path, "predict_l_0_time.npy"))
        if os.path.exists(os.path.join(path, "predict_l_0_n.npy")):
            predict_n = np.load(os.path.join(path, "predict_l_0_n.npy"))
        return preprocess_time, preprocess_n, learning_time, predict_time, predict_n
    else:
        if preprocess is not None:
            np.save(os.path.join(path, "preprocess_time"), preprocess[0])
            np.save(os.path.join(path, "preprocess_n"), preprocess[1])
        if learning_time is not None:
            np.save(os.path.join(path, "learning_time"), learning_time)
        if preprocess is not None:
            np.save(os.path.join(path, "predict_l_0_time"), predict_l_0[0])
            np.save(os.path.join(path, "predict_l_0_n"), predict_l_0[1])


def save_load_data(path, load=False, targets=None, predictions=None, train_targets=None, train_predictions=None,
                   val_targets=None, l_0_targets=None,
                   l_0_predictions=None):
    if load:
        if os.path.exists(os.path.join(path, "targets.npy")):
            targets = np.load(os.path.join(path, "targets.npy"))
        if os.path.exists(os.path.join(path, "predictions.npy")):
            predictions = np.load(os.path.join(path, "predictions.npy"))
        if os.path.exists(os.path.join(path, "train_targets.npy")):
            train_targets = np.load(os.path.join(path, "train_targets.npy"))
        if os.path.exists(os.path.join(path, "train_predictions.npy")):
            train_predictions = np.load(os.path.join(path, "train_predictions.npy"))
        if os.path.exists(os.path.join(path, "val_targets.npy")):
            val_targets = np.load(os.path.join(path, "val_targets.npy"))
        if os.path.exists(os.path.join(path, "l_0_targets.npy")):
            l_0_targets = np.load(os.path.join(path, "l_0_targets.npy"))
        if os.path.exists(os.path.join(path, "l_0_predictions.npy")):
            l_0_predictions = np.load(os.path.join(path, "l_0_predictions.npy"))
        return targets, predictions, train_targets, train_predictions, val_targets, l_0_targets, l_0_predictions
    else:
        if targets is not None:
            np.save(os.path.join(path, "targets"), targets)
        if predictions is not None:
            np.save(os.path.join(path, "predictions"), predictions)
        if train_targets is not None:
            np.save(os.path.join(path, "train_targets"), train_targets)
        if train_predictions is not None:
            np.save(os.path.join(path, "train_predictions"), train_predictions)
        if val_targets is not None:
            np.save(os.path.join(path, "val_targets"), val_targets)
        if l_0_targets is not None:
            np.save(os.path.join(path, "l_0_targets"), l_0_targets)
        if l_0_predictions is not None:
            np.save(os.path.join(path, "l_0_predictions"), l_0_predictions)


def process_results(hdf_path, sampling_info_path, ref_mlmc_file, save_path, nn_level, replace_level):
    targets, predictions, train_targets, train_predictions, val_targets, l_0_targets, l_0_predictions = save_load_data(
        save_path, load=True)
    preprocess_time, preprocess_n, learning_time, predict_l_0_time, predict_l_0_n = save_times(save_path, load=True)

    l1_sample_time = preprocess_time / preprocess_n + learning_time / preprocess_n
    l0_sample_time = predict_l_0_time / predict_l_0_n

    print("preprocess_time ", preprocess_time)
    print("preprocess_n ", preprocess_n)
    print("learning_time ", learning_time)
    print("predict_l_0_time ", predict_l_0_time)
    print("predict_l_0_n ", predict_l_0_n)

    print("l1 sample time ", l1_sample_time)
    print("l0 sample time ", l0_sample_time)

    print("len targets ", len(targets))
    print("len predictions ", len(predictions))

    print("len train targets ", len(train_targets))
    print("len val targets ", len(val_targets))

    process_mlmc(hdf_path, sampling_info_path, ref_mlmc_file, targets, predictions, train_targets, train_predictions,
                 val_targets, l_0_targets,
                 l_0_predictions, l1_sample_time, l0_sample_time, nn_level=nn_level, replace_level=replace_level)<|MERGE_RESOLUTION|>--- conflicted
+++ resolved
@@ -416,12 +416,7 @@
     #     print("learning time ", learning_times[i])
     #     print("##################################################")
 
-
-<<<<<<< HEAD
     return analyze_statistics(config)
-=======
-    #analyze_statistics(config)
->>>>>>> f9bab57f
 
     # plot_loss(train_losses, val_losses)
     # analyze_results(np.mean(all_test_outputs, axis=0), np.mean(all_predictions, axis=0))
