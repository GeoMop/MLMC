import os
import os.path
import subprocess
import time
import numpy as np
import shutil
import ruamel.yaml as yaml
from typing import List
import gstools
from mlmc.level_simulation import LevelSimulation
from mlmc.tool import gmsh_io
from mlmc.sim.simulation import Simulation
from mlmc.quantity.quantity_spec import QuantitySpec
from mlmc.random import correlated_field as cf


<<<<<<< HEAD
def create_corr_field(model='gauss', corr_length=0.125, dim=2, log=True, por_sigma=1, factor_sigma=1, sigma=1, mode_no=1000):
=======
def create_corr_field(model='gauss', corr_length=0.125, dim=2, log=True, por_sigma=1, sigma=1, mode_no=1000):
>>>>>>> 15663f87
    """
    Create random fields
    :return:
    """
    # por_top = cf.SpatialCorrelatedField(
    #     corr_exp='gauss',
    #     dim=2,
    #     corr_length=0.2,
    #     mu=-1.0,
    #     sigma=1.0,
    #     log=True
    # )
    #
    # print("por top ", por_top)

    print("por sigma ", por_sigma)

<<<<<<< HEAD
    model='exp'
    por_sigma=1
    corr_length=0.1
    mode_no=1000

=======
>>>>>>> 15663f87
    por_top = cf.GSToolsSpatialCorrelatedField(gstools.Gaussian(dim=2,  len_scale=0.2),
                                               log=log, mean=-1.0, sigma=por_sigma, mode_no=mode_no)

    #print("por top gstools ", por_top_gstools)

    # por_bot = cf.SpatialCorrelatedField(
    #     corr_exp='gauss',
    #     dim=2,
    #     corr_length=0.2,
    #     mu=-1.0,
    #     sigma=1.0,
    #     log=True
    # )

    por_bot = cf.GSToolsSpatialCorrelatedField(gstools.Gaussian(dim=2, len_scale=0.2),
                                               log=log, mean=-1.0, sigma=por_sigma, mode_no=mode_no)

    #por_bot = gstools.Gaussian(dim=dim,  len_scale=0.2, mu=-1.0, sigma=1.0, log=True)

    water_viscosity = 8.90e-4

    factor_top_model = gstools.Gaussian(dim=dim,  len_scale=1)
    factor_bot_model = gstools.Gaussian(dim=dim, len_scale=1)

    fields = cf.Fields([
        cf.Field('por_top', por_top, regions='ground_0'),
        cf.Field('porosity_top', cf.positive_to_range, ['por_top', 0.02, 0.1], regions='ground_0'),
        cf.Field('por_bot', por_bot, regions='ground_1'),
        cf.Field('porosity_bot', cf.positive_to_range, ['por_bot', 0.01, 0.05], regions='ground_1'),
        cf.Field('porosity_repo', 0.5, regions='repo'),
        #cf.Field('factor_top', cf.SpatialCorrelatedField('gauss', mu=1e-8, sigma=1, log=True), regions='ground_0'),

        cf.Field('factor_top', cf.GSToolsSpatialCorrelatedField(factor_top_model, log=log, mean=1e-8, sigma=factor_sigma, mode_no=mode_no),
                 regions='ground_0'),

        #cf.Field('factor_top', gstools.Gaussian(len_scale=1, mu=1e-8, sigma=1.0, log=True), regions='ground_0'),
        # conductivity about
        #cf.Field('factor_bot', cf.SpatialCorrelatedField('gauss', mu=1e-8, sigma=1, log=True), regions='ground_1'),
        #cf.Field('factor_bot', gstools.Gaussian(len_scale=1, mu=1e-8, sigma=1, log=True), regions='ground_1'),
        cf.Field('factor_bot',
                 cf.GSToolsSpatialCorrelatedField(factor_bot_model, log=log, mean=1e-8, sigma=factor_sigma, mode_no=mode_no),
                 regions='ground_1'),

        # cf.Field('factor_repo', cf.SpatialCorrelatedField('gauss', mu=1e-10, sigma=1, log=True), regions='repo'),
        cf.Field('conductivity_top', cf.kozeny_carman, ['porosity_top', 1, 'factor_top', water_viscosity],
                 regions='ground_0'),
        cf.Field('conductivity_bot', cf.kozeny_carman, ['porosity_bot', 1, 'factor_bot', water_viscosity],
                 regions='ground_1'),
        # cf.Field('conductivity_repo', cf.kozeny_carman, ['porosity_repo', 1, 'factor_repo', water_viscosity], regions='repo')
        cf.Field('conductivity_repo', 0.001, regions='repo')
    ])



    return fields


def substitute_placeholders(file_in, file_out, params):
    """
    Substitute for placeholders of format '<name>' from the dict 'params'.
    :param file_in: Template file.
    :param file_out: Values substituted.
    :param params: { 'name': value, ...}
    """
    used_params = []
    with open(file_in, 'r') as src:
        text = src.read()
    for name, value in params.items():
        placeholder = '<%s>' % name
        n_repl = text.count(placeholder)
        if n_repl > 0:
            used_params.append(name)
            text = text.replace(placeholder, str(value))
    with open(file_out, 'w') as dst:
        dst.write(text)
    return used_params


def force_mkdir(path, force=False):
    """
    Make directory 'path' with all parents,
    remove the leaf dir recursively if it already exists.
    :param path: path to directory
    :param force: if dir already exists then remove it and create new one
    :return: None
    """
    if force:
        if os.path.isdir(path):
            shutil.rmtree(path)
    os.makedirs(path, mode=0o775, exist_ok=True)


class FlowSimProcConc(Simulation):
    # placeholders in YAML
    total_sim_id = 0
    MESH_FILE_VAR = 'mesh_file'
    # Timestep placeholder given as O(h), h = mesh step
    TIMESTEP_H1_VAR = 'timestep_h1'
    # Timestep placeholder given as O(h^2), h = mesh step
    TIMESTEP_H2_VAR = 'timestep_h2'

    # files
    GEO_FILE = 'repo.geo'
    MESH_FILE = 'repo.msh'
    YAML_TEMPLATE = '02_conc_tmpl.yaml'
    YAML_FILE = '02_conc.yaml'
    FIELDS_FILE = 'fields_sample.msh'

    """
    Gather data for single flow call (coarse/fine)

    Usage:
    mlmc.sampler.Sampler uses instance of FlowSimProcConc, it calls once level_instance() for each level step (The level_instance() method
     is called as many times as the number of levels), it takes place in main process

    mlmc.tool.pbs_job.PbsJob uses static methods in FlowSimProcConc, it calls calculate(). That's where the calculation actually runs,
    it takes place in PBS process
       It also extracts results and passes them back to PbsJob, which handles the rest 

    """

    def __init__(self, config=None, clean=None):
        """
        Simple simulation using flow123d
        :param config: configuration of the simulation, processed keys:
            env - Environment object.
            fields - FieldSet object
            yaml_file: Template for main input file. Placeholders:
                <mesh_file> - replaced by generated mesh
                <FIELD> - for FIELD be name of any of `fields`, replaced by the FieldElementwise field with generated
                 field input file and the field name for the component.
            geo_file: Path to the geometry file.
        :param clean: bool, if True remove existing simulation files - mesh files, ...
        """
        self.need_workspace = True
        # This simulation requires workspace
        self.env = config['env']
        # Environment variables, flow123d, gmsh, ...
        self._fields_params = config['fields_params']
        self._fields = create_corr_field(**config['fields_params'])
        self._fields_used_params = None
        # Random fields instance
        self.time_factor = config.get('time_factor', 1.0)
        # It is used for minimal element from mesh determination (see level_instance method)

        self.base_yaml_file = config['yaml_file']
        self.base_geo_file = config['geo_file']
        self.field_template = config.get('field_template',
                                         "!FieldElementwise {mesh_data_file: $INPUT_DIR$/%s, field_name: %s}")
        self.work_dir = config['work_dir']
        self.clean = clean

        super(Simulation, self).__init__()

    def level_instance(self, fine_level_params: List[float], coarse_level_params: List[float]) -> LevelSimulation:
        """
        Called from mlmc.Sampler, it creates single instance of LevelSimulation (mlmc.)
        :param fine_level_params: in this version, it is just fine simulation step
        :param coarse_level_params: in this version, it is just coarse simulation step
        :return: mlmc.LevelSimulation object, this object is serialized in SamplingPoolPbs and deserialized in PbsJob,
         so it allows pass simulation data from main process to PBS process
        """
        fine_step = fine_level_params[0]
        coarse_step = coarse_level_params[0]

        # TODO: determine minimal element from mesh
        self.time_step_h1 = self.time_factor * fine_step
        self.time_step_h2 = self.time_factor * fine_step * fine_step

        # Set fine simulation common files directory
        # Files in the directory are used by each simulation at that level
        common_files_dir = os.path.join(self.work_dir, "l_step_{}_common_files".format(fine_step))
        force_mkdir(common_files_dir, force=self.clean)

        self.mesh_file = os.path.join(common_files_dir, self.MESH_FILE)

        if self.clean:
            # Prepare mesh
            geo_file = os.path.join(common_files_dir, self.GEO_FILE)
            shutil.copyfile(self.base_geo_file, geo_file)
            self._make_mesh(geo_file, self.mesh_file, fine_step)  # Common computational mesh for all samples.

            # Prepare main input YAML
            yaml_template = os.path.join(common_files_dir, self.YAML_TEMPLATE)
            shutil.copyfile(self.base_yaml_file, yaml_template)
            yaml_file = os.path.join(common_files_dir, self.YAML_FILE)
            self._substitute_yaml(yaml_template, yaml_file)

        # Mesh is extracted because we need number of mesh points to determine task_size parameter (see return value)
        fine_mesh_data = self.extract_mesh(self.mesh_file)

        # Set coarse simulation common files directory
        # Files in the directory are used by each simulation at that level
        coarse_sim_common_files_dir = None
        if coarse_step != 0:
            coarse_sim_common_files_dir = os.path.join(self.work_dir, "l_step_{}_common_files".format(coarse_step))

        # Simulation config
        # Configuration is used in mlmc.tool.pbs_job.PbsJob instance which is run from PBS process
        # It is part of LevelSimulation which is serialized and then deserialized in mlmc.tool.pbs_job.PbsJob
        config = dict()
        config["fine"] = {}
        config["coarse"] = {}
        config["fine"]["step"] = fine_step
        config["coarse"]["step"] = coarse_step
        config["fine"]["common_files_dir"] = common_files_dir
        config["coarse"]["common_files_dir"] = coarse_sim_common_files_dir

        config[
            "fields_used_params"] = self._fields_used_params  # Params for Fields instance, which is createed in PbsJob
        config["gmsh"] = self.env['gmsh']
        config["flow123d"] = self.env['flow123d']
        config['fields_params'] = self._fields_params

        # Auxiliary parameter which I use to determine task_size (should be from 0 to 1, if task_size is above 1 then pbs job is scheduled)
        job_weight = 170000  # 4000000 - 20 min, 2000000 - cca 10 min

        return LevelSimulation(config_dict=config,
                               task_size=len(fine_mesh_data['points']) / job_weight,
                               calculate=FlowSimProcConc.calculate,
                               # method which carries out the calculation, will be called from PBS processs
                               need_sample_workspace=True  # If True, a sample directory is created
                               )

    @staticmethod
    def calculate(config, seed):
        """
        Method that actually run the calculation, it's called from mlmc.tool.pbs_job.PbsJob.calculate_samples()
        Calculate fine and coarse sample and also extract their results
        :param config: dictionary containing simulation configuration, LevelSimulation.config_dict (set in level_instance)
        :param seed: random seed, int
        :return: List[fine result, coarse result], both flatten arrays (see mlmc.sim.synth_simulation.calculate())
        """
        times = {}
        # Init correlation field objects
        fields = create_corr_field(**config['fields_params'])  # correlated_field.Fields instance
        fields.set_outer_fields(config["fields_used_params"])

        coarse_step = config["coarse"]["step"]  # Coarse simulation step, zero if one level MC
        flow123d = config["flow123d"]  # Flow123d command

        extract_mesh_start = time.time()
        # Extract fine mesh
        fine_common_files_dir = config["fine"]["common_files_dir"]  # Directory with fine simulation common files
        fine_mesh_data = FlowSimProcConc.extract_mesh(os.path.join(fine_common_files_dir, FlowSimProcConc.MESH_FILE))

        # Extract coarse mesh
        coarse_mesh_data = None
        coarse_common_files_dir = None
        if coarse_step != 0:
            coarse_common_files_dir = config["coarse"][
                "common_files_dir"]  # Directory with coarse simulation common files
            coarse_mesh_data = FlowSimProcConc.extract_mesh(os.path.join(coarse_common_files_dir, FlowSimProcConc.MESH_FILE))

        extract_mesh_time = time.time() - extract_mesh_start
        times['extract_mesh'] = extract_mesh_time

        make_fields_start = time.time()
        # Create fields both fine and coarse
        fields = FlowSimProcConc.make_fields(fields, fine_mesh_data, coarse_mesh_data)
        make_fields_time = time.time() - make_fields_start
        times['make_field'] = make_fields_time

        # Set random seed, seed is calculated from sample id, so it is not user defined
        np.random.seed(seed)
        # Generate random samples
        generate_rnd_samples_start = time.time()
        fine_input_sample, coarse_input_sample = FlowSimProcConc.generate_random_sample(fields, coarse_step=coarse_step,
                                                                                n_fine_elements=len(
                                                                                    fine_mesh_data['points']))
        generate_rnd_samples_time = time.time() - generate_rnd_samples_start
        times['generate_rnd'] = generate_rnd_samples_time

        # Run fine sample
        fields_file = os.path.join(os.getcwd(), FlowSimProcConc.FIELDS_FILE)
        fine_res, fine_flow_run_time = FlowSimProcConc._run_sample(fields_file, fine_mesh_data['ele_ids'], fine_input_sample,
                                                           flow123d,
                                                           fine_common_files_dir)

        times['fine_flow'] = fine_flow_run_time

        # Rename fields_sample.msh to fine_fields_sample.msh, we might remove it
        for filename in os.listdir(os.getcwd()):
            if not filename.startswith("fine"):
                shutil.move(os.path.join(os.getcwd(), filename), os.path.join(os.getcwd(), "fine_" + filename))

        # Run coarse sample
        coarse_res = np.zeros(len(fine_res))
        coarse_flow_run_time = 0
        if coarse_input_sample:
            coarse_res, coarse_flow_run_time = FlowSimProcConc._run_sample(fields_file, coarse_mesh_data['ele_ids'],
                                                                   coarse_input_sample, flow123d,
                                                                   coarse_common_files_dir)
        times['coarse_flow'] = coarse_flow_run_time

        # print("extract mesh time ", extract_mesh_time)
        # print("make field time ", make_fields_time)
        # print("generate rnd time ", generate_rnd_samples_time)
        # print("fine flow time ", fine_flow_run_time)

        return fine_res, coarse_res, times

    @staticmethod
    def make_fields(fields, fine_mesh_data, coarse_mesh_data):
        """
        Create random fields that are used by both coarse and fine simulation
        :param fields: correlated_field.Fields instance
        :param fine_mesh_data: Dict contains data extracted from fine mesh file (points, point_region_ids, region_map)
        :param coarse_mesh_data: Dict contains data extracted from coarse mesh file (points, point_region_ids, region_map)
        :return: correlated_field.Fields
        """
        # One level MC has no coarse_mesh_data
        if coarse_mesh_data is None:
            fields.set_points(fine_mesh_data['points'], fine_mesh_data['point_region_ids'],
                              fine_mesh_data['region_map'])
        else:
            coarse_centers = coarse_mesh_data['points']
            both_centers = np.concatenate((fine_mesh_data['points'], coarse_centers), axis=0)
            both_regions_ids = np.concatenate(
                (fine_mesh_data['point_region_ids'], coarse_mesh_data['point_region_ids']))
            assert fine_mesh_data['region_map'] == coarse_mesh_data['region_map']
            fields.set_points(both_centers, both_regions_ids, fine_mesh_data['region_map'])

        return fields

    @staticmethod
    def _run_sample(fields_file, ele_ids, fine_input_sample, flow123d, common_files_dir):
        """
        Create random fields file, call Flow123d and extract results
        :param fields_file: Path to file with random fields
        :param ele_ids: Element IDs in computational mesh
        :param fine_input_sample: fields: {'field_name' : values_array, ..}
        :param flow123d: Flow123d command
        :param common_files_dir: Directory with simulations common files (flow_input.yaml, )
        :return: simulation result, ndarray
        """
        gmsh_io.GmshIO().write_fields(fields_file, ele_ids, fine_input_sample)

        # x = [*flow123d, "--yaml_balance", '-i', os.getcwd(), '-s', "{}/flow_input.yaml".format(common_files_dir),
        #          "-o", os.getcwd(), ">{}/flow.out".format(os.getcwd())]

        #try:
        st = time.time()
        subprocess.call(
            [flow123d, "--yaml_balance", '-i', os.getcwd(), '-s', "{}/02_conc.yaml".format(common_files_dir),
             "-o", os.getcwd(), ">{}/flow.out".format(os.getcwd())])
        end = time.time() - st
        # except:
        #     import sys
        #     print(sys.exc_info())

        return FlowSimProcConc._extract_result(os.getcwd()), end

    @staticmethod
    def generate_random_sample(fields, coarse_step, n_fine_elements):
        """
        Generate random field, both fine and coarse part.
        Store them separated.
        :return: Dict, Dict
        """
        fields_sample = fields.sample()
        fine_input_sample = {name: values[:n_fine_elements, None] for name, values in fields_sample.items()}
        coarse_input_sample = {}
        if coarse_step != 0:
            coarse_input_sample = {name: values[n_fine_elements:, None] for name, values in
                                   fields_sample.items()}

        return fine_input_sample, coarse_input_sample

    def _make_mesh(self, geo_file, mesh_file, fine_step):
        """
        Make the mesh, mesh_file: <geo_base>_step.msh.
        Make substituted yaml: <yaml_base>_step.yaml,
        using common fields_step.msh file for generated fields.
        :return:
        """
        if self.env['gmsh_version'] == 2:
            subprocess.call(
                [self.env['gmsh'], "-2", '-format', 'msh2', '-clscale', str(fine_step), '-o', mesh_file, geo_file])
        else:
            subprocess.call([self.env['gmsh'], "-2", '-clscale', str(fine_step), '-o', mesh_file, geo_file])

    @staticmethod
    def extract_mesh(mesh_file):
        """
        Extract mesh from file
        :param mesh_file: Mesh file path
        :return: Dict
        """
        mesh = gmsh_io.GmshIO(mesh_file)
        is_bc_region = {}
        region_map = {}
        for name, (id, _) in mesh.physical.items():
            unquoted_name = name.strip("\"'")
            is_bc_region[id] = (unquoted_name[0] == '.')
            region_map[unquoted_name] = id

        bulk_elements = []
        for id, el in mesh.elements.items():
            _, tags, i_nodes = el
            region_id = tags[0]
            if not is_bc_region[region_id]:
                bulk_elements.append(id)

        n_bulk = len(bulk_elements)
        centers = np.empty((n_bulk, 3))
        ele_ids = np.zeros(n_bulk, dtype=int)
        point_region_ids = np.zeros(n_bulk, dtype=int)

        for i, id_bulk in enumerate(bulk_elements):
            _, tags, i_nodes = mesh.elements[id_bulk]
            region_id = tags[0]
            centers[i] = np.average(np.array([mesh.nodes[i_node] for i_node in i_nodes]), axis=0)
            point_region_ids[i] = region_id
            ele_ids[i] = id_bulk

        min_pt = np.min(centers, axis=0)
        max_pt = np.max(centers, axis=0)
        diff = max_pt - min_pt
        min_axis = np.argmin(diff)
        non_zero_axes = [0, 1, 2]
        # TODO: be able to use this mesh_dimension in fields
        if diff[min_axis] < 1e-10:
            non_zero_axes.pop(min_axis)
        points = centers[:, non_zero_axes]

        return {'points': points, 'point_region_ids': point_region_ids, 'ele_ids': ele_ids, 'region_map': region_map}

    def _substitute_yaml(self, yaml_tmpl, yaml_out):
        """
        Create substituted YAML file from the tamplate.
        :return:
        """
        param_dict = {}
        field_tmpl = self.field_template
        for field_name in self._fields.names:
            param_dict[field_name] = field_tmpl % (self.FIELDS_FILE, field_name)
        param_dict[self.MESH_FILE_VAR] = self.mesh_file
        param_dict[self.TIMESTEP_H1_VAR] = self.time_step_h1
        param_dict[self.TIMESTEP_H2_VAR] = self.time_step_h2
        used_params = substitute_placeholders(yaml_tmpl, yaml_out, param_dict)

        self._fields_used_params = used_params

    @staticmethod
    def _extract_result(sample_dir):
        """
        Extract the observed value from the Flow123d output.
        :param sample_dir: str, path to sample directory
        :return: None, inf or water balance result (float) and overall sample time
        """
        # extract the flux
        balance_file = os.path.join(sample_dir, "mass_balance.yaml")

        with open(balance_file, "r") as f:
            balance = yaml.load(f)

        flux_regions = ['.surface']
        max_flux = 0.0
        found = False
        for flux_item in balance['data']:
            if 'region' not in flux_item:
                os.remove(os.path.join(sample_dir, "mass_balance.yaml"))
                break

            if flux_item['region'] in flux_regions:
                out_flux = -float(flux_item['data'][0])
                if not np.isfinite(out_flux):
                    return np.inf
                # flux_in = float(flux_item['data'][1])
                # if flux_in > 1e-10:
                #    raise Exception("Possitive inflow at outlet region.")
                max_flux = max(max_flux, out_flux)  # flux field
                found = True

        # Get flow123d computing time
        # run_time = FlowSimProcConc.get_run_time(sample_dir)

        if not found:
            raise Exception
        return np.array([max_flux])

    @staticmethod
    def result_format() -> List[QuantitySpec]:
        """
        Define simulation result format
        :return: List[QuantitySpec, ...]
        """
        spec1 = QuantitySpec(name="conductivity", unit="m", shape=(1, 1), times=[1], locations=['0'])
        # spec2 = QuantitySpec(name="width", unit="mm", shape=(2, 1), times=[1, 2, 3], locations=['30', '40'])
        return [spec1]

    # @staticmethod
    # def get_run_time(sample_dir):
    #     """
    #     Get flow123d sample running time from profiler
    #     :param sample_dir: Sample directory
    #     :return: float
    #     """
    #     profiler_file = os.path.join(sample_dir, "profiler_info_*.json")
    #     profiler = glob.glob(profiler_file)[0]
    #
    #     try:
    #         with open(profiler, "r") as f:
    #             prof_content = json.load(f)
    #
    #         run_time = float(prof_content['children'][0]['cumul-time-sum'])
    #     except:
    #         print("Extract run time failed")
    #
    #     return run_time

<|MERGE_RESOLUTION|>--- conflicted
+++ resolved
@@ -1,9 +1,9 @@
 import os
 import os.path
 import subprocess
-import time
 import numpy as np
 import shutil
+import time
 import ruamel.yaml as yaml
 from typing import List
 import gstools
@@ -14,11 +14,10 @@
 from mlmc.random import correlated_field as cf
 
 
-<<<<<<< HEAD
-def create_corr_field(model='gauss', corr_length=0.125, dim=2, log=True, por_sigma=1, factor_sigma=1, sigma=1, mode_no=1000):
-=======
-def create_corr_field(model='gauss', corr_length=0.125, dim=2, log=True, por_sigma=1, sigma=1, mode_no=1000):
->>>>>>> 15663f87
+def create_corr_field(model='gauss', corr_length=0.125, dim=2, log=True, factor_sigma=1, sigma=1, mode_no=1000,
+                       por_top_mean=-1.0, por_bot_mean=-1.0, por_top_sigma=1, por_bot_sigma=1,
+                       por_top_len_scale=0.2, por_bot_len_scale=0.2, factor_top_mean=1e-8, factor_bot_mean=1e-8,
+                       factor_top_model_len_scale=1, factor_bot_model_len_scale=1, por_sigma=None):
     """
     Create random fields
     :return:
@@ -34,18 +33,12 @@
     #
     # print("por top ", por_top)
 
-    print("por sigma ", por_sigma)
-
-<<<<<<< HEAD
-    model='exp'
-    por_sigma=1
-    corr_length=0.1
-    mode_no=1000
-
-=======
->>>>>>> 15663f87
-    por_top = cf.GSToolsSpatialCorrelatedField(gstools.Gaussian(dim=2,  len_scale=0.2),
-                                               log=log, mean=-1.0, sigma=por_sigma, mode_no=mode_no)
+    if por_sigma is not None:
+        por_top_sigma = por_sigma
+        por_bot_sigma = por_sigma
+
+    por_top = cf.GSToolsSpatialCorrelatedField(gstools.Gaussian(dim=2,  len_scale=por_top_len_scale),
+                                               log=log, mean=por_top_mean, sigma=por_top_sigma, mode_no=mode_no)
 
     #print("por top gstools ", por_top_gstools)
 
@@ -58,15 +51,15 @@
     #     log=True
     # )
 
-    por_bot = cf.GSToolsSpatialCorrelatedField(gstools.Gaussian(dim=2, len_scale=0.2),
-                                               log=log, mean=-1.0, sigma=por_sigma, mode_no=mode_no)
+    por_bot = cf.GSToolsSpatialCorrelatedField(gstools.Gaussian(dim=2, len_scale=por_bot_len_scale),
+                                               log=log, mean=por_bot_mean, sigma=por_bot_sigma, mode_no=mode_no)
 
     #por_bot = gstools.Gaussian(dim=dim,  len_scale=0.2, mu=-1.0, sigma=1.0, log=True)
 
     water_viscosity = 8.90e-4
 
-    factor_top_model = gstools.Gaussian(dim=dim,  len_scale=1)
-    factor_bot_model = gstools.Gaussian(dim=dim, len_scale=1)
+    factor_top_model = gstools.Gaussian(dim=dim,  len_scale=factor_top_model_len_scale)
+    factor_bot_model = gstools.Gaussian(dim=dim, len_scale=factor_bot_model_len_scale)
 
     fields = cf.Fields([
         cf.Field('por_top', por_top, regions='ground_0'),
@@ -76,7 +69,7 @@
         cf.Field('porosity_repo', 0.5, regions='repo'),
         #cf.Field('factor_top', cf.SpatialCorrelatedField('gauss', mu=1e-8, sigma=1, log=True), regions='ground_0'),
 
-        cf.Field('factor_top', cf.GSToolsSpatialCorrelatedField(factor_top_model, log=log, mean=1e-8, sigma=factor_sigma, mode_no=mode_no),
+        cf.Field('factor_top', cf.GSToolsSpatialCorrelatedField(factor_top_model, log=log, mean=factor_top_mean, sigma=factor_sigma, mode_no=mode_no),
                  regions='ground_0'),
 
         #cf.Field('factor_top', gstools.Gaussian(len_scale=1, mu=1e-8, sigma=1.0, log=True), regions='ground_0'),
@@ -84,7 +77,7 @@
         #cf.Field('factor_bot', cf.SpatialCorrelatedField('gauss', mu=1e-8, sigma=1, log=True), regions='ground_1'),
         #cf.Field('factor_bot', gstools.Gaussian(len_scale=1, mu=1e-8, sigma=1, log=True), regions='ground_1'),
         cf.Field('factor_bot',
-                 cf.GSToolsSpatialCorrelatedField(factor_bot_model, log=log, mean=1e-8, sigma=factor_sigma, mode_no=mode_no),
+                 cf.GSToolsSpatialCorrelatedField(factor_bot_model, log=log, mean=factor_bot_mean, sigma=factor_sigma, mode_no=mode_no),
                  regions='ground_1'),
 
         # cf.Field('factor_repo', cf.SpatialCorrelatedField('gauss', mu=1e-10, sigma=1, log=True), regions='repo'),
@@ -96,9 +89,82 @@
         cf.Field('conductivity_repo', 0.001, regions='repo')
     ])
 
-
-
     return fields
+
+
+
+# def create_corr_field(model='gauss', corr_length=0.125, dim=2, log=True, por_sigma=1, factor_sigma=1, sigma=1,
+#                       mode_no=10000, por_top_len_scale=0.2, por_bot_len_scale=0.2):
+#     """
+#     Create random fields
+#     :return:
+#     """
+#     # por_top = cf.SpatialCorrelatedField(
+#     #     corr_exp='gauss',
+#     #     dim=2,
+#     #     corr_length=0.2,
+#     #     mu=-1.0,
+#     #     sigma=1.0,
+#     #     log=True
+#     # )
+#     #
+#     # print("por top ", por_top)
+#
+#     print("por sigma ", por_sigma)
+#
+#     por_top = cf.GSToolsSpatialCorrelatedField(gstools.Gaussian(dim=2,  len_scale=por_top_len_scale),
+#                                                log=log, mean=-1.0, sigma=por_sigma, mode_no=mode_no)
+#
+#     #print("por top gstools ", por_top_gstools)
+#
+#     # por_bot = cf.SpatialCorrelatedField(
+#     #     corr_exp='gauss',
+#     #     dim=2,
+#     #     corr_length=0.2,
+#     #     mu=-1.0,
+#     #     sigma=1.0,
+#     #     log=True
+#     # )
+#
+#     por_bot = cf.GSToolsSpatialCorrelatedField(gstools.Gaussian(dim=2, len_scale=por_bot_len_scale),
+#                                                log=log, mean=-1.0, sigma=por_sigma, mode_no=mode_no)
+#
+#     #por_bot = gstools.Gaussian(dim=dim,  len_scale=0.2, mu=-1.0, sigma=1.0, log=True)
+#
+#     water_viscosity = 8.90e-4
+#
+#     factor_top_model = gstools.Gaussian(dim=dim,  len_scale=1)
+#     factor_bot_model = gstools.Gaussian(dim=dim, len_scale=1)
+#
+#     fields = cf.Fields([
+#         cf.Field('por_top', por_top, regions='ground_0'),
+#         cf.Field('porosity_top', cf.positive_to_range, ['por_top', 0.02, 0.1], regions='ground_0'),
+#         cf.Field('por_bot', por_bot, regions='ground_1'),
+#         cf.Field('porosity_bot', cf.positive_to_range, ['por_bot', 0.01, 0.05], regions='ground_1'),
+#         cf.Field('porosity_repo', 0.5, regions='repo'),
+#         #cf.Field('factor_top', cf.SpatialCorrelatedField('gauss', mu=1e-8, sigma=1, log=True), regions='ground_0'),
+#
+#         cf.Field('factor_top', cf.GSToolsSpatialCorrelatedField(factor_top_model, log=log, mean=1e-8, sigma=factor_sigma, mode_no=mode_no),
+#                  regions='ground_0'),
+#
+#         #cf.Field('factor_top', gstools.Gaussian(len_scale=1, mu=1e-8, sigma=1.0, log=True), regions='ground_0'),
+#         # conductivity about
+#         #cf.Field('factor_bot', cf.SpatialCorrelatedField('gauss', mu=1e-8, sigma=1, log=True), regions='ground_1'),
+#         #cf.Field('factor_bot', gstools.Gaussian(len_scale=1, mu=1e-8, sigma=1, log=True), regions='ground_1'),
+#         cf.Field('factor_bot',
+#                  cf.GSToolsSpatialCorrelatedField(factor_bot_model, log=log, mean=1e-8, sigma=factor_sigma, mode_no=mode_no),
+#                  regions='ground_1'),
+#
+#         # cf.Field('factor_repo', cf.SpatialCorrelatedField('gauss', mu=1e-10, sigma=1, log=True), regions='repo'),
+#         cf.Field('conductivity_top', cf.kozeny_carman, ['porosity_top', 1, 'factor_top', water_viscosity],
+#                  regions='ground_0'),
+#         cf.Field('conductivity_bot', cf.kozeny_carman, ['porosity_bot', 1, 'factor_bot', water_viscosity],
+#                  regions='ground_1'),
+#         # cf.Field('conductivity_repo', cf.kozeny_carman, ['porosity_repo', 1, 'factor_repo', water_viscosity], regions='repo')
+#         cf.Field('conductivity_repo', 0.001, regions='repo')
+#     ])
+#
+#     return fields
 
 
 def substitute_placeholders(file_in, file_out, params):
@@ -220,17 +286,17 @@
 
         self.mesh_file = os.path.join(common_files_dir, self.MESH_FILE)
 
-        if self.clean:
-            # Prepare mesh
-            geo_file = os.path.join(common_files_dir, self.GEO_FILE)
-            shutil.copyfile(self.base_geo_file, geo_file)
-            self._make_mesh(geo_file, self.mesh_file, fine_step)  # Common computational mesh for all samples.
-
-            # Prepare main input YAML
-            yaml_template = os.path.join(common_files_dir, self.YAML_TEMPLATE)
-            shutil.copyfile(self.base_yaml_file, yaml_template)
-            yaml_file = os.path.join(common_files_dir, self.YAML_FILE)
-            self._substitute_yaml(yaml_template, yaml_file)
+        #if self.clean:
+        # Prepare mesh
+        geo_file = os.path.join(common_files_dir, self.GEO_FILE)
+        shutil.copyfile(self.base_geo_file, geo_file)
+        self._make_mesh(geo_file, self.mesh_file, fine_step)  # Common computational mesh for all samples.
+
+        # Prepare main input YAML
+        yaml_template = os.path.join(common_files_dir, self.YAML_TEMPLATE)
+        shutil.copyfile(self.base_yaml_file, yaml_template)
+        yaml_file = os.path.join(common_files_dir, self.YAML_FILE)
+        self._substitute_yaml(yaml_template, yaml_file)
 
         # Mesh is extracted because we need number of mesh points to determine task_size parameter (see return value)
         fine_mesh_data = self.extract_mesh(self.mesh_file)
@@ -401,7 +467,7 @@
     def generate_random_sample(fields, coarse_step, n_fine_elements):
         """
         Generate random field, both fine and coarse part.
-        Store them separated.
+        Store them separeted.
         :return: Dict, Dict
         """
         fields_sample = fields.sample()
