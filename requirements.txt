numpy
scipy
sklearn
h5py
ruamel.yaml
attrs
<<<<<<< HEAD
memoization
=======
gstools
>>>>>>> 654941b3
<|MERGE_RESOLUTION|>--- conflicted
+++ resolved
@@ -4,8 +4,5 @@
 h5py
 ruamel.yaml
 attrs
-<<<<<<< HEAD
-memoization
-=======
 gstools
->>>>>>> 654941b3
+memoization